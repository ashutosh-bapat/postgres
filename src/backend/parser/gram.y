%{

/*#define YYDEBUG 1*/
/*-------------------------------------------------------------------------
 *
 * gram.y
 *	  POSTGRESQL BISON rules/actions
 *
 * Portions Copyright (c) 1996-2021, PostgreSQL Global Development Group
 * Portions Copyright (c) 1994, Regents of the University of California
 *
 *
 * IDENTIFICATION
 *	  src/backend/parser/gram.y
 *
 * HISTORY
 *	  AUTHOR			DATE			MAJOR EVENT
 *	  Andrew Yu			Sept, 1994		POSTQUEL to SQL conversion
 *	  Andrew Yu			Oct, 1994		lispy code conversion
 *
 * NOTES
 *	  CAPITALS are used to represent terminal symbols.
 *	  non-capitals are used to represent non-terminals.
 *
 *	  In general, nothing in this file should initiate database accesses
 *	  nor depend on changeable state (such as SET variables).  If you do
 *	  database accesses, your code will fail when we have aborted the
 *	  current transaction and are just parsing commands to find the next
 *	  ROLLBACK or COMMIT.  If you make use of SET variables, then you
 *	  will do the wrong thing in multi-query strings like this:
 *			SET constraint_exclusion TO off; SELECT * FROM foo;
 *	  because the entire string is parsed by gram.y before the SET gets
 *	  executed.  Anything that depends on the database or changeable state
 *	  should be handled during parse analysis so that it happens at the
 *	  right time not the wrong time.
 *
 * WARNINGS
 *	  If you use a list, make sure the datum is a node so that the printing
 *	  routines work.
 *
 *	  Sometimes we assign constants to makeStrings. Make sure we don't free
 *	  those.
 *
 *-------------------------------------------------------------------------
 */
#include "postgres.h"

#include <ctype.h>
#include <limits.h>

#include "access/tableam.h"
#include "catalog/index.h"
#include "catalog/namespace.h"
#include "catalog/pg_am.h"
#include "catalog/pg_trigger.h"
#include "commands/defrem.h"
#include "commands/trigger.h"
#include "nodes/makefuncs.h"
#include "nodes/nodeFuncs.h"
#include "parser/gramparse.h"
#include "parser/parser.h"
#include "storage/lmgr.h"
#include "utils/date.h"
#include "utils/datetime.h"
#include "utils/numeric.h"
#include "utils/xml.h"


/*
 * Location tracking support --- simpler than bison's default, since we only
 * want to track the start position not the end position of each nonterminal.
 */
#define YYLLOC_DEFAULT(Current, Rhs, N) \
	do { \
		if ((N) > 0) \
			(Current) = (Rhs)[1]; \
		else \
			(Current) = (-1); \
	} while (0)

/*
 * The above macro assigns -1 (unknown) as the parse location of any
 * nonterminal that was reduced from an empty rule, or whose leftmost
 * component was reduced from an empty rule.  This is problematic
 * for nonterminals defined like
 *		OptFooList: / * EMPTY * / { ... } | OptFooList Foo { ... } ;
 * because we'll set -1 as the location during the first reduction and then
 * copy it during each subsequent reduction, leaving us with -1 for the
 * location even when the list is not empty.  To fix that, do this in the
 * action for the nonempty rule(s):
 *		if (@$ < 0) @$ = @2;
 * (Although we have many nonterminals that follow this pattern, we only
 * bother with fixing @$ like this when the nonterminal's parse location
 * is actually referenced in some rule.)
 *
 * A cleaner answer would be to make YYLLOC_DEFAULT scan all the Rhs
 * locations until it's found one that's not -1.  Then we'd get a correct
 * location for any nonterminal that isn't entirely empty.  But this way
 * would add overhead to every rule reduction, and so far there's not been
 * a compelling reason to pay that overhead.
 */

/*
 * Bison doesn't allocate anything that needs to live across parser calls,
 * so we can easily have it use palloc instead of malloc.  This prevents
 * memory leaks if we error out during parsing.  Note this only works with
 * bison >= 2.0.  However, in bison 1.875 the default is to use alloca()
 * if possible, so there's not really much problem anyhow, at least if
 * you're building with gcc.
 */
#define YYMALLOC palloc
#define YYFREE   pfree

/* Private struct for the result of privilege_target production */
typedef struct PrivTarget
{
	GrantTargetType targtype;
	ObjectType	objtype;
	List	   *objs;
} PrivTarget;

/* Private struct for the result of import_qualification production */
typedef struct ImportQual
{
	ImportForeignSchemaType type;
	List	   *table_names;
} ImportQual;

/* Private struct for the result of opt_select_limit production */
typedef struct SelectLimit
{
	Node *limitOffset;
	Node *limitCount;
	LimitOption limitOption;
} SelectLimit;

/* Private struct for the result of group_clause production */
typedef struct GroupClause
{
	bool	distinct;
	List   *list;
} GroupClause;

/* ConstraintAttributeSpec yields an integer bitmask of these flags: */
#define CAS_NOT_DEFERRABLE			0x01
#define CAS_DEFERRABLE				0x02
#define CAS_INITIALLY_IMMEDIATE		0x04
#define CAS_INITIALLY_DEFERRED		0x08
#define CAS_NOT_VALID				0x10
#define CAS_NO_INHERIT				0x20


#define parser_yyerror(msg)  scanner_yyerror(msg, yyscanner)
#define parser_errposition(pos)  scanner_errposition(pos, yyscanner)

static void base_yyerror(YYLTYPE *yylloc, core_yyscan_t yyscanner,
						 const char *msg);
static RawStmt *makeRawStmt(Node *stmt, int stmt_location);
static void updateRawStmtEnd(RawStmt *rs, int end_location);
static Node *makeColumnRef(char *colname, List *indirection,
						   int location, core_yyscan_t yyscanner);
static Node *makeTypeCast(Node *arg, TypeName *typename, int location);
static Node *makeStringConst(char *str, int location);
static Node *makeStringConstCast(char *str, int location, TypeName *typename);
static Node *makeIntConst(int val, int location);
static Node *makeFloatConst(char *str, int location);
static Node *makeBitStringConst(char *str, int location);
static Node *makeNullAConst(int location);
static Node *makeAConst(Value *v, int location);
static Node *makeBoolAConst(bool state, int location);
static RoleSpec *makeRoleSpec(RoleSpecType type, int location);
static void check_qualified_name(List *names, core_yyscan_t yyscanner);
static List *check_func_name(List *names, core_yyscan_t yyscanner);
static List *check_indirection(List *indirection, core_yyscan_t yyscanner);
static List *extractArgTypes(List *parameters);
static List *extractAggrArgTypes(List *aggrargs);
static List *makeOrderedSetArgs(List *directargs, List *orderedargs,
								core_yyscan_t yyscanner);
static void insertSelectOptions(SelectStmt *stmt,
								List *sortClause, List *lockingClause,
								SelectLimit *limitClause,
								WithClause *withClause,
								core_yyscan_t yyscanner);
static Node *makeSetOp(SetOperation op, bool all, Node *larg, Node *rarg);
static Node *doNegate(Node *n, int location);
static void doNegateFloat(Value *v);
static Node *makeAndExpr(Node *lexpr, Node *rexpr, int location);
static Node *makeOrExpr(Node *lexpr, Node *rexpr, int location);
static Node *makeNotExpr(Node *expr, int location);
static Node *makeAArrayExpr(List *elements, int location);
static Node *makeSQLValueFunction(SQLValueFunctionOp op, int32 typmod,
								  int location);
static Node *makeXmlExpr(XmlExprOp op, char *name, List *named_args,
						 List *args, int location);
static List *mergeTableFuncParameters(List *func_args, List *columns);
static TypeName *TableFuncTypeName(List *columns);
static RangeVar *makeRangeVarFromAnyName(List *names, int position, core_yyscan_t yyscanner);
static void SplitColQualList(List *qualList,
							 List **constraintList, CollateClause **collClause,
							 core_yyscan_t yyscanner);
static void processCASbits(int cas_bits, int location, const char *constrType,
			   bool *deferrable, bool *initdeferred, bool *not_valid,
			   bool *no_inherit, core_yyscan_t yyscanner);
static Node *makeRecursiveViewSelect(char *relname, List *aliases, Node *query);

%}

%pure-parser
%expect 0
%name-prefix="base_yy"
%locations

%parse-param {core_yyscan_t yyscanner}
%lex-param   {core_yyscan_t yyscanner}

%union
{
	core_YYSTYPE		core_yystype;
	/* these fields must match core_YYSTYPE: */
	int					ival;
	char				*str;
	const char			*keyword;

	char				chr;
	bool				boolean;
	JoinType			jtype;
	DropBehavior		dbehavior;
	OnCommitAction		oncommit;
	List				*list;
	Node				*node;
	Value				*value;
	ObjectType			objtype;
	TypeName			*typnam;
	FunctionParameter   *fun_param;
	FunctionParameterMode fun_param_mode;
	ObjectWithArgs		*objwithargs;
	DefElem				*defelt;
	SortBy				*sortby;
	WindowDef			*windef;
	JoinExpr			*jexpr;
	IndexElem			*ielem;
	StatsElem			*selem;
	Alias				*alias;
	RangeVar			*range;
	IntoClause			*into;
	WithClause			*with;
	InferClause			*infer;
	OnConflictClause	*onconflict;
	A_Indices			*aind;
	ResTarget			*target;
	struct PrivTarget	*privtarget;
	AccessPriv			*accesspriv;
	struct ImportQual	*importqual;
	InsertStmt			*istmt;
	VariableSetStmt		*vsetstmt;
	PartitionElem		*partelem;
	PartitionSpec		*partspec;
	PartitionBoundSpec	*partboundspec;
	RoleSpec			*rolespec;
	struct SelectLimit	*selectlimit;
	SetQuantifier	 setquantifier;
	struct GroupClause  *groupclause;
}

%type <node>	stmt toplevel_stmt schema_stmt routine_body_stmt
		AlterEventTrigStmt AlterCollationStmt
		AlterDatabaseStmt AlterDatabaseSetStmt AlterDomainStmt AlterEnumStmt
		AlterFdwStmt AlterForeignServerStmt AlterGroupStmt
		AlterObjectDependsStmt AlterObjectSchemaStmt AlterOwnerStmt
		AlterOperatorStmt AlterTypeStmt AlterSeqStmt AlterSystemStmt AlterTableStmt
		AlterTblSpcStmt AlterExtensionStmt AlterExtensionContentsStmt
		AlterCompositeTypeStmt AlterUserMappingStmt
		AlterRoleStmt AlterRoleSetStmt AlterPolicyStmt AlterStatsStmt
		AlterDefaultPrivilegesStmt DefACLAction
		AnalyzeStmt CallStmt ClosePortalStmt ClusterStmt CommentStmt
		ConstraintsSetStmt CopyStmt CreateAsStmt CreateCastStmt
		CreateDomainStmt CreateExtensionStmt CreateGroupStmt CreateOpClassStmt
		CreateOpFamilyStmt AlterOpFamilyStmt CreatePLangStmt
		CreateSchemaStmt CreateSeqStmt CreateStmt CreateStatsStmt CreateTableSpaceStmt
		CreateFdwStmt CreateForeignServerStmt CreateForeignTableStmt
		CreateAssertionStmt CreatePropGraphStmt
		CreateTransformStmt CreateTrigStmt CreateEventTrigStmt
		CreateUserStmt CreateUserMappingStmt CreateRoleStmt CreatePolicyStmt
		CreatedbStmt DeclareCursorStmt DefineStmt DeleteStmt DiscardStmt DoStmt
		DropOpClassStmt DropOpFamilyStmt DropStmt
		DropCastStmt DropRoleStmt
		DropdbStmt DropTableSpaceStmt
		DropTransformStmt
		DropUserMappingStmt ExplainStmt FetchStmt
		GrantStmt GrantRoleStmt ImportForeignSchemaStmt IndexStmt InsertStmt
		ListenStmt LoadStmt LockStmt NotifyStmt ExplainableStmt PreparableStmt
		CreateFunctionStmt AlterFunctionStmt ReindexStmt RemoveAggrStmt
		RemoveFuncStmt RemoveOperStmt RenameStmt ReturnStmt RevokeStmt RevokeRoleStmt
		RuleActionStmt RuleActionStmtOrEmpty RuleStmt
		SecLabelStmt SelectStmt TransactionStmt TransactionStmtLegacy TruncateStmt
		UnlistenStmt UpdateStmt VacuumStmt
		VariableResetStmt VariableSetStmt VariableShowStmt
		ViewStmt CheckPointStmt CreateConversionStmt
		DeallocateStmt PrepareStmt ExecuteStmt
		DropOwnedStmt ReassignOwnedStmt
		AlterTSConfigurationStmt AlterTSDictionaryStmt
		CreateMatViewStmt RefreshMatViewStmt CreateAmStmt
		CreatePublicationStmt AlterPublicationStmt
		CreateSubscriptionStmt AlterSubscriptionStmt DropSubscriptionStmt

%type <node>	select_no_parens select_with_parens select_clause
				simple_select values_clause
				PLpgSQL_Expr PLAssignStmt

%type <node>	alter_column_default opclass_item opclass_drop alter_using
%type <ival>	add_drop opt_asc_desc opt_nulls_order

%type <node>	alter_table_cmd alter_type_cmd opt_collate_clause
	   replica_identity partition_cmd index_partition_cmd
%type <list>	alter_table_cmds alter_type_cmds
%type <list>    alter_identity_column_option_list
%type <defelt>  alter_identity_column_option

%type <dbehavior>	opt_drop_behavior

%type <list>	createdb_opt_list createdb_opt_items copy_opt_list
				transaction_mode_list
				create_extension_opt_list alter_extension_opt_list
%type <defelt>	createdb_opt_item copy_opt_item
				transaction_mode_item
				create_extension_opt_item alter_extension_opt_item

%type <ival>	opt_lock lock_type cast_context
%type <str>		utility_option_name
%type <defelt>	utility_option_elem
%type <list>	utility_option_list
%type <node>	utility_option_arg
%type <defelt>	drop_option
%type <boolean>	opt_or_replace opt_no
				opt_grant_grant_option opt_grant_admin_option
				opt_nowait opt_if_exists opt_with_data
				opt_transaction_chain
%type <ival>	opt_nowait_or_skip

%type <list>	OptRoleList AlterOptRoleList
%type <defelt>	CreateOptRoleElem AlterOptRoleElem

%type <str>		opt_type
%type <str>		foreign_server_version opt_foreign_server_version
%type <str>		opt_in_database

%type <str>		OptSchemaName
%type <list>	OptSchemaEltList

%type <chr>		am_type

%type <boolean> TriggerForSpec TriggerForType
%type <ival>	TriggerActionTime
%type <list>	TriggerEvents TriggerOneEvent
%type <value>	TriggerFuncArg
%type <node>	TriggerWhen
%type <str>		TransitionRelName
%type <boolean>	TransitionRowOrTable TransitionOldOrNew
%type <node>	TriggerTransition

%type <list>	event_trigger_when_list event_trigger_value_list
%type <defelt>	event_trigger_when_item
%type <chr>		enable_trigger

%type <str>		copy_file_name
				access_method_clause attr_name
				table_access_method_clause name cursor_name file_name
				opt_index_name cluster_index_specification

%type <list>	func_name handler_name qual_Op qual_all_Op subquery_Op
				opt_class opt_inline_handler opt_validator validator_clause
				opt_collate

%type <range>	qualified_name insert_target OptConstrFromTable

%type <str>		all_Op MathOp

%type <str>		row_security_cmd RowSecurityDefaultForCmd
%type <boolean> RowSecurityDefaultPermissive
%type <node>	RowSecurityOptionalWithCheck RowSecurityOptionalExpr
%type <list>	RowSecurityDefaultToRole RowSecurityOptionalToRole

%type <str>		iso_level opt_encoding
%type <rolespec> grantee
%type <list>	grantee_list
%type <accesspriv> privilege
%type <list>	privileges privilege_list
%type <privtarget> privilege_target
%type <objwithargs> function_with_argtypes aggregate_with_argtypes operator_with_argtypes
%type <list>	function_with_argtypes_list aggregate_with_argtypes_list operator_with_argtypes_list
%type <ival>	defacl_privilege_target
%type <defelt>	DefACLOption
%type <list>	DefACLOptionList
%type <ival>	import_qualification_type
%type <importqual> import_qualification
%type <node>	vacuum_relation
%type <selectlimit> opt_select_limit select_limit limit_clause

%type <list>	parse_toplevel stmtmulti routine_body_stmt_list
				OptTableElementList TableElementList OptInherit definition
				OptTypedTableElementList TypedTableElementList
				reloptions opt_reloptions
				OptWith opt_definition func_args func_args_list
				func_args_with_defaults func_args_with_defaults_list
				aggr_args aggr_args_list
				func_as createfunc_opt_list opt_createfunc_opt_list alterfunc_opt_list
				old_aggr_definition old_aggr_list
				oper_argtypes RuleActionList RuleActionMulti
				opt_column_list columnList opt_name_list
				sort_clause opt_sort_clause sortby_list index_params stats_params
				opt_include opt_c_include index_including_params
				name_list role_list from_clause from_list opt_array_bounds
				qualified_name_list any_name any_name_list type_name_list
				any_operator expr_list attrs
				distinct_clause opt_distinct_clause
				target_list opt_target_list insert_column_list set_target_list
				set_clause_list set_clause
				def_list operator_def_list indirection opt_indirection
				reloption_list TriggerFuncArgs opclass_item_list opclass_drop_list
				opclass_purpose opt_opfamily transaction_mode_list_or_empty
				OptTableFuncElementList TableFuncElementList opt_type_modifiers
				prep_type_clause
				execute_param_clause using_clause returning_clause
				opt_enum_val_list enum_val_list table_func_column_list
				create_generic_options alter_generic_options
				relation_expr_list dostmt_opt_list
				transform_element_list transform_type_list
				TriggerTransitions TriggerReferencing
				vacuum_relation_list opt_vacuum_relation_list
				drop_option_list

%type <node>	opt_routine_body
%type <groupclause> group_clause
%type <list>	group_by_list
%type <node>	group_by_item empty_grouping_set rollup_clause cube_clause
%type <node>	grouping_sets_clause
%type <node>	opt_publication_for_tables publication_for_tables

%type <list>	opt_fdw_options fdw_options
%type <defelt>	fdw_option

%type <range>	OptTempTableName
%type <into>	into_clause create_as_target create_mv_target

%type <defelt>	createfunc_opt_item common_func_opt_item dostmt_opt_item
%type <fun_param> func_arg func_arg_with_default table_func_column aggr_arg
%type <fun_param_mode> arg_class
%type <typnam>	func_return func_type

%type <boolean>  opt_trusted opt_restart_seqs
%type <ival>	 OptTemp
%type <ival>	 OptNoLog
%type <oncommit> OnCommitOption

%type <ival>	for_locking_strength
%type <node>	for_locking_item
%type <list>	for_locking_clause opt_for_locking_clause for_locking_items
%type <list>	locked_rels_list
%type <setquantifier> set_quantifier

%type <node>	join_qual
%type <jtype>	join_type

%type <list>	extract_list overlay_list position_list
%type <list>	substr_list trim_list
%type <list>	opt_interval interval_second
%type <str>		unicode_normal_form

%type <boolean> opt_instead
%type <boolean> opt_unique opt_concurrently opt_verbose opt_full
%type <boolean> opt_freeze opt_analyze opt_default opt_recheck
%type <defelt>	opt_binary copy_delimiter

%type <boolean> copy_from opt_program

%type <ival>	event cursor_options opt_hold opt_set_data
%type <objtype>	object_type_any_name object_type_name object_type_name_on_any_name
				drop_type_name

%type <node>	fetch_args select_limit_value
				offset_clause select_offset_value
				select_fetch_first_value I_or_F_const
%type <ival>	row_or_rows first_or_next

%type <list>	OptSeqOptList SeqOptList OptParenthesizedSeqOptList
%type <defelt>	SeqOptElem

%type <istmt>	insert_rest
%type <infer>	opt_conf_expr
%type <onconflict> opt_on_conflict

%type <vsetstmt> generic_set set_rest set_rest_more generic_reset reset_rest
				 SetResetClause FunctionSetResetClause

%type <node>	TableElement TypedTableElement ConstraintElem TableFuncElement
%type <node>	columnDef columnOptions
%type <defelt>	def_elem reloption_elem old_aggr_elem operator_def_elem
%type <node>	def_arg columnElem where_clause where_or_current_clause
				a_expr b_expr c_expr AexprConst indirection_el opt_slice_bound
				columnref in_expr having_clause func_table xmltable array_expr
				OptWhereClause operator_def_arg
%type <list>	rowsfrom_item rowsfrom_list opt_col_def_list
%type <boolean> opt_ordinality
%type <list>	ExclusionConstraintList ExclusionConstraintElem
%type <list>	func_arg_list func_arg_list_opt
%type <node>	func_arg_expr
%type <list>	row explicit_row implicit_row type_list array_expr_list
%type <node>	case_expr case_arg when_clause case_default
%type <list>	when_clause_list
%type <node>	opt_search_clause opt_cycle_clause
%type <ival>	sub_type opt_materialized
%type <value>	NumericOnly
%type <list>	NumericOnly_list
%type <alias>	alias_clause opt_alias_clause opt_alias_clause_for_join_using
%type <list>	func_alias_clause
%type <sortby>	sortby
%type <ielem>	index_elem index_elem_options
%type <selem>	stats_param
%type <node>	table_ref
%type <jexpr>	joined_table
%type <range>	relation_expr
%type <range>	relation_expr_opt_alias
%type <node>	tablesample_clause opt_repeatable_clause
%type <target>	target_el set_target insert_column_item

%type <str>		generic_option_name
%type <node>	generic_option_arg
%type <defelt>	generic_option_elem alter_generic_option_elem
%type <list>	generic_option_list alter_generic_option_list

%type <ival>	reindex_target_type reindex_target_multitable

%type <node>	copy_generic_opt_arg copy_generic_opt_arg_list_item
%type <defelt>	copy_generic_opt_elem
%type <list>	copy_generic_opt_list copy_generic_opt_arg_list
%type <list>	copy_options

%type <typnam>	Typename SimpleTypename ConstTypename
				GenericType Numeric opt_float
				Character ConstCharacter
				CharacterWithLength CharacterWithoutLength
				ConstDatetime ConstInterval
				Bit ConstBit BitWithLength BitWithoutLength
%type <str>		character
%type <str>		extract_arg
%type <boolean> opt_varying opt_timezone opt_no_inherit

%type <ival>	Iconst SignedIconst
%type <str>		Sconst comment_text notify_payload
%type <str>		RoleId opt_boolean_or_string
%type <list>	var_list
%type <str>		ColId ColLabel BareColLabel
%type <str>		NonReservedWord NonReservedWord_or_Sconst
%type <str>		var_name type_function_name param_name
%type <str>		createdb_opt_name plassign_target
%type <node>	var_value zone_value
%type <rolespec> auth_ident RoleSpec opt_granted_by

%type <keyword> unreserved_keyword type_func_name_keyword
%type <keyword> col_name_keyword reserved_keyword
%type <keyword> bare_label_keyword

%type <node>	TableConstraint TableLikeClause
%type <ival>	TableLikeOptionList TableLikeOption
%type <str>		column_compression opt_column_compression
%type <list>	ColQualList
%type <node>	ColConstraint ColConstraintElem ConstraintAttr
%type <ival>	key_actions key_delete key_match key_update key_action
%type <ival>	ConstraintAttributeSpec ConstraintAttributeElem
%type <str>		ExistingIndex

%type <list>	constraints_set_list
%type <boolean> constraints_set_mode
%type <str>		OptTableSpace OptConsTableSpace
%type <rolespec> OptTableSpaceOwner
%type <ival>	opt_check_option

%type <str>		opt_provider security_label

%type <target>	xml_attribute_el
%type <list>	xml_attribute_list xml_attributes
%type <node>	xml_root_version opt_xml_root_standalone
%type <node>	xmlexists_argument
%type <ival>	document_or_content
%type <boolean> xml_whitespace_option
%type <list>	xmltable_column_list xmltable_column_option_list
%type <node>	xmltable_column_el
%type <defelt>	xmltable_column_option_el
%type <list>	xml_namespace_list
%type <target>	xml_namespace_el

%type <node>	func_application func_expr_common_subexpr
%type <node>	func_expr func_expr_windowless
%type <node>	common_table_expr
%type <with>	with_clause opt_with_clause
%type <list>	cte_list

%type <list>	within_group_clause
%type <node>	filter_clause
%type <list>	window_clause window_definition_list opt_partition_clause
%type <windef>	window_definition over_clause window_specification
				opt_frame_clause frame_extent frame_bound
%type <ival>	opt_window_exclusion_clause
%type <str>		opt_existing_window_name
%type <boolean> opt_if_not_exists
%type <ival>	generated_when override_kind
%type <partspec>	PartitionSpec OptPartitionSpec
%type <partelem>	part_elem
%type <list>		part_params
%type <partboundspec> PartitionBoundSpec
%type <list>		hash_partbound
%type <defelt>		hash_partbound_elem
%type <list>	opt_vertex_tables_clause opt_edge_tables_clause
				vertex_table_list
				opt_graph_table_key_clause
				edge_table_list
				source_vertex_table destination_vertex_table
%type <node>	vertex_table_definition edge_table_definition
%type <alias>	opt_propgraph_table_alias


/*
 * Non-keyword token types.  These are hard-wired into the "flex" lexer.
 * They must be listed first so that their numeric codes do not depend on
 * the set of keywords.  PL/pgSQL depends on this so that it can share the
 * same lexer.  If you add/change tokens here, fix PL/pgSQL to match!
 *
 * UIDENT and USCONST are reduced to IDENT and SCONST in parser.c, so that
 * they need no productions here; but we must assign token codes to them.
 *
 * DOT_DOT is unused in the core SQL grammar, and so will always provoke
 * parse errors.  It is needed by PL/pgSQL.
 */
%token <str>	IDENT UIDENT FCONST SCONST USCONST BCONST XCONST Op
%token <ival>	ICONST PARAM
%token			TYPECAST DOT_DOT COLON_EQUALS EQUALS_GREATER
%token			LESS_EQUALS GREATER_EQUALS NOT_EQUALS
%token			BRACKET_RIGHT_ARROW LEFT_ARROW_BRACKET MINUS_LEFT_BRACKET RIGHT_BRACKET_MINUS

/*
 * If you want to make any keyword changes, update the keyword table in
 * src/include/parser/kwlist.h and add new keywords to the appropriate one
 * of the reserved-or-not-so-reserved keyword lists, below; search
 * this file for "Keyword category lists".
 */

/* ordinary key words in alphabetical order */
%token <keyword> ABORT_P ABSOLUTE_P ACCESS ACTION ADD_P ADMIN AFTER
	AGGREGATE ALL ALSO ALTER ALWAYS ANALYSE ANALYZE AND ANY ARRAY AS ASC
	ASENSITIVE ASSERTION ASSIGNMENT ASYMMETRIC ATOMIC AT ATTACH ATTRIBUTE AUTHORIZATION

	BACKWARD BEFORE BEGIN_P BETWEEN BIGINT BINARY BIT
	BOOLEAN_P BOTH BREADTH BY

	CACHE CALL CALLED CASCADE CASCADED CASE CAST CATALOG_P CHAIN CHAR_P
	CHARACTER CHARACTERISTICS CHECK CHECKPOINT CLASS CLOSE
	CLUSTER COALESCE COLLATE COLLATION COLUMN COLUMNS COMMENT COMMENTS COMMIT
	COMMITTED COMPRESSION CONCURRENTLY CONFIGURATION CONFLICT
	CONNECTION CONSTRAINT CONSTRAINTS CONTENT_P CONTINUE_P CONVERSION_P COPY
	COST CREATE CROSS CSV CUBE CURRENT_P
	CURRENT_CATALOG CURRENT_DATE CURRENT_ROLE CURRENT_SCHEMA
	CURRENT_TIME CURRENT_TIMESTAMP CURRENT_USER CURSOR CYCLE

	DATA_P DATABASE DAY_P DEALLOCATE DEC DECIMAL_P DECLARE DEFAULT DEFAULTS
<<<<<<< HEAD
	DEFERRABLE DEFERRED DEFINER DELETE_P DELIMITER DELIMITERS DEPENDS DESC DESTINATION
=======
	DEFERRABLE DEFERRED DEFINER DELETE_P DELIMITER DELIMITERS DEPENDS DEPTH DESC
>>>>>>> 86a1aae7
	DETACH DICTIONARY DISABLE_P DISCARD DISTINCT DO DOCUMENT_P DOMAIN_P
	DOUBLE_P DROP

	EACH EDGE ELSE ENABLE_P ENCODING ENCRYPTED END_P ENUM_P ESCAPE EVENT EXCEPT
	EXCLUDE EXCLUDING EXCLUSIVE EXECUTE EXISTS EXPLAIN EXPRESSION
	EXTENSION EXTERNAL EXTRACT

	FALSE_P FAMILY FETCH FILTER FINALIZE FIRST_P FLOAT_P FOLLOWING FOR
	FORCE FOREIGN FORWARD FREEZE FROM FULL FUNCTION FUNCTIONS

	GENERATED GLOBAL GRANT GRANTED GRAPH GRAPH_TABLE GREATEST GROUP_P GROUPING GROUPS

	HANDLER HAVING HEADER_P HOLD HOUR_P

	IDENTITY_P IF_P ILIKE IMMEDIATE IMMUTABLE IMPLICIT_P IMPORT_P IN_P INCLUDE
	INCLUDING INCREMENT INDEX INDEXES INHERIT INHERITS INITIALLY INLINE_P
	INNER_P INOUT INPUT_P INSENSITIVE INSERT INSTEAD INT_P INTEGER
	INTERSECT INTERVAL INTO INVOKER IS ISNULL ISOLATION

	JOIN

	KEY

	LABEL LANGUAGE LARGE_P LAST_P LATERAL_P
	LEADING LEAKPROOF LEAST LEFT LEVEL LIKE LIMIT LISTEN LOAD LOCAL
	LOCALTIME LOCALTIMESTAMP LOCATION LOCK_P LOCKED LOGGED

	MAPPING MATCH MATERIALIZED MAXVALUE METHOD MINUTE_P MINVALUE MODE MONTH_P MOVE

<<<<<<< HEAD
	NAME_P NAMES NATIONAL NATURAL NCHAR NEW NEXT NO NODE NONE
=======
	NAME_P NAMES NATIONAL NATURAL NCHAR NEW NEXT NFC NFD NFKC NFKD NO NONE
	NORMALIZE NORMALIZED
>>>>>>> 86a1aae7
	NOT NOTHING NOTIFY NOTNULL NOWAIT NULL_P NULLIF
	NULLS_P NUMERIC

	OBJECT_P OF OFF OFFSET OIDS OLD ON ONLY OPERATOR OPTION OPTIONS OR
	ORDER ORDINALITY OTHERS OUT_P OUTER_P
	OVER OVERLAPS OVERLAY OVERRIDING OWNED OWNER

	PARALLEL PARSER PARTIAL PARTITION PASSING PASSWORD PLACING PLANS POLICY
	POSITION PRECEDING PRECISION PRESERVE PREPARE PREPARED PRIMARY
	PRIOR PRIVILEGES PROCEDURAL PROCEDURE PROCEDURES PROGRAM PROPERTY PUBLICATION

	QUOTE

	RANGE READ REAL REASSIGN RECHECK RECURSIVE REF REFERENCES REFERENCING
<<<<<<< HEAD
	REFRESH REINDEX RELATIONSHIP RELATIVE_P RELEASE RENAME REPEATABLE REPLACE REPLICA
	RESET RESTART RESTRICT RETURNING RETURNS REVOKE RIGHT ROLE ROLLBACK ROLLUP
=======
	REFRESH REINDEX RELATIVE_P RELEASE RENAME REPEATABLE REPLACE REPLICA
	RESET RESTART RESTRICT RETURN RETURNING RETURNS REVOKE RIGHT ROLE ROLLBACK ROLLUP
>>>>>>> 86a1aae7
	ROUTINE ROUTINES ROW ROWS RULE

	SAVEPOINT SCHEMA SCHEMAS SCROLL SEARCH SECOND_P SECURITY SELECT SEQUENCE SEQUENCES
	SERIALIZABLE SERVER SESSION SESSION_USER SET SETS SETOF SHARE SHOW
	SIMILAR SIMPLE SKIP SMALLINT SNAPSHOT SOME SOURCE SQL_P STABLE STANDALONE_P
	START STATEMENT STATISTICS STDIN STDOUT STORAGE STORED STRICT_P STRIP_P
	SUBSCRIPTION SUBSTRING SUPPORT SYMMETRIC SYSID SYSTEM_P

	TABLE TABLES TABLESAMPLE TABLESPACE TEMP TEMPLATE TEMPORARY TEXT_P THEN
	TIES TIME TIMESTAMP TO TRAILING TRANSACTION TRANSFORM
	TREAT TRIGGER TRIM TRUE_P
	TRUNCATE TRUSTED TYPE_P TYPES_P

	UESCAPE UNBOUNDED UNCOMMITTED UNENCRYPTED UNION UNIQUE UNKNOWN
	UNLISTEN UNLOGGED UNTIL UPDATE USER USING

	VACUUM VALID VALIDATE VALIDATOR VALUE_P VALUES VARCHAR VARIADIC VARYING
	VERBOSE VERSION_P VERTEX VIEW VIEWS VOLATILE

	WHEN WHERE WHITESPACE_P WINDOW WITH WITHIN WITHOUT WORK WRAPPER WRITE

	XML_P XMLATTRIBUTES XMLCONCAT XMLELEMENT XMLEXISTS XMLFOREST XMLNAMESPACES
	XMLPARSE XMLPI XMLROOT XMLSERIALIZE XMLTABLE

	YEAR_P YES_P

	ZONE

/*
 * The grammar thinks these are keywords, but they are not in the kwlist.h
 * list and so can never be entered directly.  The filter in parser.c
 * creates these tokens when required (based on looking one token ahead).
 *
 * NOT_LA exists so that productions such as NOT LIKE can be given the same
 * precedence as LIKE; otherwise they'd effectively have the same precedence
 * as NOT, at least with respect to their left-hand subexpression.
 * NULLS_LA and WITH_LA are needed to make the grammar LALR(1).
 */
%token		NOT_LA NULLS_LA WITH_LA

/*
 * The grammar likewise thinks these tokens are keywords, but they are never
 * generated by the scanner.  Rather, they can be injected by parser.c as
 * the initial token of the string (using the lookahead-token mechanism
 * implemented there).  This provides a way to tell the grammar to parse
 * something other than the usual list of SQL commands.
 */
%token		MODE_TYPE_NAME
%token		MODE_PLPGSQL_EXPR
%token		MODE_PLPGSQL_ASSIGN1
%token		MODE_PLPGSQL_ASSIGN2
%token		MODE_PLPGSQL_ASSIGN3


/* Precedence: lowest to highest */
%nonassoc	SET				/* see relation_expr_opt_alias */
%left		UNION EXCEPT
%left		INTERSECT
%left		OR
%left		AND
%right		NOT
%nonassoc	IS ISNULL NOTNULL	/* IS sets precedence for IS NULL, etc */
%nonassoc	'<' '>' '=' LESS_EQUALS GREATER_EQUALS NOT_EQUALS
%nonassoc	BETWEEN IN_P LIKE ILIKE SIMILAR NOT_LA
%nonassoc	ESCAPE			/* ESCAPE must be just above LIKE/ILIKE/SIMILAR */
/*
 * To support target_el without AS, it used to be necessary to assign IDENT an
 * explicit precedence just less than Op.  While that's not really necessary
 * since we removed postfix operators, it's still helpful to do so because
 * there are some other unreserved keywords that need precedence assignments.
 * If those keywords have the same precedence as IDENT then they clearly act
 * the same as non-keywords, reducing the risk of unwanted precedence effects.
 *
 * We need to do this for PARTITION, RANGE, ROWS, and GROUPS to support
 * opt_existing_window_name (see comment there).
 *
 * The frame_bound productions UNBOUNDED PRECEDING and UNBOUNDED FOLLOWING
 * are even messier: since UNBOUNDED is an unreserved keyword (per spec!),
 * there is no principled way to distinguish these from the productions
 * a_expr PRECEDING/FOLLOWING.  We hack this up by giving UNBOUNDED slightly
 * lower precedence than PRECEDING and FOLLOWING.  At present this doesn't
 * appear to cause UNBOUNDED to be treated differently from other unreserved
 * keywords anywhere else in the grammar, but it's definitely risky.  We can
 * blame any funny behavior of UNBOUNDED on the SQL standard, though.
 *
 * To support CUBE and ROLLUP in GROUP BY without reserving them, we give them
 * an explicit priority lower than '(', so that a rule with CUBE '(' will shift
 * rather than reducing a conflicting rule that takes CUBE as a function name.
 * Using the same precedence as IDENT seems right for the reasons given above.
 */
<<<<<<< HEAD
%nonassoc	UNBOUNDED		/* ideally should have same precedence as IDENT */
%nonassoc	IDENT GENERATED NULL_P PARTITION RANGE ROWS GROUPS PRECEDING FOLLOWING CUBE ROLLUP COLUMNS
%left		Op OPERATOR LEFT_ARROW RIGHT_ARROW	/* multi-character ops and user-defined operators */
=======
%nonassoc	UNBOUNDED		/* ideally would have same precedence as IDENT */
%nonassoc	IDENT PARTITION RANGE ROWS GROUPS PRECEDING FOLLOWING CUBE ROLLUP
%left		Op OPERATOR		/* multi-character ops and user-defined operators */
>>>>>>> 86a1aae7
%left		'+' '-'
%left		'*' '/' '%'
%left		'^'
/* Unary Operators */
%left		AT				/* sets precedence for AT TIME ZONE */
%left		COLLATE
%right		UMINUS
%left		'[' ']'
%left		'(' ')'
%left		TYPECAST
%left		'.'
/*
 * These might seem to be low-precedence, but actually they are not part
 * of the arithmetic hierarchy at all in their use as JOIN operators.
 * We make them high-precedence to support their use as function names.
 * They wouldn't be given a precedence at all, were it not that we need
 * left-associativity among the JOIN rules themselves.
 */
%left		JOIN CROSS LEFT FULL RIGHT INNER_P NATURAL

%%

/*
 *	The target production for the whole parse.
 *
 * Ordinarily we parse a list of statements, but if we see one of the
 * special MODE_XXX symbols as first token, we parse something else.
 * The options here correspond to enum RawParseMode, which see for details.
 */
parse_toplevel:
			stmtmulti
			{
				pg_yyget_extra(yyscanner)->parsetree = $1;
			}
			| MODE_TYPE_NAME Typename
			{
				pg_yyget_extra(yyscanner)->parsetree = list_make1($2);
			}
			| MODE_PLPGSQL_EXPR PLpgSQL_Expr
			{
				pg_yyget_extra(yyscanner)->parsetree =
					list_make1(makeRawStmt($2, 0));
			}
			| MODE_PLPGSQL_ASSIGN1 PLAssignStmt
			{
				PLAssignStmt *n = (PLAssignStmt *) $2;
				n->nnames = 1;
				pg_yyget_extra(yyscanner)->parsetree =
					list_make1(makeRawStmt((Node *) n, 0));
			}
			| MODE_PLPGSQL_ASSIGN2 PLAssignStmt
			{
				PLAssignStmt *n = (PLAssignStmt *) $2;
				n->nnames = 2;
				pg_yyget_extra(yyscanner)->parsetree =
					list_make1(makeRawStmt((Node *) n, 0));
			}
			| MODE_PLPGSQL_ASSIGN3 PLAssignStmt
			{
				PLAssignStmt *n = (PLAssignStmt *) $2;
				n->nnames = 3;
				pg_yyget_extra(yyscanner)->parsetree =
					list_make1(makeRawStmt((Node *) n, 0));
			}
		;

/*
 * At top level, we wrap each stmt with a RawStmt node carrying start location
 * and length of the stmt's text.  Notice that the start loc/len are driven
 * entirely from semicolon locations (@2).  It would seem natural to use
 * @1 or @3 to get the true start location of a stmt, but that doesn't work
 * for statements that can start with empty nonterminals (opt_with_clause is
 * the main offender here); as noted in the comments for YYLLOC_DEFAULT,
 * we'd get -1 for the location in such cases.
 * We also take care to discard empty statements entirely.
 */
stmtmulti:	stmtmulti ';' toplevel_stmt
				{
					if ($1 != NIL)
					{
						/* update length of previous stmt */
						updateRawStmtEnd(llast_node(RawStmt, $1), @2);
					}
					if ($3 != NULL)
						$$ = lappend($1, makeRawStmt($3, @2 + 1));
					else
						$$ = $1;
				}
			| toplevel_stmt
				{
					if ($1 != NULL)
						$$ = list_make1(makeRawStmt($1, 0));
					else
						$$ = NIL;
				}
		;

/*
 * toplevel_stmt includes BEGIN and END.  stmt does not include them, because
 * those words have different meanings in function bodys.
 */
toplevel_stmt:
			stmt
			| TransactionStmtLegacy
		;

stmt:
			AlterEventTrigStmt
			| AlterCollationStmt
			| AlterDatabaseStmt
			| AlterDatabaseSetStmt
			| AlterDefaultPrivilegesStmt
			| AlterDomainStmt
			| AlterEnumStmt
			| AlterExtensionStmt
			| AlterExtensionContentsStmt
			| AlterFdwStmt
			| AlterForeignServerStmt
			| AlterFunctionStmt
			| AlterGroupStmt
			| AlterObjectDependsStmt
			| AlterObjectSchemaStmt
			| AlterOwnerStmt
			| AlterOperatorStmt
			| AlterTypeStmt
			| AlterPolicyStmt
			| AlterSeqStmt
			| AlterSystemStmt
			| AlterTableStmt
			| AlterTblSpcStmt
			| AlterCompositeTypeStmt
			| AlterPublicationStmt
			| AlterRoleSetStmt
			| AlterRoleStmt
			| AlterSubscriptionStmt
			| AlterStatsStmt
			| AlterTSConfigurationStmt
			| AlterTSDictionaryStmt
			| AlterUserMappingStmt
			| AnalyzeStmt
			| CallStmt
			| CheckPointStmt
			| ClosePortalStmt
			| ClusterStmt
			| CommentStmt
			| ConstraintsSetStmt
			| CopyStmt
			| CreateAmStmt
			| CreateAsStmt
			| CreateAssertionStmt
			| CreateCastStmt
			| CreateConversionStmt
			| CreateDomainStmt
			| CreateExtensionStmt
			| CreateFdwStmt
			| CreateForeignServerStmt
			| CreateForeignTableStmt
			| CreateFunctionStmt
			| CreateGroupStmt
			| CreateMatViewStmt
			| CreateOpClassStmt
			| CreateOpFamilyStmt
			| CreatePublicationStmt
			| AlterOpFamilyStmt
			| CreatePolicyStmt
			| CreatePLangStmt
			| CreatePropGraphStmt
			| CreateSchemaStmt
			| CreateSeqStmt
			| CreateStmt
			| CreateSubscriptionStmt
			| CreateStatsStmt
			| CreateTableSpaceStmt
			| CreateTransformStmt
			| CreateTrigStmt
			| CreateEventTrigStmt
			| CreateRoleStmt
			| CreateUserStmt
			| CreateUserMappingStmt
			| CreatedbStmt
			| DeallocateStmt
			| DeclareCursorStmt
			| DefineStmt
			| DeleteStmt
			| DiscardStmt
			| DoStmt
			| DropCastStmt
			| DropOpClassStmt
			| DropOpFamilyStmt
			| DropOwnedStmt
			| DropStmt
			| DropSubscriptionStmt
			| DropTableSpaceStmt
			| DropTransformStmt
			| DropRoleStmt
			| DropUserMappingStmt
			| DropdbStmt
			| ExecuteStmt
			| ExplainStmt
			| FetchStmt
			| GrantStmt
			| GrantRoleStmt
			| ImportForeignSchemaStmt
			| IndexStmt
			| InsertStmt
			| ListenStmt
			| RefreshMatViewStmt
			| LoadStmt
			| LockStmt
			| NotifyStmt
			| PrepareStmt
			| ReassignOwnedStmt
			| ReindexStmt
			| RemoveAggrStmt
			| RemoveFuncStmt
			| RemoveOperStmt
			| RenameStmt
			| RevokeStmt
			| RevokeRoleStmt
			| RuleStmt
			| SecLabelStmt
			| SelectStmt
			| TransactionStmt
			| TruncateStmt
			| UnlistenStmt
			| UpdateStmt
			| VacuumStmt
			| VariableResetStmt
			| VariableSetStmt
			| VariableShowStmt
			| ViewStmt
			| /*EMPTY*/
				{ $$ = NULL; }
		;

/*****************************************************************************
 *
 * CALL statement
 *
 *****************************************************************************/

CallStmt:	CALL func_application
				{
					CallStmt *n = makeNode(CallStmt);
					n->funccall = castNode(FuncCall, $2);
					$$ = (Node *)n;
				}
		;

/*****************************************************************************
 *
 * Create a new Postgres DBMS role
 *
 *****************************************************************************/

CreateRoleStmt:
			CREATE ROLE RoleId opt_with OptRoleList
				{
					CreateRoleStmt *n = makeNode(CreateRoleStmt);
					n->stmt_type = ROLESTMT_ROLE;
					n->role = $3;
					n->options = $5;
					$$ = (Node *)n;
				}
		;


opt_with:	WITH
			| WITH_LA
			| /*EMPTY*/
		;

/*
 * Options for CREATE ROLE and ALTER ROLE (also used by CREATE/ALTER USER
 * for backwards compatibility).  Note: the only option required by SQL99
 * is "WITH ADMIN name".
 */
OptRoleList:
			OptRoleList CreateOptRoleElem			{ $$ = lappend($1, $2); }
			| /* EMPTY */							{ $$ = NIL; }
		;

AlterOptRoleList:
			AlterOptRoleList AlterOptRoleElem		{ $$ = lappend($1, $2); }
			| /* EMPTY */							{ $$ = NIL; }
		;

AlterOptRoleElem:
			PASSWORD Sconst
				{
					$$ = makeDefElem("password",
									 (Node *)makeString($2), @1);
				}
			| PASSWORD NULL_P
				{
					$$ = makeDefElem("password", NULL, @1);
				}
			| ENCRYPTED PASSWORD Sconst
				{
					/*
					 * These days, passwords are always stored in encrypted
					 * form, so there is no difference between PASSWORD and
					 * ENCRYPTED PASSWORD.
					 */
					$$ = makeDefElem("password",
									 (Node *)makeString($3), @1);
				}
			| UNENCRYPTED PASSWORD Sconst
				{
					ereport(ERROR,
							(errcode(ERRCODE_FEATURE_NOT_SUPPORTED),
							 errmsg("UNENCRYPTED PASSWORD is no longer supported"),
							 errhint("Remove UNENCRYPTED to store the password in encrypted form instead."),
							 parser_errposition(@1)));
				}
			| INHERIT
				{
					$$ = makeDefElem("inherit", (Node *)makeInteger(true), @1);
				}
			| CONNECTION LIMIT SignedIconst
				{
					$$ = makeDefElem("connectionlimit", (Node *)makeInteger($3), @1);
				}
			| VALID UNTIL Sconst
				{
					$$ = makeDefElem("validUntil", (Node *)makeString($3), @1);
				}
		/*	Supported but not documented for roles, for use by ALTER GROUP. */
			| USER role_list
				{
					$$ = makeDefElem("rolemembers", (Node *)$2, @1);
				}
			| IDENT
				{
					/*
					 * We handle identifiers that aren't parser keywords with
					 * the following special-case codes, to avoid bloating the
					 * size of the main parser.
					 */
					if (strcmp($1, "superuser") == 0)
						$$ = makeDefElem("superuser", (Node *)makeInteger(true), @1);
					else if (strcmp($1, "nosuperuser") == 0)
						$$ = makeDefElem("superuser", (Node *)makeInteger(false), @1);
					else if (strcmp($1, "createrole") == 0)
						$$ = makeDefElem("createrole", (Node *)makeInteger(true), @1);
					else if (strcmp($1, "nocreaterole") == 0)
						$$ = makeDefElem("createrole", (Node *)makeInteger(false), @1);
					else if (strcmp($1, "replication") == 0)
						$$ = makeDefElem("isreplication", (Node *)makeInteger(true), @1);
					else if (strcmp($1, "noreplication") == 0)
						$$ = makeDefElem("isreplication", (Node *)makeInteger(false), @1);
					else if (strcmp($1, "createdb") == 0)
						$$ = makeDefElem("createdb", (Node *)makeInteger(true), @1);
					else if (strcmp($1, "nocreatedb") == 0)
						$$ = makeDefElem("createdb", (Node *)makeInteger(false), @1);
					else if (strcmp($1, "login") == 0)
						$$ = makeDefElem("canlogin", (Node *)makeInteger(true), @1);
					else if (strcmp($1, "nologin") == 0)
						$$ = makeDefElem("canlogin", (Node *)makeInteger(false), @1);
					else if (strcmp($1, "bypassrls") == 0)
						$$ = makeDefElem("bypassrls", (Node *)makeInteger(true), @1);
					else if (strcmp($1, "nobypassrls") == 0)
						$$ = makeDefElem("bypassrls", (Node *)makeInteger(false), @1);
					else if (strcmp($1, "noinherit") == 0)
					{
						/*
						 * Note that INHERIT is a keyword, so it's handled by main parser, but
						 * NOINHERIT is handled here.
						 */
						$$ = makeDefElem("inherit", (Node *)makeInteger(false), @1);
					}
					else
						ereport(ERROR,
								(errcode(ERRCODE_SYNTAX_ERROR),
								 errmsg("unrecognized role option \"%s\"", $1),
									 parser_errposition(@1)));
				}
		;

CreateOptRoleElem:
			AlterOptRoleElem			{ $$ = $1; }
			/* The following are not supported by ALTER ROLE/USER/GROUP */
			| SYSID Iconst
				{
					$$ = makeDefElem("sysid", (Node *)makeInteger($2), @1);
				}
			| ADMIN role_list
				{
					$$ = makeDefElem("adminmembers", (Node *)$2, @1);
				}
			| ROLE role_list
				{
					$$ = makeDefElem("rolemembers", (Node *)$2, @1);
				}
			| IN_P ROLE role_list
				{
					$$ = makeDefElem("addroleto", (Node *)$3, @1);
				}
			| IN_P GROUP_P role_list
				{
					$$ = makeDefElem("addroleto", (Node *)$3, @1);
				}
		;


/*****************************************************************************
 *
 * Create a new Postgres DBMS user (role with implied login ability)
 *
 *****************************************************************************/

CreateUserStmt:
			CREATE USER RoleId opt_with OptRoleList
				{
					CreateRoleStmt *n = makeNode(CreateRoleStmt);
					n->stmt_type = ROLESTMT_USER;
					n->role = $3;
					n->options = $5;
					$$ = (Node *)n;
				}
		;


/*****************************************************************************
 *
 * Alter a postgresql DBMS role
 *
 *****************************************************************************/

AlterRoleStmt:
			ALTER ROLE RoleSpec opt_with AlterOptRoleList
				 {
					AlterRoleStmt *n = makeNode(AlterRoleStmt);
					n->role = $3;
					n->action = +1;	/* add, if there are members */
					n->options = $5;
					$$ = (Node *)n;
				 }
			| ALTER USER RoleSpec opt_with AlterOptRoleList
				 {
					AlterRoleStmt *n = makeNode(AlterRoleStmt);
					n->role = $3;
					n->action = +1;	/* add, if there are members */
					n->options = $5;
					$$ = (Node *)n;
				 }
		;

opt_in_database:
			   /* EMPTY */					{ $$ = NULL; }
			| IN_P DATABASE name	{ $$ = $3; }
		;

AlterRoleSetStmt:
			ALTER ROLE RoleSpec opt_in_database SetResetClause
				{
					AlterRoleSetStmt *n = makeNode(AlterRoleSetStmt);
					n->role = $3;
					n->database = $4;
					n->setstmt = $5;
					$$ = (Node *)n;
				}
			| ALTER ROLE ALL opt_in_database SetResetClause
				{
					AlterRoleSetStmt *n = makeNode(AlterRoleSetStmt);
					n->role = NULL;
					n->database = $4;
					n->setstmt = $5;
					$$ = (Node *)n;
				}
			| ALTER USER RoleSpec opt_in_database SetResetClause
				{
					AlterRoleSetStmt *n = makeNode(AlterRoleSetStmt);
					n->role = $3;
					n->database = $4;
					n->setstmt = $5;
					$$ = (Node *)n;
				}
			| ALTER USER ALL opt_in_database SetResetClause
				{
					AlterRoleSetStmt *n = makeNode(AlterRoleSetStmt);
					n->role = NULL;
					n->database = $4;
					n->setstmt = $5;
					$$ = (Node *)n;
				}
		;


/*****************************************************************************
 *
 * Drop a postgresql DBMS role
 *
 * XXX Ideally this would have CASCADE/RESTRICT options, but a role
 * might own objects in multiple databases, and there is presently no way to
 * implement cascading to other databases.  So we always behave as RESTRICT.
 *****************************************************************************/

DropRoleStmt:
			DROP ROLE role_list
				{
					DropRoleStmt *n = makeNode(DropRoleStmt);
					n->missing_ok = false;
					n->roles = $3;
					$$ = (Node *)n;
				}
			| DROP ROLE IF_P EXISTS role_list
				{
					DropRoleStmt *n = makeNode(DropRoleStmt);
					n->missing_ok = true;
					n->roles = $5;
					$$ = (Node *)n;
				}
			| DROP USER role_list
				{
					DropRoleStmt *n = makeNode(DropRoleStmt);
					n->missing_ok = false;
					n->roles = $3;
					$$ = (Node *)n;
				}
			| DROP USER IF_P EXISTS role_list
				{
					DropRoleStmt *n = makeNode(DropRoleStmt);
					n->roles = $5;
					n->missing_ok = true;
					$$ = (Node *)n;
				}
			| DROP GROUP_P role_list
				{
					DropRoleStmt *n = makeNode(DropRoleStmt);
					n->missing_ok = false;
					n->roles = $3;
					$$ = (Node *)n;
				}
			| DROP GROUP_P IF_P EXISTS role_list
				{
					DropRoleStmt *n = makeNode(DropRoleStmt);
					n->missing_ok = true;
					n->roles = $5;
					$$ = (Node *)n;
				}
			;


/*****************************************************************************
 *
 * Create a postgresql group (role without login ability)
 *
 *****************************************************************************/

CreateGroupStmt:
			CREATE GROUP_P RoleId opt_with OptRoleList
				{
					CreateRoleStmt *n = makeNode(CreateRoleStmt);
					n->stmt_type = ROLESTMT_GROUP;
					n->role = $3;
					n->options = $5;
					$$ = (Node *)n;
				}
		;


/*****************************************************************************
 *
 * Alter a postgresql group
 *
 *****************************************************************************/

AlterGroupStmt:
			ALTER GROUP_P RoleSpec add_drop USER role_list
				{
					AlterRoleStmt *n = makeNode(AlterRoleStmt);
					n->role = $3;
					n->action = $4;
					n->options = list_make1(makeDefElem("rolemembers",
														(Node *)$6, @6));
					$$ = (Node *)n;
				}
		;

add_drop:	ADD_P									{ $$ = +1; }
			| DROP									{ $$ = -1; }
		;


/*****************************************************************************
 *
 * Manipulate a schema
 *
 *****************************************************************************/

CreateSchemaStmt:
			CREATE SCHEMA OptSchemaName AUTHORIZATION RoleSpec OptSchemaEltList
				{
					CreateSchemaStmt *n = makeNode(CreateSchemaStmt);
					/* One can omit the schema name or the authorization id. */
					n->schemaname = $3;
					n->authrole = $5;
					n->schemaElts = $6;
					n->if_not_exists = false;
					$$ = (Node *)n;
				}
			| CREATE SCHEMA ColId OptSchemaEltList
				{
					CreateSchemaStmt *n = makeNode(CreateSchemaStmt);
					/* ...but not both */
					n->schemaname = $3;
					n->authrole = NULL;
					n->schemaElts = $4;
					n->if_not_exists = false;
					$$ = (Node *)n;
				}
			| CREATE SCHEMA IF_P NOT EXISTS OptSchemaName AUTHORIZATION RoleSpec OptSchemaEltList
				{
					CreateSchemaStmt *n = makeNode(CreateSchemaStmt);
					/* schema name can be omitted here, too */
					n->schemaname = $6;
					n->authrole = $8;
					if ($9 != NIL)
						ereport(ERROR,
								(errcode(ERRCODE_FEATURE_NOT_SUPPORTED),
								 errmsg("CREATE SCHEMA IF NOT EXISTS cannot include schema elements"),
								 parser_errposition(@9)));
					n->schemaElts = $9;
					n->if_not_exists = true;
					$$ = (Node *)n;
				}
			| CREATE SCHEMA IF_P NOT EXISTS ColId OptSchemaEltList
				{
					CreateSchemaStmt *n = makeNode(CreateSchemaStmt);
					/* ...but not here */
					n->schemaname = $6;
					n->authrole = NULL;
					if ($7 != NIL)
						ereport(ERROR,
								(errcode(ERRCODE_FEATURE_NOT_SUPPORTED),
								 errmsg("CREATE SCHEMA IF NOT EXISTS cannot include schema elements"),
								 parser_errposition(@7)));
					n->schemaElts = $7;
					n->if_not_exists = true;
					$$ = (Node *)n;
				}
		;

OptSchemaName:
			ColId									{ $$ = $1; }
			| /* EMPTY */							{ $$ = NULL; }
		;

OptSchemaEltList:
			OptSchemaEltList schema_stmt
				{
					if (@$ < 0)			/* see comments for YYLLOC_DEFAULT */
						@$ = @2;
					$$ = lappend($1, $2);
				}
			| /* EMPTY */
				{ $$ = NIL; }
		;

/*
 *	schema_stmt are the ones that can show up inside a CREATE SCHEMA
 *	statement (in addition to by themselves).
 */
schema_stmt:
			CreateStmt
			| IndexStmt
			| CreateSeqStmt
			| CreateTrigStmt
			| GrantStmt
			| ViewStmt
		;


/*****************************************************************************
 *
 * Set PG internal variable
 *	  SET name TO 'var_value'
 * Include SQL syntax (thomas 1997-10-22):
 *	  SET TIME ZONE 'var_value'
 *
 *****************************************************************************/

VariableSetStmt:
			SET set_rest
				{
					VariableSetStmt *n = $2;
					n->is_local = false;
					$$ = (Node *) n;
				}
			| SET LOCAL set_rest
				{
					VariableSetStmt *n = $3;
					n->is_local = true;
					$$ = (Node *) n;
				}
			| SET SESSION set_rest
				{
					VariableSetStmt *n = $3;
					n->is_local = false;
					$$ = (Node *) n;
				}
		;

set_rest:
			TRANSACTION transaction_mode_list
				{
					VariableSetStmt *n = makeNode(VariableSetStmt);
					n->kind = VAR_SET_MULTI;
					n->name = "TRANSACTION";
					n->args = $2;
					$$ = n;
				}
			| SESSION CHARACTERISTICS AS TRANSACTION transaction_mode_list
				{
					VariableSetStmt *n = makeNode(VariableSetStmt);
					n->kind = VAR_SET_MULTI;
					n->name = "SESSION CHARACTERISTICS";
					n->args = $5;
					$$ = n;
				}
			| set_rest_more
			;

generic_set:
			var_name TO var_list
				{
					VariableSetStmt *n = makeNode(VariableSetStmt);
					n->kind = VAR_SET_VALUE;
					n->name = $1;
					n->args = $3;
					$$ = n;
				}
			| var_name '=' var_list
				{
					VariableSetStmt *n = makeNode(VariableSetStmt);
					n->kind = VAR_SET_VALUE;
					n->name = $1;
					n->args = $3;
					$$ = n;
				}
			| var_name TO DEFAULT
				{
					VariableSetStmt *n = makeNode(VariableSetStmt);
					n->kind = VAR_SET_DEFAULT;
					n->name = $1;
					$$ = n;
				}
			| var_name '=' DEFAULT
				{
					VariableSetStmt *n = makeNode(VariableSetStmt);
					n->kind = VAR_SET_DEFAULT;
					n->name = $1;
					$$ = n;
				}
		;

set_rest_more:	/* Generic SET syntaxes: */
			generic_set							{$$ = $1;}
			| var_name FROM CURRENT_P
				{
					VariableSetStmt *n = makeNode(VariableSetStmt);
					n->kind = VAR_SET_CURRENT;
					n->name = $1;
					$$ = n;
				}
			/* Special syntaxes mandated by SQL standard: */
			| TIME ZONE zone_value
				{
					VariableSetStmt *n = makeNode(VariableSetStmt);
					n->kind = VAR_SET_VALUE;
					n->name = "timezone";
					if ($3 != NULL)
						n->args = list_make1($3);
					else
						n->kind = VAR_SET_DEFAULT;
					$$ = n;
				}
			| CATALOG_P Sconst
				{
					ereport(ERROR,
							(errcode(ERRCODE_FEATURE_NOT_SUPPORTED),
							 errmsg("current database cannot be changed"),
							 parser_errposition(@2)));
					$$ = NULL; /*not reached*/
				}
			| SCHEMA Sconst
				{
					VariableSetStmt *n = makeNode(VariableSetStmt);
					n->kind = VAR_SET_VALUE;
					n->name = "search_path";
					n->args = list_make1(makeStringConst($2, @2));
					$$ = n;
				}
			| NAMES opt_encoding
				{
					VariableSetStmt *n = makeNode(VariableSetStmt);
					n->kind = VAR_SET_VALUE;
					n->name = "client_encoding";
					if ($2 != NULL)
						n->args = list_make1(makeStringConst($2, @2));
					else
						n->kind = VAR_SET_DEFAULT;
					$$ = n;
				}
			| ROLE NonReservedWord_or_Sconst
				{
					VariableSetStmt *n = makeNode(VariableSetStmt);
					n->kind = VAR_SET_VALUE;
					n->name = "role";
					n->args = list_make1(makeStringConst($2, @2));
					$$ = n;
				}
			| SESSION AUTHORIZATION NonReservedWord_or_Sconst
				{
					VariableSetStmt *n = makeNode(VariableSetStmt);
					n->kind = VAR_SET_VALUE;
					n->name = "session_authorization";
					n->args = list_make1(makeStringConst($3, @3));
					$$ = n;
				}
			| SESSION AUTHORIZATION DEFAULT
				{
					VariableSetStmt *n = makeNode(VariableSetStmt);
					n->kind = VAR_SET_DEFAULT;
					n->name = "session_authorization";
					$$ = n;
				}
			| XML_P OPTION document_or_content
				{
					VariableSetStmt *n = makeNode(VariableSetStmt);
					n->kind = VAR_SET_VALUE;
					n->name = "xmloption";
					n->args = list_make1(makeStringConst($3 == XMLOPTION_DOCUMENT ? "DOCUMENT" : "CONTENT", @3));
					$$ = n;
				}
			/* Special syntaxes invented by PostgreSQL: */
			| TRANSACTION SNAPSHOT Sconst
				{
					VariableSetStmt *n = makeNode(VariableSetStmt);
					n->kind = VAR_SET_MULTI;
					n->name = "TRANSACTION SNAPSHOT";
					n->args = list_make1(makeStringConst($3, @3));
					$$ = n;
				}
		;

var_name:	ColId								{ $$ = $1; }
			| var_name '.' ColId
				{ $$ = psprintf("%s.%s", $1, $3); }
		;

var_list:	var_value								{ $$ = list_make1($1); }
			| var_list ',' var_value				{ $$ = lappend($1, $3); }
		;

var_value:	opt_boolean_or_string
				{ $$ = makeStringConst($1, @1); }
			| NumericOnly
				{ $$ = makeAConst($1, @1); }
		;

iso_level:	READ UNCOMMITTED						{ $$ = "read uncommitted"; }
			| READ COMMITTED						{ $$ = "read committed"; }
			| REPEATABLE READ						{ $$ = "repeatable read"; }
			| SERIALIZABLE							{ $$ = "serializable"; }
		;

opt_boolean_or_string:
			TRUE_P									{ $$ = "true"; }
			| FALSE_P								{ $$ = "false"; }
			| ON									{ $$ = "on"; }
			/*
			 * OFF is also accepted as a boolean value, but is handled by
			 * the NonReservedWord rule.  The action for booleans and strings
			 * is the same, so we don't need to distinguish them here.
			 */
			| NonReservedWord_or_Sconst				{ $$ = $1; }
		;

/* Timezone values can be:
 * - a string such as 'pst8pdt'
 * - an identifier such as "pst8pdt"
 * - an integer or floating point number
 * - a time interval per SQL99
 * ColId gives reduce/reduce errors against ConstInterval and LOCAL,
 * so use IDENT (meaning we reject anything that is a key word).
 */
zone_value:
			Sconst
				{
					$$ = makeStringConst($1, @1);
				}
			| IDENT
				{
					$$ = makeStringConst($1, @1);
				}
			| ConstInterval Sconst opt_interval
				{
					TypeName *t = $1;
					if ($3 != NIL)
					{
						A_Const *n = (A_Const *) linitial($3);
						if ((n->val.val.ival & ~(INTERVAL_MASK(HOUR) | INTERVAL_MASK(MINUTE))) != 0)
							ereport(ERROR,
									(errcode(ERRCODE_SYNTAX_ERROR),
									 errmsg("time zone interval must be HOUR or HOUR TO MINUTE"),
									 parser_errposition(@3)));
					}
					t->typmods = $3;
					$$ = makeStringConstCast($2, @2, t);
				}
			| ConstInterval '(' Iconst ')' Sconst
				{
					TypeName *t = $1;
					t->typmods = list_make2(makeIntConst(INTERVAL_FULL_RANGE, -1),
											makeIntConst($3, @3));
					$$ = makeStringConstCast($5, @5, t);
				}
			| NumericOnly							{ $$ = makeAConst($1, @1); }
			| DEFAULT								{ $$ = NULL; }
			| LOCAL									{ $$ = NULL; }
		;

opt_encoding:
			Sconst									{ $$ = $1; }
			| DEFAULT								{ $$ = NULL; }
			| /*EMPTY*/								{ $$ = NULL; }
		;

NonReservedWord_or_Sconst:
			NonReservedWord							{ $$ = $1; }
			| Sconst								{ $$ = $1; }
		;

VariableResetStmt:
			RESET reset_rest						{ $$ = (Node *) $2; }
		;

reset_rest:
			generic_reset							{ $$ = $1; }
			| TIME ZONE
				{
					VariableSetStmt *n = makeNode(VariableSetStmt);
					n->kind = VAR_RESET;
					n->name = "timezone";
					$$ = n;
				}
			| TRANSACTION ISOLATION LEVEL
				{
					VariableSetStmt *n = makeNode(VariableSetStmt);
					n->kind = VAR_RESET;
					n->name = "transaction_isolation";
					$$ = n;
				}
			| SESSION AUTHORIZATION
				{
					VariableSetStmt *n = makeNode(VariableSetStmt);
					n->kind = VAR_RESET;
					n->name = "session_authorization";
					$$ = n;
				}
		;

generic_reset:
			var_name
				{
					VariableSetStmt *n = makeNode(VariableSetStmt);
					n->kind = VAR_RESET;
					n->name = $1;
					$$ = n;
				}
			| ALL
				{
					VariableSetStmt *n = makeNode(VariableSetStmt);
					n->kind = VAR_RESET_ALL;
					$$ = n;
				}
		;

/* SetResetClause allows SET or RESET without LOCAL */
SetResetClause:
			SET set_rest					{ $$ = $2; }
			| VariableResetStmt				{ $$ = (VariableSetStmt *) $1; }
		;

/* SetResetClause allows SET or RESET without LOCAL */
FunctionSetResetClause:
			SET set_rest_more				{ $$ = $2; }
			| VariableResetStmt				{ $$ = (VariableSetStmt *) $1; }
		;


VariableShowStmt:
			SHOW var_name
				{
					VariableShowStmt *n = makeNode(VariableShowStmt);
					n->name = $2;
					$$ = (Node *) n;
				}
			| SHOW TIME ZONE
				{
					VariableShowStmt *n = makeNode(VariableShowStmt);
					n->name = "timezone";
					$$ = (Node *) n;
				}
			| SHOW TRANSACTION ISOLATION LEVEL
				{
					VariableShowStmt *n = makeNode(VariableShowStmt);
					n->name = "transaction_isolation";
					$$ = (Node *) n;
				}
			| SHOW SESSION AUTHORIZATION
				{
					VariableShowStmt *n = makeNode(VariableShowStmt);
					n->name = "session_authorization";
					$$ = (Node *) n;
				}
			| SHOW ALL
				{
					VariableShowStmt *n = makeNode(VariableShowStmt);
					n->name = "all";
					$$ = (Node *) n;
				}
		;


ConstraintsSetStmt:
			SET CONSTRAINTS constraints_set_list constraints_set_mode
				{
					ConstraintsSetStmt *n = makeNode(ConstraintsSetStmt);
					n->constraints = $3;
					n->deferred = $4;
					$$ = (Node *) n;
				}
		;

constraints_set_list:
			ALL										{ $$ = NIL; }
			| qualified_name_list					{ $$ = $1; }
		;

constraints_set_mode:
			DEFERRED								{ $$ = true; }
			| IMMEDIATE								{ $$ = false; }
		;


/*
 * Checkpoint statement
 */
CheckPointStmt:
			CHECKPOINT
				{
					CheckPointStmt *n = makeNode(CheckPointStmt);
					$$ = (Node *)n;
				}
		;


/*****************************************************************************
 *
 * DISCARD { ALL | TEMP | PLANS | SEQUENCES }
 *
 *****************************************************************************/

DiscardStmt:
			DISCARD ALL
				{
					DiscardStmt *n = makeNode(DiscardStmt);
					n->target = DISCARD_ALL;
					$$ = (Node *) n;
				}
			| DISCARD TEMP
				{
					DiscardStmt *n = makeNode(DiscardStmt);
					n->target = DISCARD_TEMP;
					$$ = (Node *) n;
				}
			| DISCARD TEMPORARY
				{
					DiscardStmt *n = makeNode(DiscardStmt);
					n->target = DISCARD_TEMP;
					$$ = (Node *) n;
				}
			| DISCARD PLANS
				{
					DiscardStmt *n = makeNode(DiscardStmt);
					n->target = DISCARD_PLANS;
					$$ = (Node *) n;
				}
			| DISCARD SEQUENCES
				{
					DiscardStmt *n = makeNode(DiscardStmt);
					n->target = DISCARD_SEQUENCES;
					$$ = (Node *) n;
				}

		;


/*****************************************************************************
 *
 *	ALTER [ TABLE | INDEX | SEQUENCE | VIEW | MATERIALIZED VIEW | FOREIGN TABLE ] variations
 *
 * Note: we accept all subcommands for each of the variants, and sort
 * out what's really legal at execution time.
 *****************************************************************************/

AlterTableStmt:
			ALTER TABLE relation_expr alter_table_cmds
				{
					AlterTableStmt *n = makeNode(AlterTableStmt);
					n->relation = $3;
					n->cmds = $4;
					n->objtype = OBJECT_TABLE;
					n->missing_ok = false;
					$$ = (Node *)n;
				}
		|	ALTER TABLE IF_P EXISTS relation_expr alter_table_cmds
				{
					AlterTableStmt *n = makeNode(AlterTableStmt);
					n->relation = $5;
					n->cmds = $6;
					n->objtype = OBJECT_TABLE;
					n->missing_ok = true;
					$$ = (Node *)n;
				}
		|	ALTER TABLE relation_expr partition_cmd
				{
					AlterTableStmt *n = makeNode(AlterTableStmt);
					n->relation = $3;
					n->cmds = list_make1($4);
					n->objtype = OBJECT_TABLE;
					n->missing_ok = false;
					$$ = (Node *)n;
				}
		|	ALTER TABLE IF_P EXISTS relation_expr partition_cmd
				{
					AlterTableStmt *n = makeNode(AlterTableStmt);
					n->relation = $5;
					n->cmds = list_make1($6);
					n->objtype = OBJECT_TABLE;
					n->missing_ok = true;
					$$ = (Node *)n;
				}
		|	ALTER TABLE ALL IN_P TABLESPACE name SET TABLESPACE name opt_nowait
				{
					AlterTableMoveAllStmt *n =
						makeNode(AlterTableMoveAllStmt);
					n->orig_tablespacename = $6;
					n->objtype = OBJECT_TABLE;
					n->roles = NIL;
					n->new_tablespacename = $9;
					n->nowait = $10;
					$$ = (Node *)n;
				}
		|	ALTER TABLE ALL IN_P TABLESPACE name OWNED BY role_list SET TABLESPACE name opt_nowait
				{
					AlterTableMoveAllStmt *n =
						makeNode(AlterTableMoveAllStmt);
					n->orig_tablespacename = $6;
					n->objtype = OBJECT_TABLE;
					n->roles = $9;
					n->new_tablespacename = $12;
					n->nowait = $13;
					$$ = (Node *)n;
				}
		|	ALTER INDEX qualified_name alter_table_cmds
				{
					AlterTableStmt *n = makeNode(AlterTableStmt);
					n->relation = $3;
					n->cmds = $4;
					n->objtype = OBJECT_INDEX;
					n->missing_ok = false;
					$$ = (Node *)n;
				}
		|	ALTER INDEX IF_P EXISTS qualified_name alter_table_cmds
				{
					AlterTableStmt *n = makeNode(AlterTableStmt);
					n->relation = $5;
					n->cmds = $6;
					n->objtype = OBJECT_INDEX;
					n->missing_ok = true;
					$$ = (Node *)n;
				}
		|	ALTER INDEX qualified_name index_partition_cmd
				{
					AlterTableStmt *n = makeNode(AlterTableStmt);
					n->relation = $3;
					n->cmds = list_make1($4);
					n->objtype = OBJECT_INDEX;
					n->missing_ok = false;
					$$ = (Node *)n;
				}
		|	ALTER INDEX ALL IN_P TABLESPACE name SET TABLESPACE name opt_nowait
				{
					AlterTableMoveAllStmt *n =
						makeNode(AlterTableMoveAllStmt);
					n->orig_tablespacename = $6;
					n->objtype = OBJECT_INDEX;
					n->roles = NIL;
					n->new_tablespacename = $9;
					n->nowait = $10;
					$$ = (Node *)n;
				}
		|	ALTER INDEX ALL IN_P TABLESPACE name OWNED BY role_list SET TABLESPACE name opt_nowait
				{
					AlterTableMoveAllStmt *n =
						makeNode(AlterTableMoveAllStmt);
					n->orig_tablespacename = $6;
					n->objtype = OBJECT_INDEX;
					n->roles = $9;
					n->new_tablespacename = $12;
					n->nowait = $13;
					$$ = (Node *)n;
				}
		|	ALTER PROPERTY GRAPH qualified_name alter_table_cmds
				{
					AlterTableStmt *n = makeNode(AlterTableStmt);
					n->relation = $4;
					n->cmds = $5;
					n->relkind = OBJECT_PROPGRAPH;
					n->missing_ok = false;
					$$ = (Node *)n;
				}
		|	ALTER PROPERTY GRAPH IF_P EXISTS qualified_name alter_table_cmds
				{
					AlterTableStmt *n = makeNode(AlterTableStmt);
					n->relation = $6;
					n->cmds = $7;
					n->relkind = OBJECT_PROPGRAPH;
					n->missing_ok = true;
					$$ = (Node *)n;
				}
		|	ALTER SEQUENCE qualified_name alter_table_cmds
				{
					AlterTableStmt *n = makeNode(AlterTableStmt);
					n->relation = $3;
					n->cmds = $4;
					n->objtype = OBJECT_SEQUENCE;
					n->missing_ok = false;
					$$ = (Node *)n;
				}
		|	ALTER SEQUENCE IF_P EXISTS qualified_name alter_table_cmds
				{
					AlterTableStmt *n = makeNode(AlterTableStmt);
					n->relation = $5;
					n->cmds = $6;
					n->objtype = OBJECT_SEQUENCE;
					n->missing_ok = true;
					$$ = (Node *)n;
				}
		|	ALTER VIEW qualified_name alter_table_cmds
				{
					AlterTableStmt *n = makeNode(AlterTableStmt);
					n->relation = $3;
					n->cmds = $4;
					n->objtype = OBJECT_VIEW;
					n->missing_ok = false;
					$$ = (Node *)n;
				}
		|	ALTER VIEW IF_P EXISTS qualified_name alter_table_cmds
				{
					AlterTableStmt *n = makeNode(AlterTableStmt);
					n->relation = $5;
					n->cmds = $6;
					n->objtype = OBJECT_VIEW;
					n->missing_ok = true;
					$$ = (Node *)n;
				}
		|	ALTER MATERIALIZED VIEW qualified_name alter_table_cmds
				{
					AlterTableStmt *n = makeNode(AlterTableStmt);
					n->relation = $4;
					n->cmds = $5;
					n->objtype = OBJECT_MATVIEW;
					n->missing_ok = false;
					$$ = (Node *)n;
				}
		|	ALTER MATERIALIZED VIEW IF_P EXISTS qualified_name alter_table_cmds
				{
					AlterTableStmt *n = makeNode(AlterTableStmt);
					n->relation = $6;
					n->cmds = $7;
					n->objtype = OBJECT_MATVIEW;
					n->missing_ok = true;
					$$ = (Node *)n;
				}
		|	ALTER MATERIALIZED VIEW ALL IN_P TABLESPACE name SET TABLESPACE name opt_nowait
				{
					AlterTableMoveAllStmt *n =
						makeNode(AlterTableMoveAllStmt);
					n->orig_tablespacename = $7;
					n->objtype = OBJECT_MATVIEW;
					n->roles = NIL;
					n->new_tablespacename = $10;
					n->nowait = $11;
					$$ = (Node *)n;
				}
		|	ALTER MATERIALIZED VIEW ALL IN_P TABLESPACE name OWNED BY role_list SET TABLESPACE name opt_nowait
				{
					AlterTableMoveAllStmt *n =
						makeNode(AlterTableMoveAllStmt);
					n->orig_tablespacename = $7;
					n->objtype = OBJECT_MATVIEW;
					n->roles = $10;
					n->new_tablespacename = $13;
					n->nowait = $14;
					$$ = (Node *)n;
				}
		|	ALTER FOREIGN TABLE relation_expr alter_table_cmds
				{
					AlterTableStmt *n = makeNode(AlterTableStmt);
					n->relation = $4;
					n->cmds = $5;
					n->objtype = OBJECT_FOREIGN_TABLE;
					n->missing_ok = false;
					$$ = (Node *)n;
				}
		|	ALTER FOREIGN TABLE IF_P EXISTS relation_expr alter_table_cmds
				{
					AlterTableStmt *n = makeNode(AlterTableStmt);
					n->relation = $6;
					n->cmds = $7;
					n->objtype = OBJECT_FOREIGN_TABLE;
					n->missing_ok = true;
					$$ = (Node *)n;
				}
		;

alter_table_cmds:
			alter_table_cmd							{ $$ = list_make1($1); }
			| alter_table_cmds ',' alter_table_cmd	{ $$ = lappend($1, $3); }
		;

partition_cmd:
			/* ALTER TABLE <name> ATTACH PARTITION <table_name> FOR VALUES */
			ATTACH PARTITION qualified_name PartitionBoundSpec
				{
					AlterTableCmd *n = makeNode(AlterTableCmd);
					PartitionCmd *cmd = makeNode(PartitionCmd);

					n->subtype = AT_AttachPartition;
					cmd->name = $3;
					cmd->bound = $4;
					cmd->concurrent = false;
					n->def = (Node *) cmd;

					$$ = (Node *) n;
				}
			/* ALTER TABLE <name> DETACH PARTITION <partition_name> [CONCURRENTLY] */
			| DETACH PARTITION qualified_name opt_concurrently
				{
					AlterTableCmd *n = makeNode(AlterTableCmd);
					PartitionCmd *cmd = makeNode(PartitionCmd);

					n->subtype = AT_DetachPartition;
					cmd->name = $3;
					cmd->bound = NULL;
					cmd->concurrent = $4;
					n->def = (Node *) cmd;

					$$ = (Node *) n;
				}
			| DETACH PARTITION qualified_name FINALIZE
				{
					AlterTableCmd *n = makeNode(AlterTableCmd);
					PartitionCmd *cmd = makeNode(PartitionCmd);

					n->subtype = AT_DetachPartitionFinalize;
					cmd->name = $3;
					cmd->bound = NULL;
					cmd->concurrent = false;
					n->def = (Node *) cmd;
					$$ = (Node *) n;
				}
		;

index_partition_cmd:
			/* ALTER INDEX <name> ATTACH PARTITION <index_name> */
			ATTACH PARTITION qualified_name
				{
					AlterTableCmd *n = makeNode(AlterTableCmd);
					PartitionCmd *cmd = makeNode(PartitionCmd);

					n->subtype = AT_AttachPartition;
					cmd->name = $3;
					cmd->bound = NULL;
					cmd->concurrent = false;
					n->def = (Node *) cmd;

					$$ = (Node *) n;
				}
		;

alter_table_cmd:
			/* ALTER TABLE <name> ADD <coldef> */
			ADD_P columnDef
				{
					AlterTableCmd *n = makeNode(AlterTableCmd);
					n->subtype = AT_AddColumn;
					n->def = $2;
					n->missing_ok = false;
					$$ = (Node *)n;
				}
			/* ALTER TABLE <name> ADD IF NOT EXISTS <coldef> */
			| ADD_P IF_P NOT EXISTS columnDef
				{
					AlterTableCmd *n = makeNode(AlterTableCmd);
					n->subtype = AT_AddColumn;
					n->def = $5;
					n->missing_ok = true;
					$$ = (Node *)n;
				}
			/* ALTER TABLE <name> ADD COLUMN <coldef> */
			| ADD_P COLUMN columnDef
				{
					AlterTableCmd *n = makeNode(AlterTableCmd);
					n->subtype = AT_AddColumn;
					n->def = $3;
					n->missing_ok = false;
					$$ = (Node *)n;
				}
			/* ALTER TABLE <name> ADD COLUMN IF NOT EXISTS <coldef> */
			| ADD_P COLUMN IF_P NOT EXISTS columnDef
				{
					AlterTableCmd *n = makeNode(AlterTableCmd);
					n->subtype = AT_AddColumn;
					n->def = $6;
					n->missing_ok = true;
					$$ = (Node *)n;
				}
			/* ALTER TABLE <name> ALTER [COLUMN] <colname> {SET DEFAULT <expr>|DROP DEFAULT} */
			| ALTER opt_column ColId alter_column_default
				{
					AlterTableCmd *n = makeNode(AlterTableCmd);
					n->subtype = AT_ColumnDefault;
					n->name = $3;
					n->def = $4;
					$$ = (Node *)n;
				}
			/* ALTER TABLE <name> ALTER [COLUMN] <colname> DROP NOT NULL */
			| ALTER opt_column ColId DROP NOT NULL_P
				{
					AlterTableCmd *n = makeNode(AlterTableCmd);
					n->subtype = AT_DropNotNull;
					n->name = $3;
					$$ = (Node *)n;
				}
			/* ALTER TABLE <name> ALTER [COLUMN] <colname> SET NOT NULL */
			| ALTER opt_column ColId SET NOT NULL_P
				{
					AlterTableCmd *n = makeNode(AlterTableCmd);
					n->subtype = AT_SetNotNull;
					n->name = $3;
					$$ = (Node *)n;
				}
			/* ALTER TABLE <name> ALTER [COLUMN] <colname> DROP EXPRESSION */
			| ALTER opt_column ColId DROP EXPRESSION
				{
					AlterTableCmd *n = makeNode(AlterTableCmd);
					n->subtype = AT_DropExpression;
					n->name = $3;
					$$ = (Node *)n;
				}
			/* ALTER TABLE <name> ALTER [COLUMN] <colname> DROP EXPRESSION IF EXISTS */
			| ALTER opt_column ColId DROP EXPRESSION IF_P EXISTS
				{
					AlterTableCmd *n = makeNode(AlterTableCmd);
					n->subtype = AT_DropExpression;
					n->name = $3;
					n->missing_ok = true;
					$$ = (Node *)n;
				}
			/* ALTER TABLE <name> ALTER [COLUMN] <colname> SET STATISTICS <SignedIconst> */
			| ALTER opt_column ColId SET STATISTICS SignedIconst
				{
					AlterTableCmd *n = makeNode(AlterTableCmd);
					n->subtype = AT_SetStatistics;
					n->name = $3;
					n->def = (Node *) makeInteger($6);
					$$ = (Node *)n;
				}
			/* ALTER TABLE <name> ALTER [COLUMN] <colnum> SET STATISTICS <SignedIconst> */
			| ALTER opt_column Iconst SET STATISTICS SignedIconst
				{
					AlterTableCmd *n = makeNode(AlterTableCmd);

					if ($3 <= 0 || $3 > PG_INT16_MAX)
						ereport(ERROR,
								(errcode(ERRCODE_INVALID_PARAMETER_VALUE),
								 errmsg("column number must be in range from 1 to %d", PG_INT16_MAX),
								 parser_errposition(@3)));

					n->subtype = AT_SetStatistics;
					n->num = (int16) $3;
					n->def = (Node *) makeInteger($6);
					$$ = (Node *)n;
				}
			/* ALTER TABLE <name> ALTER [COLUMN] <colname> SET ( column_parameter = value [, ... ] ) */
			| ALTER opt_column ColId SET reloptions
				{
					AlterTableCmd *n = makeNode(AlterTableCmd);
					n->subtype = AT_SetOptions;
					n->name = $3;
					n->def = (Node *) $5;
					$$ = (Node *)n;
				}
			/* ALTER TABLE <name> ALTER [COLUMN] <colname> RESET ( column_parameter = value [, ... ] ) */
			| ALTER opt_column ColId RESET reloptions
				{
					AlterTableCmd *n = makeNode(AlterTableCmd);
					n->subtype = AT_ResetOptions;
					n->name = $3;
					n->def = (Node *) $5;
					$$ = (Node *)n;
				}
			/* ALTER TABLE <name> ALTER [COLUMN] <colname> SET STORAGE <storagemode> */
			| ALTER opt_column ColId SET STORAGE ColId
				{
					AlterTableCmd *n = makeNode(AlterTableCmd);
					n->subtype = AT_SetStorage;
					n->name = $3;
					n->def = (Node *) makeString($6);
					$$ = (Node *)n;
				}
			/* ALTER TABLE <name> ALTER [COLUMN] <colname> SET COMPRESSION <cm> */
			| ALTER opt_column ColId SET column_compression
				{
					AlterTableCmd *n = makeNode(AlterTableCmd);
					n->subtype = AT_SetCompression;
					n->name = $3;
					n->def = (Node *) makeString($5);
					$$ = (Node *)n;
				}
			/* ALTER TABLE <name> ALTER [COLUMN] <colname> ADD GENERATED ... AS IDENTITY ... */
			| ALTER opt_column ColId ADD_P GENERATED generated_when AS IDENTITY_P OptParenthesizedSeqOptList
				{
					AlterTableCmd *n = makeNode(AlterTableCmd);
					Constraint *c = makeNode(Constraint);

					c->contype = CONSTR_IDENTITY;
					c->generated_when = $6;
					c->options = $9;
					c->location = @5;

					n->subtype = AT_AddIdentity;
					n->name = $3;
					n->def = (Node *) c;

					$$ = (Node *)n;
				}
			/* ALTER TABLE <name> ALTER [COLUMN] <colname> SET <sequence options>/RESET */
			| ALTER opt_column ColId alter_identity_column_option_list
				{
					AlterTableCmd *n = makeNode(AlterTableCmd);
					n->subtype = AT_SetIdentity;
					n->name = $3;
					n->def = (Node *) $4;
					$$ = (Node *)n;
				}
			/* ALTER TABLE <name> ALTER [COLUMN] <colname> DROP IDENTITY */
			| ALTER opt_column ColId DROP IDENTITY_P
				{
					AlterTableCmd *n = makeNode(AlterTableCmd);
					n->subtype = AT_DropIdentity;
					n->name = $3;
					n->missing_ok = false;
					$$ = (Node *)n;
				}
			/* ALTER TABLE <name> ALTER [COLUMN] <colname> DROP IDENTITY IF EXISTS */
			| ALTER opt_column ColId DROP IDENTITY_P IF_P EXISTS
				{
					AlterTableCmd *n = makeNode(AlterTableCmd);
					n->subtype = AT_DropIdentity;
					n->name = $3;
					n->missing_ok = true;
					$$ = (Node *)n;
				}
			/* ALTER TABLE <name> DROP [COLUMN] IF EXISTS <colname> [RESTRICT|CASCADE] */
			| DROP opt_column IF_P EXISTS ColId opt_drop_behavior
				{
					AlterTableCmd *n = makeNode(AlterTableCmd);
					n->subtype = AT_DropColumn;
					n->name = $5;
					n->behavior = $6;
					n->missing_ok = true;
					$$ = (Node *)n;
				}
			/* ALTER TABLE <name> DROP [COLUMN] <colname> [RESTRICT|CASCADE] */
			| DROP opt_column ColId opt_drop_behavior
				{
					AlterTableCmd *n = makeNode(AlterTableCmd);
					n->subtype = AT_DropColumn;
					n->name = $3;
					n->behavior = $4;
					n->missing_ok = false;
					$$ = (Node *)n;
				}
			/*
			 * ALTER TABLE <name> ALTER [COLUMN] <colname> [SET DATA] TYPE <typename>
			 *		[ USING <expression> ]
			 */
			| ALTER opt_column ColId opt_set_data TYPE_P Typename opt_collate_clause alter_using
				{
					AlterTableCmd *n = makeNode(AlterTableCmd);
					ColumnDef *def = makeNode(ColumnDef);
					n->subtype = AT_AlterColumnType;
					n->name = $3;
					n->def = (Node *) def;
					/* We only use these fields of the ColumnDef node */
					def->typeName = $6;
					def->collClause = (CollateClause *) $7;
					def->raw_default = $8;
					def->location = @3;
					$$ = (Node *)n;
				}
			/* ALTER FOREIGN TABLE <name> ALTER [COLUMN] <colname> OPTIONS */
			| ALTER opt_column ColId alter_generic_options
				{
					AlterTableCmd *n = makeNode(AlterTableCmd);
					n->subtype = AT_AlterColumnGenericOptions;
					n->name = $3;
					n->def = (Node *) $4;
					$$ = (Node *)n;
				}
			/* ALTER TABLE <name> ADD CONSTRAINT ... */
			| ADD_P TableConstraint
				{
					AlterTableCmd *n = makeNode(AlterTableCmd);
					n->subtype = AT_AddConstraint;
					n->def = $2;
					$$ = (Node *)n;
				}
			/* ALTER TABLE <name> ALTER CONSTRAINT ... */
			| ALTER CONSTRAINT name ConstraintAttributeSpec
				{
					AlterTableCmd *n = makeNode(AlterTableCmd);
					Constraint *c = makeNode(Constraint);
					n->subtype = AT_AlterConstraint;
					n->def = (Node *) c;
					c->contype = CONSTR_FOREIGN; /* others not supported, yet */
					c->conname = $3;
					processCASbits($4, @4, "ALTER CONSTRAINT statement",
									&c->deferrable,
									&c->initdeferred,
									NULL, NULL, yyscanner);
					$$ = (Node *)n;
				}
			/* ALTER TABLE <name> VALIDATE CONSTRAINT ... */
			| VALIDATE CONSTRAINT name
				{
					AlterTableCmd *n = makeNode(AlterTableCmd);
					n->subtype = AT_ValidateConstraint;
					n->name = $3;
					$$ = (Node *)n;
				}
			/* ALTER TABLE <name> DROP CONSTRAINT IF EXISTS <name> [RESTRICT|CASCADE] */
			| DROP CONSTRAINT IF_P EXISTS name opt_drop_behavior
				{
					AlterTableCmd *n = makeNode(AlterTableCmd);
					n->subtype = AT_DropConstraint;
					n->name = $5;
					n->behavior = $6;
					n->missing_ok = true;
					$$ = (Node *)n;
				}
			/* ALTER TABLE <name> DROP CONSTRAINT <name> [RESTRICT|CASCADE] */
			| DROP CONSTRAINT name opt_drop_behavior
				{
					AlterTableCmd *n = makeNode(AlterTableCmd);
					n->subtype = AT_DropConstraint;
					n->name = $3;
					n->behavior = $4;
					n->missing_ok = false;
					$$ = (Node *)n;
				}
			/* ALTER TABLE <name> SET WITHOUT OIDS, for backward compat */
			| SET WITHOUT OIDS
				{
					AlterTableCmd *n = makeNode(AlterTableCmd);
					n->subtype = AT_DropOids;
					$$ = (Node *)n;
				}
			/* ALTER TABLE <name> CLUSTER ON <indexname> */
			| CLUSTER ON name
				{
					AlterTableCmd *n = makeNode(AlterTableCmd);
					n->subtype = AT_ClusterOn;
					n->name = $3;
					$$ = (Node *)n;
				}
			/* ALTER TABLE <name> SET WITHOUT CLUSTER */
			| SET WITHOUT CLUSTER
				{
					AlterTableCmd *n = makeNode(AlterTableCmd);
					n->subtype = AT_DropCluster;
					n->name = NULL;
					$$ = (Node *)n;
				}
			/* ALTER TABLE <name> SET LOGGED */
			| SET LOGGED
				{
					AlterTableCmd *n = makeNode(AlterTableCmd);
					n->subtype = AT_SetLogged;
					$$ = (Node *)n;
				}
			/* ALTER TABLE <name> SET UNLOGGED */
			| SET UNLOGGED
				{
					AlterTableCmd *n = makeNode(AlterTableCmd);
					n->subtype = AT_SetUnLogged;
					$$ = (Node *)n;
				}
			/* ALTER TABLE <name> ENABLE TRIGGER <trig> */
			| ENABLE_P TRIGGER name
				{
					AlterTableCmd *n = makeNode(AlterTableCmd);
					n->subtype = AT_EnableTrig;
					n->name = $3;
					$$ = (Node *)n;
				}
			/* ALTER TABLE <name> ENABLE ALWAYS TRIGGER <trig> */
			| ENABLE_P ALWAYS TRIGGER name
				{
					AlterTableCmd *n = makeNode(AlterTableCmd);
					n->subtype = AT_EnableAlwaysTrig;
					n->name = $4;
					$$ = (Node *)n;
				}
			/* ALTER TABLE <name> ENABLE REPLICA TRIGGER <trig> */
			| ENABLE_P REPLICA TRIGGER name
				{
					AlterTableCmd *n = makeNode(AlterTableCmd);
					n->subtype = AT_EnableReplicaTrig;
					n->name = $4;
					$$ = (Node *)n;
				}
			/* ALTER TABLE <name> ENABLE TRIGGER ALL */
			| ENABLE_P TRIGGER ALL
				{
					AlterTableCmd *n = makeNode(AlterTableCmd);
					n->subtype = AT_EnableTrigAll;
					$$ = (Node *)n;
				}
			/* ALTER TABLE <name> ENABLE TRIGGER USER */
			| ENABLE_P TRIGGER USER
				{
					AlterTableCmd *n = makeNode(AlterTableCmd);
					n->subtype = AT_EnableTrigUser;
					$$ = (Node *)n;
				}
			/* ALTER TABLE <name> DISABLE TRIGGER <trig> */
			| DISABLE_P TRIGGER name
				{
					AlterTableCmd *n = makeNode(AlterTableCmd);
					n->subtype = AT_DisableTrig;
					n->name = $3;
					$$ = (Node *)n;
				}
			/* ALTER TABLE <name> DISABLE TRIGGER ALL */
			| DISABLE_P TRIGGER ALL
				{
					AlterTableCmd *n = makeNode(AlterTableCmd);
					n->subtype = AT_DisableTrigAll;
					$$ = (Node *)n;
				}
			/* ALTER TABLE <name> DISABLE TRIGGER USER */
			| DISABLE_P TRIGGER USER
				{
					AlterTableCmd *n = makeNode(AlterTableCmd);
					n->subtype = AT_DisableTrigUser;
					$$ = (Node *)n;
				}
			/* ALTER TABLE <name> ENABLE RULE <rule> */
			| ENABLE_P RULE name
				{
					AlterTableCmd *n = makeNode(AlterTableCmd);
					n->subtype = AT_EnableRule;
					n->name = $3;
					$$ = (Node *)n;
				}
			/* ALTER TABLE <name> ENABLE ALWAYS RULE <rule> */
			| ENABLE_P ALWAYS RULE name
				{
					AlterTableCmd *n = makeNode(AlterTableCmd);
					n->subtype = AT_EnableAlwaysRule;
					n->name = $4;
					$$ = (Node *)n;
				}
			/* ALTER TABLE <name> ENABLE REPLICA RULE <rule> */
			| ENABLE_P REPLICA RULE name
				{
					AlterTableCmd *n = makeNode(AlterTableCmd);
					n->subtype = AT_EnableReplicaRule;
					n->name = $4;
					$$ = (Node *)n;
				}
			/* ALTER TABLE <name> DISABLE RULE <rule> */
			| DISABLE_P RULE name
				{
					AlterTableCmd *n = makeNode(AlterTableCmd);
					n->subtype = AT_DisableRule;
					n->name = $3;
					$$ = (Node *)n;
				}
			/* ALTER TABLE <name> INHERIT <parent> */
			| INHERIT qualified_name
				{
					AlterTableCmd *n = makeNode(AlterTableCmd);
					n->subtype = AT_AddInherit;
					n->def = (Node *) $2;
					$$ = (Node *)n;
				}
			/* ALTER TABLE <name> NO INHERIT <parent> */
			| NO INHERIT qualified_name
				{
					AlterTableCmd *n = makeNode(AlterTableCmd);
					n->subtype = AT_DropInherit;
					n->def = (Node *) $3;
					$$ = (Node *)n;
				}
			/* ALTER TABLE <name> OF <type_name> */
			| OF any_name
				{
					AlterTableCmd *n = makeNode(AlterTableCmd);
					TypeName *def = makeTypeNameFromNameList($2);
					def->location = @2;
					n->subtype = AT_AddOf;
					n->def = (Node *) def;
					$$ = (Node *)n;
				}
			/* ALTER TABLE <name> NOT OF */
			| NOT OF
				{
					AlterTableCmd *n = makeNode(AlterTableCmd);
					n->subtype = AT_DropOf;
					$$ = (Node *)n;
				}
			/* ALTER TABLE <name> OWNER TO RoleSpec */
			| OWNER TO RoleSpec
				{
					AlterTableCmd *n = makeNode(AlterTableCmd);
					n->subtype = AT_ChangeOwner;
					n->newowner = $3;
					$$ = (Node *)n;
				}
			/* ALTER TABLE <name> SET TABLESPACE <tablespacename> */
			| SET TABLESPACE name
				{
					AlterTableCmd *n = makeNode(AlterTableCmd);
					n->subtype = AT_SetTableSpace;
					n->name = $3;
					$$ = (Node *)n;
				}
			/* ALTER TABLE <name> SET (...) */
			| SET reloptions
				{
					AlterTableCmd *n = makeNode(AlterTableCmd);
					n->subtype = AT_SetRelOptions;
					n->def = (Node *)$2;
					$$ = (Node *)n;
				}
			/* ALTER TABLE <name> RESET (...) */
			| RESET reloptions
				{
					AlterTableCmd *n = makeNode(AlterTableCmd);
					n->subtype = AT_ResetRelOptions;
					n->def = (Node *)$2;
					$$ = (Node *)n;
				}
			/* ALTER TABLE <name> REPLICA IDENTITY */
			| REPLICA IDENTITY_P replica_identity
				{
					AlterTableCmd *n = makeNode(AlterTableCmd);
					n->subtype = AT_ReplicaIdentity;
					n->def = $3;
					$$ = (Node *)n;
				}
			/* ALTER TABLE <name> ENABLE ROW LEVEL SECURITY */
			| ENABLE_P ROW LEVEL SECURITY
				{
					AlterTableCmd *n = makeNode(AlterTableCmd);
					n->subtype = AT_EnableRowSecurity;
					$$ = (Node *)n;
				}
			/* ALTER TABLE <name> DISABLE ROW LEVEL SECURITY */
			| DISABLE_P ROW LEVEL SECURITY
				{
					AlterTableCmd *n = makeNode(AlterTableCmd);
					n->subtype = AT_DisableRowSecurity;
					$$ = (Node *)n;
				}
			/* ALTER TABLE <name> FORCE ROW LEVEL SECURITY */
			| FORCE ROW LEVEL SECURITY
				{
					AlterTableCmd *n = makeNode(AlterTableCmd);
					n->subtype = AT_ForceRowSecurity;
					$$ = (Node *)n;
				}
			/* ALTER TABLE <name> NO FORCE ROW LEVEL SECURITY */
			| NO FORCE ROW LEVEL SECURITY
				{
					AlterTableCmd *n = makeNode(AlterTableCmd);
					n->subtype = AT_NoForceRowSecurity;
					$$ = (Node *)n;
				}
			| alter_generic_options
				{
					AlterTableCmd *n = makeNode(AlterTableCmd);
					n->subtype = AT_GenericOptions;
					n->def = (Node *)$1;
					$$ = (Node *) n;
				}
		;

alter_column_default:
			SET DEFAULT a_expr			{ $$ = $3; }
			| DROP DEFAULT				{ $$ = NULL; }
		;

opt_drop_behavior:
			CASCADE						{ $$ = DROP_CASCADE; }
			| RESTRICT					{ $$ = DROP_RESTRICT; }
			| /* EMPTY */				{ $$ = DROP_RESTRICT; /* default */ }
		;

opt_collate_clause:
			COLLATE any_name
				{
					CollateClause *n = makeNode(CollateClause);
					n->arg = NULL;
					n->collname = $2;
					n->location = @1;
					$$ = (Node *) n;
				}
			| /* EMPTY */				{ $$ = NULL; }
		;

alter_using:
			USING a_expr				{ $$ = $2; }
			| /* EMPTY */				{ $$ = NULL; }
		;

replica_identity:
			NOTHING
				{
					ReplicaIdentityStmt *n = makeNode(ReplicaIdentityStmt);
					n->identity_type = REPLICA_IDENTITY_NOTHING;
					n->name = NULL;
					$$ = (Node *) n;
				}
			| FULL
				{
					ReplicaIdentityStmt *n = makeNode(ReplicaIdentityStmt);
					n->identity_type = REPLICA_IDENTITY_FULL;
					n->name = NULL;
					$$ = (Node *) n;
				}
			| DEFAULT
				{
					ReplicaIdentityStmt *n = makeNode(ReplicaIdentityStmt);
					n->identity_type = REPLICA_IDENTITY_DEFAULT;
					n->name = NULL;
					$$ = (Node *) n;
				}
			| USING INDEX name
				{
					ReplicaIdentityStmt *n = makeNode(ReplicaIdentityStmt);
					n->identity_type = REPLICA_IDENTITY_INDEX;
					n->name = $3;
					$$ = (Node *) n;
				}
;

reloptions:
			'(' reloption_list ')'					{ $$ = $2; }
		;

opt_reloptions:		WITH reloptions					{ $$ = $2; }
			 |		/* EMPTY */						{ $$ = NIL; }
		;

reloption_list:
			reloption_elem							{ $$ = list_make1($1); }
			| reloption_list ',' reloption_elem		{ $$ = lappend($1, $3); }
		;

/* This should match def_elem and also allow qualified names */
reloption_elem:
			ColLabel '=' def_arg
				{
					$$ = makeDefElem($1, (Node *) $3, @1);
				}
			| ColLabel
				{
					$$ = makeDefElem($1, NULL, @1);
				}
			| ColLabel '.' ColLabel '=' def_arg
				{
					$$ = makeDefElemExtended($1, $3, (Node *) $5,
											 DEFELEM_UNSPEC, @1);
				}
			| ColLabel '.' ColLabel
				{
					$$ = makeDefElemExtended($1, $3, NULL, DEFELEM_UNSPEC, @1);
				}
		;

alter_identity_column_option_list:
			alter_identity_column_option
				{ $$ = list_make1($1); }
			| alter_identity_column_option_list alter_identity_column_option
				{ $$ = lappend($1, $2); }
		;

alter_identity_column_option:
			RESTART
				{
					$$ = makeDefElem("restart", NULL, @1);
				}
			| RESTART opt_with NumericOnly
				{
					$$ = makeDefElem("restart", (Node *)$3, @1);
				}
			| SET SeqOptElem
				{
					if (strcmp($2->defname, "as") == 0 ||
						strcmp($2->defname, "restart") == 0 ||
						strcmp($2->defname, "owned_by") == 0)
						ereport(ERROR,
								(errcode(ERRCODE_SYNTAX_ERROR),
								 errmsg("sequence option \"%s\" not supported here", $2->defname),
								 parser_errposition(@2)));
					$$ = $2;
				}
			| SET GENERATED generated_when
				{
					$$ = makeDefElem("generated", (Node *) makeInteger($3), @1);
				}
		;

PartitionBoundSpec:
			/* a HASH partition */
			FOR VALUES WITH '(' hash_partbound ')'
				{
					ListCell   *lc;
					PartitionBoundSpec *n = makeNode(PartitionBoundSpec);

					n->strategy = PARTITION_STRATEGY_HASH;
					n->modulus = n->remainder = -1;

					foreach (lc, $5)
					{
						DefElem    *opt = lfirst_node(DefElem, lc);

						if (strcmp(opt->defname, "modulus") == 0)
						{
							if (n->modulus != -1)
								ereport(ERROR,
										(errcode(ERRCODE_DUPLICATE_OBJECT),
										 errmsg("modulus for hash partition provided more than once"),
										 parser_errposition(opt->location)));
							n->modulus = defGetInt32(opt);
						}
						else if (strcmp(opt->defname, "remainder") == 0)
						{
							if (n->remainder != -1)
								ereport(ERROR,
										(errcode(ERRCODE_DUPLICATE_OBJECT),
										 errmsg("remainder for hash partition provided more than once"),
										 parser_errposition(opt->location)));
							n->remainder = defGetInt32(opt);
						}
						else
							ereport(ERROR,
									(errcode(ERRCODE_SYNTAX_ERROR),
									 errmsg("unrecognized hash partition bound specification \"%s\"",
											opt->defname),
									 parser_errposition(opt->location)));
					}

					if (n->modulus == -1)
						ereport(ERROR,
								(errcode(ERRCODE_SYNTAX_ERROR),
								 errmsg("modulus for hash partition must be specified")));
					if (n->remainder == -1)
						ereport(ERROR,
								(errcode(ERRCODE_SYNTAX_ERROR),
								 errmsg("remainder for hash partition must be specified")));

					n->location = @3;

					$$ = n;
				}

			/* a LIST partition */
			| FOR VALUES IN_P '(' expr_list ')'
				{
					PartitionBoundSpec *n = makeNode(PartitionBoundSpec);

					n->strategy = PARTITION_STRATEGY_LIST;
					n->is_default = false;
					n->listdatums = $5;
					n->location = @3;

					$$ = n;
				}

			/* a RANGE partition */
			| FOR VALUES FROM '(' expr_list ')' TO '(' expr_list ')'
				{
					PartitionBoundSpec *n = makeNode(PartitionBoundSpec);

					n->strategy = PARTITION_STRATEGY_RANGE;
					n->is_default = false;
					n->lowerdatums = $5;
					n->upperdatums = $9;
					n->location = @3;

					$$ = n;
				}

			/* a DEFAULT partition */
			| DEFAULT
				{
					PartitionBoundSpec *n = makeNode(PartitionBoundSpec);

					n->is_default = true;
					n->location = @1;

					$$ = n;
				}
		;

hash_partbound_elem:
		NonReservedWord Iconst
			{
				$$ = makeDefElem($1, (Node *)makeInteger($2), @1);
			}
		;

hash_partbound:
		hash_partbound_elem
			{
				$$ = list_make1($1);
			}
		| hash_partbound ',' hash_partbound_elem
			{
				$$ = lappend($1, $3);
			}
		;

/*****************************************************************************
 *
 *	ALTER TYPE
 *
 * really variants of the ALTER TABLE subcommands with different spellings
 *****************************************************************************/

AlterCompositeTypeStmt:
			ALTER TYPE_P any_name alter_type_cmds
				{
					AlterTableStmt *n = makeNode(AlterTableStmt);

					/* can't use qualified_name, sigh */
					n->relation = makeRangeVarFromAnyName($3, @3, yyscanner);
					n->cmds = $4;
					n->objtype = OBJECT_TYPE;
					$$ = (Node *)n;
				}
			;

alter_type_cmds:
			alter_type_cmd							{ $$ = list_make1($1); }
			| alter_type_cmds ',' alter_type_cmd	{ $$ = lappend($1, $3); }
		;

alter_type_cmd:
			/* ALTER TYPE <name> ADD ATTRIBUTE <coldef> [RESTRICT|CASCADE] */
			ADD_P ATTRIBUTE TableFuncElement opt_drop_behavior
				{
					AlterTableCmd *n = makeNode(AlterTableCmd);
					n->subtype = AT_AddColumn;
					n->def = $3;
					n->behavior = $4;
					$$ = (Node *)n;
				}
			/* ALTER TYPE <name> DROP ATTRIBUTE IF EXISTS <attname> [RESTRICT|CASCADE] */
			| DROP ATTRIBUTE IF_P EXISTS ColId opt_drop_behavior
				{
					AlterTableCmd *n = makeNode(AlterTableCmd);
					n->subtype = AT_DropColumn;
					n->name = $5;
					n->behavior = $6;
					n->missing_ok = true;
					$$ = (Node *)n;
				}
			/* ALTER TYPE <name> DROP ATTRIBUTE <attname> [RESTRICT|CASCADE] */
			| DROP ATTRIBUTE ColId opt_drop_behavior
				{
					AlterTableCmd *n = makeNode(AlterTableCmd);
					n->subtype = AT_DropColumn;
					n->name = $3;
					n->behavior = $4;
					n->missing_ok = false;
					$$ = (Node *)n;
				}
			/* ALTER TYPE <name> ALTER ATTRIBUTE <attname> [SET DATA] TYPE <typename> [RESTRICT|CASCADE] */
			| ALTER ATTRIBUTE ColId opt_set_data TYPE_P Typename opt_collate_clause opt_drop_behavior
				{
					AlterTableCmd *n = makeNode(AlterTableCmd);
					ColumnDef *def = makeNode(ColumnDef);
					n->subtype = AT_AlterColumnType;
					n->name = $3;
					n->def = (Node *) def;
					n->behavior = $8;
					/* We only use these fields of the ColumnDef node */
					def->typeName = $6;
					def->collClause = (CollateClause *) $7;
					def->raw_default = NULL;
					def->location = @3;
					$$ = (Node *)n;
				}
		;


/*****************************************************************************
 *
 *		QUERY :
 *				close <portalname>
 *
 *****************************************************************************/

ClosePortalStmt:
			CLOSE cursor_name
				{
					ClosePortalStmt *n = makeNode(ClosePortalStmt);
					n->portalname = $2;
					$$ = (Node *)n;
				}
			| CLOSE ALL
				{
					ClosePortalStmt *n = makeNode(ClosePortalStmt);
					n->portalname = NULL;
					$$ = (Node *)n;
				}
		;


/*****************************************************************************
 *
 *		QUERY :
 *				COPY relname [(columnList)] FROM/TO file [WITH] [(options)]
 *				COPY ( query ) TO file	[WITH] [(options)]
 *
 *				where 'query' can be one of:
 *				{ SELECT | UPDATE | INSERT | DELETE }
 *
 *				and 'file' can be one of:
 *				{ PROGRAM 'command' | STDIN | STDOUT | 'filename' }
 *
 *				In the preferred syntax the options are comma-separated
 *				and use generic identifiers instead of keywords.  The pre-9.0
 *				syntax had a hard-wired, space-separated set of options.
 *
 *				Really old syntax, from versions 7.2 and prior:
 *				COPY [ BINARY ] table FROM/TO file
 *					[ [ USING ] DELIMITERS 'delimiter' ] ]
 *					[ WITH NULL AS 'null string' ]
 *				This option placement is not supported with COPY (query...).
 *
 *****************************************************************************/

CopyStmt:	COPY opt_binary qualified_name opt_column_list
			copy_from opt_program copy_file_name copy_delimiter opt_with
			copy_options where_clause
				{
					CopyStmt *n = makeNode(CopyStmt);
					n->relation = $3;
					n->query = NULL;
					n->attlist = $4;
					n->is_from = $5;
					n->is_program = $6;
					n->filename = $7;
					n->whereClause = $11;

					if (n->is_program && n->filename == NULL)
						ereport(ERROR,
								(errcode(ERRCODE_SYNTAX_ERROR),
								 errmsg("STDIN/STDOUT not allowed with PROGRAM"),
								 parser_errposition(@8)));

					if (!n->is_from && n->whereClause != NULL)
						ereport(ERROR,
								(errcode(ERRCODE_SYNTAX_ERROR),
								 errmsg("WHERE clause not allowed with COPY TO"),
								 parser_errposition(@11)));

					n->options = NIL;
					/* Concatenate user-supplied flags */
					if ($2)
						n->options = lappend(n->options, $2);
					if ($8)
						n->options = lappend(n->options, $8);
					if ($10)
						n->options = list_concat(n->options, $10);
					$$ = (Node *)n;
				}
			| COPY '(' PreparableStmt ')' TO opt_program copy_file_name opt_with copy_options
				{
					CopyStmt *n = makeNode(CopyStmt);
					n->relation = NULL;
					n->query = $3;
					n->attlist = NIL;
					n->is_from = false;
					n->is_program = $6;
					n->filename = $7;
					n->options = $9;

					if (n->is_program && n->filename == NULL)
						ereport(ERROR,
								(errcode(ERRCODE_SYNTAX_ERROR),
								 errmsg("STDIN/STDOUT not allowed with PROGRAM"),
								 parser_errposition(@5)));

					$$ = (Node *)n;
				}
		;

copy_from:
			FROM									{ $$ = true; }
			| TO									{ $$ = false; }
		;

opt_program:
			PROGRAM									{ $$ = true; }
			| /* EMPTY */							{ $$ = false; }
		;

/*
 * copy_file_name NULL indicates stdio is used. Whether stdin or stdout is
 * used depends on the direction. (It really doesn't make sense to copy from
 * stdout. We silently correct the "typo".)		 - AY 9/94
 */
copy_file_name:
			Sconst									{ $$ = $1; }
			| STDIN									{ $$ = NULL; }
			| STDOUT								{ $$ = NULL; }
		;

copy_options: copy_opt_list							{ $$ = $1; }
			| '(' copy_generic_opt_list ')'			{ $$ = $2; }
		;

/* old COPY option syntax */
copy_opt_list:
			copy_opt_list copy_opt_item				{ $$ = lappend($1, $2); }
			| /* EMPTY */							{ $$ = NIL; }
		;

copy_opt_item:
			BINARY
				{
					$$ = makeDefElem("format", (Node *)makeString("binary"), @1);
				}
			| FREEZE
				{
					$$ = makeDefElem("freeze", (Node *)makeInteger(true), @1);
				}
			| DELIMITER opt_as Sconst
				{
					$$ = makeDefElem("delimiter", (Node *)makeString($3), @1);
				}
			| NULL_P opt_as Sconst
				{
					$$ = makeDefElem("null", (Node *)makeString($3), @1);
				}
			| CSV
				{
					$$ = makeDefElem("format", (Node *)makeString("csv"), @1);
				}
			| HEADER_P
				{
					$$ = makeDefElem("header", (Node *)makeInteger(true), @1);
				}
			| QUOTE opt_as Sconst
				{
					$$ = makeDefElem("quote", (Node *)makeString($3), @1);
				}
			| ESCAPE opt_as Sconst
				{
					$$ = makeDefElem("escape", (Node *)makeString($3), @1);
				}
			| FORCE QUOTE columnList
				{
					$$ = makeDefElem("force_quote", (Node *)$3, @1);
				}
			| FORCE QUOTE '*'
				{
					$$ = makeDefElem("force_quote", (Node *)makeNode(A_Star), @1);
				}
			| FORCE NOT NULL_P columnList
				{
					$$ = makeDefElem("force_not_null", (Node *)$4, @1);
				}
			| FORCE NULL_P columnList
				{
					$$ = makeDefElem("force_null", (Node *)$3, @1);
				}
			| ENCODING Sconst
				{
					$$ = makeDefElem("encoding", (Node *)makeString($2), @1);
				}
		;

/* The following exist for backward compatibility with very old versions */

opt_binary:
			BINARY
				{
					$$ = makeDefElem("format", (Node *)makeString("binary"), @1);
				}
			| /*EMPTY*/								{ $$ = NULL; }
		;

copy_delimiter:
			opt_using DELIMITERS Sconst
				{
					$$ = makeDefElem("delimiter", (Node *)makeString($3), @2);
				}
			| /*EMPTY*/								{ $$ = NULL; }
		;

opt_using:
			USING
			| /*EMPTY*/
		;

/* new COPY option syntax */
copy_generic_opt_list:
			copy_generic_opt_elem
				{
					$$ = list_make1($1);
				}
			| copy_generic_opt_list ',' copy_generic_opt_elem
				{
					$$ = lappend($1, $3);
				}
		;

copy_generic_opt_elem:
			ColLabel copy_generic_opt_arg
				{
					$$ = makeDefElem($1, $2, @1);
				}
		;

copy_generic_opt_arg:
			opt_boolean_or_string			{ $$ = (Node *) makeString($1); }
			| NumericOnly					{ $$ = (Node *) $1; }
			| '*'							{ $$ = (Node *) makeNode(A_Star); }
			| '(' copy_generic_opt_arg_list ')'		{ $$ = (Node *) $2; }
			| /* EMPTY */					{ $$ = NULL; }
		;

copy_generic_opt_arg_list:
			  copy_generic_opt_arg_list_item
				{
					$$ = list_make1($1);
				}
			| copy_generic_opt_arg_list ',' copy_generic_opt_arg_list_item
				{
					$$ = lappend($1, $3);
				}
		;

/* beware of emitting non-string list elements here; see commands/define.c */
copy_generic_opt_arg_list_item:
			opt_boolean_or_string	{ $$ = (Node *) makeString($1); }
		;


/*****************************************************************************
 *
 *		QUERY :
 *				CREATE TABLE relname
 *
 *****************************************************************************/

CreateStmt:	CREATE OptTemp TABLE qualified_name '(' OptTableElementList ')'
			OptInherit OptPartitionSpec table_access_method_clause OptWith
			OnCommitOption OptTableSpace
				{
					CreateStmt *n = makeNode(CreateStmt);
					$4->relpersistence = $2;
					n->relation = $4;
					n->tableElts = $6;
					n->inhRelations = $8;
					n->partspec = $9;
					n->ofTypename = NULL;
					n->constraints = NIL;
					n->accessMethod = $10;
					n->options = $11;
					n->oncommit = $12;
					n->tablespacename = $13;
					n->if_not_exists = false;
					$$ = (Node *)n;
				}
		| CREATE OptTemp TABLE IF_P NOT EXISTS qualified_name '('
			OptTableElementList ')' OptInherit OptPartitionSpec table_access_method_clause
			OptWith OnCommitOption OptTableSpace
				{
					CreateStmt *n = makeNode(CreateStmt);
					$7->relpersistence = $2;
					n->relation = $7;
					n->tableElts = $9;
					n->inhRelations = $11;
					n->partspec = $12;
					n->ofTypename = NULL;
					n->constraints = NIL;
					n->accessMethod = $13;
					n->options = $14;
					n->oncommit = $15;
					n->tablespacename = $16;
					n->if_not_exists = true;
					$$ = (Node *)n;
				}
		| CREATE OptTemp TABLE qualified_name OF any_name
			OptTypedTableElementList OptPartitionSpec table_access_method_clause
			OptWith OnCommitOption OptTableSpace
				{
					CreateStmt *n = makeNode(CreateStmt);
					$4->relpersistence = $2;
					n->relation = $4;
					n->tableElts = $7;
					n->inhRelations = NIL;
					n->partspec = $8;
					n->ofTypename = makeTypeNameFromNameList($6);
					n->ofTypename->location = @6;
					n->constraints = NIL;
					n->accessMethod = $9;
					n->options = $10;
					n->oncommit = $11;
					n->tablespacename = $12;
					n->if_not_exists = false;
					$$ = (Node *)n;
				}
		| CREATE OptTemp TABLE IF_P NOT EXISTS qualified_name OF any_name
			OptTypedTableElementList OptPartitionSpec table_access_method_clause
			OptWith OnCommitOption OptTableSpace
				{
					CreateStmt *n = makeNode(CreateStmt);
					$7->relpersistence = $2;
					n->relation = $7;
					n->tableElts = $10;
					n->inhRelations = NIL;
					n->partspec = $11;
					n->ofTypename = makeTypeNameFromNameList($9);
					n->ofTypename->location = @9;
					n->constraints = NIL;
					n->accessMethod = $12;
					n->options = $13;
					n->oncommit = $14;
					n->tablespacename = $15;
					n->if_not_exists = true;
					$$ = (Node *)n;
				}
		| CREATE OptTemp TABLE qualified_name PARTITION OF qualified_name
			OptTypedTableElementList PartitionBoundSpec OptPartitionSpec
			table_access_method_clause OptWith OnCommitOption OptTableSpace
				{
					CreateStmt *n = makeNode(CreateStmt);
					$4->relpersistence = $2;
					n->relation = $4;
					n->tableElts = $8;
					n->inhRelations = list_make1($7);
					n->partbound = $9;
					n->partspec = $10;
					n->ofTypename = NULL;
					n->constraints = NIL;
					n->accessMethod = $11;
					n->options = $12;
					n->oncommit = $13;
					n->tablespacename = $14;
					n->if_not_exists = false;
					$$ = (Node *)n;
				}
		| CREATE OptTemp TABLE IF_P NOT EXISTS qualified_name PARTITION OF
			qualified_name OptTypedTableElementList PartitionBoundSpec OptPartitionSpec
			table_access_method_clause OptWith OnCommitOption OptTableSpace
				{
					CreateStmt *n = makeNode(CreateStmt);
					$7->relpersistence = $2;
					n->relation = $7;
					n->tableElts = $11;
					n->inhRelations = list_make1($10);
					n->partbound = $12;
					n->partspec = $13;
					n->ofTypename = NULL;
					n->constraints = NIL;
					n->accessMethod = $14;
					n->options = $15;
					n->oncommit = $16;
					n->tablespacename = $17;
					n->if_not_exists = true;
					$$ = (Node *)n;
				}
		;

/*
 * Redundancy here is needed to avoid shift/reduce conflicts,
 * since TEMP is not a reserved word.  See also OptTempTableName.
 *
 * NOTE: we accept both GLOBAL and LOCAL options.  They currently do nothing,
 * but future versions might consider GLOBAL to request SQL-spec-compliant
 * temp table behavior, so warn about that.  Since we have no modules the
 * LOCAL keyword is really meaningless; furthermore, some other products
 * implement LOCAL as meaning the same as our default temp table behavior,
 * so we'll probably continue to treat LOCAL as a noise word.
 */
OptTemp:	TEMPORARY					{ $$ = RELPERSISTENCE_TEMP; }
			| TEMP						{ $$ = RELPERSISTENCE_TEMP; }
			| LOCAL TEMPORARY			{ $$ = RELPERSISTENCE_TEMP; }
			| LOCAL TEMP				{ $$ = RELPERSISTENCE_TEMP; }
			| GLOBAL TEMPORARY
				{
					ereport(WARNING,
							(errmsg("GLOBAL is deprecated in temporary table creation"),
							 parser_errposition(@1)));
					$$ = RELPERSISTENCE_TEMP;
				}
			| GLOBAL TEMP
				{
					ereport(WARNING,
							(errmsg("GLOBAL is deprecated in temporary table creation"),
							 parser_errposition(@1)));
					$$ = RELPERSISTENCE_TEMP;
				}
			| UNLOGGED					{ $$ = RELPERSISTENCE_UNLOGGED; }
			| /*EMPTY*/					{ $$ = RELPERSISTENCE_PERMANENT; }
		;

OptTableElementList:
			TableElementList					{ $$ = $1; }
			| /*EMPTY*/							{ $$ = NIL; }
		;

OptTypedTableElementList:
			'(' TypedTableElementList ')'		{ $$ = $2; }
			| /*EMPTY*/							{ $$ = NIL; }
		;

TableElementList:
			TableElement
				{
					$$ = list_make1($1);
				}
			| TableElementList ',' TableElement
				{
					$$ = lappend($1, $3);
				}
		;

TypedTableElementList:
			TypedTableElement
				{
					$$ = list_make1($1);
				}
			| TypedTableElementList ',' TypedTableElement
				{
					$$ = lappend($1, $3);
				}
		;

TableElement:
			columnDef							{ $$ = $1; }
			| TableLikeClause					{ $$ = $1; }
			| TableConstraint					{ $$ = $1; }
		;

TypedTableElement:
			columnOptions						{ $$ = $1; }
			| TableConstraint					{ $$ = $1; }
		;

columnDef:	ColId Typename opt_column_compression create_generic_options ColQualList
				{
					ColumnDef *n = makeNode(ColumnDef);
					n->colname = $1;
					n->typeName = $2;
					n->compression = $3;
					n->inhcount = 0;
					n->is_local = true;
					n->is_not_null = false;
					n->is_from_type = false;
					n->storage = 0;
					n->raw_default = NULL;
					n->cooked_default = NULL;
					n->collOid = InvalidOid;
					n->fdwoptions = $4;
					SplitColQualList($5, &n->constraints, &n->collClause,
									 yyscanner);
					n->location = @1;
					$$ = (Node *)n;
				}
		;

columnOptions:	ColId ColQualList
				{
					ColumnDef *n = makeNode(ColumnDef);
					n->colname = $1;
					n->typeName = NULL;
					n->inhcount = 0;
					n->is_local = true;
					n->is_not_null = false;
					n->is_from_type = false;
					n->storage = 0;
					n->raw_default = NULL;
					n->cooked_default = NULL;
					n->collOid = InvalidOid;
					SplitColQualList($2, &n->constraints, &n->collClause,
									 yyscanner);
					n->location = @1;
					$$ = (Node *)n;
				}
				| ColId WITH OPTIONS ColQualList
				{
					ColumnDef *n = makeNode(ColumnDef);
					n->colname = $1;
					n->typeName = NULL;
					n->inhcount = 0;
					n->is_local = true;
					n->is_not_null = false;
					n->is_from_type = false;
					n->storage = 0;
					n->raw_default = NULL;
					n->cooked_default = NULL;
					n->collOid = InvalidOid;
					SplitColQualList($4, &n->constraints, &n->collClause,
									 yyscanner);
					n->location = @1;
					$$ = (Node *)n;
				}
		;

column_compression:
			COMPRESSION ColId						{ $$ = $2; }
			| COMPRESSION DEFAULT					{ $$ = pstrdup("default"); }
		;

opt_column_compression:
			column_compression						{ $$ = $1; }
			| /*EMPTY*/								{ $$ = NULL; }
		;

ColQualList:
			ColQualList ColConstraint				{ $$ = lappend($1, $2); }
			| /*EMPTY*/								{ $$ = NIL; }
		;

ColConstraint:
			CONSTRAINT name ColConstraintElem
				{
					Constraint *n = castNode(Constraint, $3);
					n->conname = $2;
					n->location = @1;
					$$ = (Node *) n;
				}
			| ColConstraintElem						{ $$ = $1; }
			| ConstraintAttr						{ $$ = $1; }
			| COLLATE any_name
				{
					/*
					 * Note: the CollateClause is momentarily included in
					 * the list built by ColQualList, but we split it out
					 * again in SplitColQualList.
					 */
					CollateClause *n = makeNode(CollateClause);
					n->arg = NULL;
					n->collname = $2;
					n->location = @1;
					$$ = (Node *) n;
				}
		;

/* DEFAULT NULL is already the default for Postgres.
 * But define it here and carry it forward into the system
 * to make it explicit.
 * - thomas 1998-09-13
 *
 * WITH NULL and NULL are not SQL-standard syntax elements,
 * so leave them out. Use DEFAULT NULL to explicitly indicate
 * that a column may have that value. WITH NULL leads to
 * shift/reduce conflicts with WITH TIME ZONE anyway.
 * - thomas 1999-01-08
 *
 * DEFAULT expression must be b_expr not a_expr to prevent shift/reduce
 * conflict on NOT (since NOT might start a subsequent NOT NULL constraint,
 * or be part of a_expr NOT LIKE or similar constructs).
 */
ColConstraintElem:
			NOT NULL_P
				{
					Constraint *n = makeNode(Constraint);
					n->contype = CONSTR_NOTNULL;
					n->location = @1;
					$$ = (Node *)n;
				}
			| NULL_P
				{
					Constraint *n = makeNode(Constraint);
					n->contype = CONSTR_NULL;
					n->location = @1;
					$$ = (Node *)n;
				}
			| UNIQUE opt_definition OptConsTableSpace
				{
					Constraint *n = makeNode(Constraint);
					n->contype = CONSTR_UNIQUE;
					n->location = @1;
					n->keys = NULL;
					n->options = $2;
					n->indexname = NULL;
					n->indexspace = $3;
					$$ = (Node *)n;
				}
			| PRIMARY KEY opt_definition OptConsTableSpace
				{
					Constraint *n = makeNode(Constraint);
					n->contype = CONSTR_PRIMARY;
					n->location = @1;
					n->keys = NULL;
					n->options = $3;
					n->indexname = NULL;
					n->indexspace = $4;
					$$ = (Node *)n;
				}
			| CHECK '(' a_expr ')' opt_no_inherit
				{
					Constraint *n = makeNode(Constraint);
					n->contype = CONSTR_CHECK;
					n->location = @1;
					n->is_no_inherit = $5;
					n->raw_expr = $3;
					n->cooked_expr = NULL;
					n->skip_validation = false;
					n->initially_valid = true;
					$$ = (Node *)n;
				}
			| DEFAULT b_expr
				{
					Constraint *n = makeNode(Constraint);
					n->contype = CONSTR_DEFAULT;
					n->location = @1;
					n->raw_expr = $2;
					n->cooked_expr = NULL;
					$$ = (Node *)n;
				}
			| GENERATED generated_when AS IDENTITY_P OptParenthesizedSeqOptList
				{
					Constraint *n = makeNode(Constraint);
					n->contype = CONSTR_IDENTITY;
					n->generated_when = $2;
					n->options = $5;
					n->location = @1;
					$$ = (Node *)n;
				}
			| GENERATED generated_when AS '(' a_expr ')' STORED
				{
					Constraint *n = makeNode(Constraint);
					n->contype = CONSTR_GENERATED;
					n->generated_when = $2;
					n->raw_expr = $5;
					n->cooked_expr = NULL;
					n->location = @1;

					/*
					 * Can't do this in the grammar because of shift/reduce
					 * conflicts.  (IDENTITY allows both ALWAYS and BY
					 * DEFAULT, but generated columns only allow ALWAYS.)  We
					 * can also give a more useful error message and location.
					 */
					if ($2 != ATTRIBUTE_IDENTITY_ALWAYS)
						ereport(ERROR,
								(errcode(ERRCODE_SYNTAX_ERROR),
								 errmsg("for a generated column, GENERATED ALWAYS must be specified"),
								 parser_errposition(@2)));

					$$ = (Node *)n;
				}
			| REFERENCES qualified_name opt_column_list key_match key_actions
				{
					Constraint *n = makeNode(Constraint);
					n->contype = CONSTR_FOREIGN;
					n->location = @1;
					n->pktable = $2;
					n->fk_attrs = NIL;
					n->pk_attrs = $3;
					n->fk_matchtype = $4;
					n->fk_upd_action = (char) ($5 >> 8);
					n->fk_del_action = (char) ($5 & 0xFF);
					n->skip_validation = false;
					n->initially_valid = true;
					$$ = (Node *)n;
				}
		;

generated_when:
			ALWAYS			{ $$ = ATTRIBUTE_IDENTITY_ALWAYS; }
			| BY DEFAULT	{ $$ = ATTRIBUTE_IDENTITY_BY_DEFAULT; }
		;

/*
 * ConstraintAttr represents constraint attributes, which we parse as if
 * they were independent constraint clauses, in order to avoid shift/reduce
 * conflicts (since NOT might start either an independent NOT NULL clause
 * or an attribute).  parse_utilcmd.c is responsible for attaching the
 * attribute information to the preceding "real" constraint node, and for
 * complaining if attribute clauses appear in the wrong place or wrong
 * combinations.
 *
 * See also ConstraintAttributeSpec, which can be used in places where
 * there is no parsing conflict.  (Note: currently, NOT VALID and NO INHERIT
 * are allowed clauses in ConstraintAttributeSpec, but not here.  Someday we
 * might need to allow them here too, but for the moment it doesn't seem
 * useful in the statements that use ConstraintAttr.)
 */
ConstraintAttr:
			DEFERRABLE
				{
					Constraint *n = makeNode(Constraint);
					n->contype = CONSTR_ATTR_DEFERRABLE;
					n->location = @1;
					$$ = (Node *)n;
				}
			| NOT DEFERRABLE
				{
					Constraint *n = makeNode(Constraint);
					n->contype = CONSTR_ATTR_NOT_DEFERRABLE;
					n->location = @1;
					$$ = (Node *)n;
				}
			| INITIALLY DEFERRED
				{
					Constraint *n = makeNode(Constraint);
					n->contype = CONSTR_ATTR_DEFERRED;
					n->location = @1;
					$$ = (Node *)n;
				}
			| INITIALLY IMMEDIATE
				{
					Constraint *n = makeNode(Constraint);
					n->contype = CONSTR_ATTR_IMMEDIATE;
					n->location = @1;
					$$ = (Node *)n;
				}
		;


TableLikeClause:
			LIKE qualified_name TableLikeOptionList
				{
					TableLikeClause *n = makeNode(TableLikeClause);
					n->relation = $2;
					n->options = $3;
					n->relationOid = InvalidOid;
					$$ = (Node *)n;
				}
		;

TableLikeOptionList:
				TableLikeOptionList INCLUDING TableLikeOption	{ $$ = $1 | $3; }
				| TableLikeOptionList EXCLUDING TableLikeOption	{ $$ = $1 & ~$3; }
				| /* EMPTY */						{ $$ = 0; }
		;

TableLikeOption:
				COMMENTS			{ $$ = CREATE_TABLE_LIKE_COMMENTS; }
				| COMPRESSION		{ $$ = CREATE_TABLE_LIKE_COMPRESSION; }
				| CONSTRAINTS		{ $$ = CREATE_TABLE_LIKE_CONSTRAINTS; }
				| DEFAULTS			{ $$ = CREATE_TABLE_LIKE_DEFAULTS; }
				| IDENTITY_P		{ $$ = CREATE_TABLE_LIKE_IDENTITY; }
				| GENERATED			{ $$ = CREATE_TABLE_LIKE_GENERATED; }
				| INDEXES			{ $$ = CREATE_TABLE_LIKE_INDEXES; }
				| STATISTICS		{ $$ = CREATE_TABLE_LIKE_STATISTICS; }
				| STORAGE			{ $$ = CREATE_TABLE_LIKE_STORAGE; }
				| ALL				{ $$ = CREATE_TABLE_LIKE_ALL; }
		;


/* ConstraintElem specifies constraint syntax which is not embedded into
 *	a column definition. ColConstraintElem specifies the embedded form.
 * - thomas 1997-12-03
 */
TableConstraint:
			CONSTRAINT name ConstraintElem
				{
					Constraint *n = castNode(Constraint, $3);
					n->conname = $2;
					n->location = @1;
					$$ = (Node *) n;
				}
			| ConstraintElem						{ $$ = $1; }
		;

ConstraintElem:
			CHECK '(' a_expr ')' ConstraintAttributeSpec
				{
					Constraint *n = makeNode(Constraint);
					n->contype = CONSTR_CHECK;
					n->location = @1;
					n->raw_expr = $3;
					n->cooked_expr = NULL;
					processCASbits($5, @5, "CHECK",
								   NULL, NULL, &n->skip_validation,
								   &n->is_no_inherit, yyscanner);
					n->initially_valid = !n->skip_validation;
					$$ = (Node *)n;
				}
			| UNIQUE '(' columnList ')' opt_c_include opt_definition OptConsTableSpace
				ConstraintAttributeSpec
				{
					Constraint *n = makeNode(Constraint);
					n->contype = CONSTR_UNIQUE;
					n->location = @1;
					n->keys = $3;
					n->including = $5;
					n->options = $6;
					n->indexname = NULL;
					n->indexspace = $7;
					processCASbits($8, @8, "UNIQUE",
								   &n->deferrable, &n->initdeferred, NULL,
								   NULL, yyscanner);
					$$ = (Node *)n;
				}
			| UNIQUE ExistingIndex ConstraintAttributeSpec
				{
					Constraint *n = makeNode(Constraint);
					n->contype = CONSTR_UNIQUE;
					n->location = @1;
					n->keys = NIL;
					n->including = NIL;
					n->options = NIL;
					n->indexname = $2;
					n->indexspace = NULL;
					processCASbits($3, @3, "UNIQUE",
								   &n->deferrable, &n->initdeferred, NULL,
								   NULL, yyscanner);
					$$ = (Node *)n;
				}
			| PRIMARY KEY '(' columnList ')' opt_c_include opt_definition OptConsTableSpace
				ConstraintAttributeSpec
				{
					Constraint *n = makeNode(Constraint);
					n->contype = CONSTR_PRIMARY;
					n->location = @1;
					n->keys = $4;
					n->including = $6;
					n->options = $7;
					n->indexname = NULL;
					n->indexspace = $8;
					processCASbits($9, @9, "PRIMARY KEY",
								   &n->deferrable, &n->initdeferred, NULL,
								   NULL, yyscanner);
					$$ = (Node *)n;
				}
			| PRIMARY KEY ExistingIndex ConstraintAttributeSpec
				{
					Constraint *n = makeNode(Constraint);
					n->contype = CONSTR_PRIMARY;
					n->location = @1;
					n->keys = NIL;
					n->including = NIL;
					n->options = NIL;
					n->indexname = $3;
					n->indexspace = NULL;
					processCASbits($4, @4, "PRIMARY KEY",
								   &n->deferrable, &n->initdeferred, NULL,
								   NULL, yyscanner);
					$$ = (Node *)n;
				}
			| EXCLUDE access_method_clause '(' ExclusionConstraintList ')'
				opt_c_include opt_definition OptConsTableSpace OptWhereClause
				ConstraintAttributeSpec
				{
					Constraint *n = makeNode(Constraint);
					n->contype = CONSTR_EXCLUSION;
					n->location = @1;
					n->access_method = $2;
					n->exclusions = $4;
					n->including = $6;
					n->options = $7;
					n->indexname = NULL;
					n->indexspace = $8;
					n->where_clause = $9;
					processCASbits($10, @10, "EXCLUDE",
								   &n->deferrable, &n->initdeferred, NULL,
								   NULL, yyscanner);
					$$ = (Node *)n;
				}
			| FOREIGN KEY '(' columnList ')' REFERENCES qualified_name
				opt_column_list key_match key_actions ConstraintAttributeSpec
				{
					Constraint *n = makeNode(Constraint);
					n->contype = CONSTR_FOREIGN;
					n->location = @1;
					n->pktable = $7;
					n->fk_attrs = $4;
					n->pk_attrs = $8;
					n->fk_matchtype = $9;
					n->fk_upd_action = (char) ($10 >> 8);
					n->fk_del_action = (char) ($10 & 0xFF);
					processCASbits($11, @11, "FOREIGN KEY",
								   &n->deferrable, &n->initdeferred,
								   &n->skip_validation, NULL,
								   yyscanner);
					n->initially_valid = !n->skip_validation;
					$$ = (Node *)n;
				}
		;

opt_no_inherit:	NO INHERIT							{  $$ = true; }
			| /* EMPTY */							{  $$ = false; }
		;

opt_column_list:
			'(' columnList ')'						{ $$ = $2; }
			| /*EMPTY*/								{ $$ = NIL; }
		;

columnList:
			columnElem								{ $$ = list_make1($1); }
			| columnList ',' columnElem				{ $$ = lappend($1, $3); }
		;

columnElem: ColId
				{
					$$ = (Node *) makeString($1);
				}
		;

opt_c_include:	INCLUDE '(' columnList ')'			{ $$ = $3; }
			 |		/* EMPTY */						{ $$ = NIL; }
		;

key_match:  MATCH FULL
			{
				$$ = FKCONSTR_MATCH_FULL;
			}
		| MATCH PARTIAL
			{
				ereport(ERROR,
						(errcode(ERRCODE_FEATURE_NOT_SUPPORTED),
						 errmsg("MATCH PARTIAL not yet implemented"),
						 parser_errposition(@1)));
				$$ = FKCONSTR_MATCH_PARTIAL;
			}
		| MATCH SIMPLE
			{
				$$ = FKCONSTR_MATCH_SIMPLE;
			}
		| /*EMPTY*/
			{
				$$ = FKCONSTR_MATCH_SIMPLE;
			}
		;

ExclusionConstraintList:
			ExclusionConstraintElem					{ $$ = list_make1($1); }
			| ExclusionConstraintList ',' ExclusionConstraintElem
													{ $$ = lappend($1, $3); }
		;

ExclusionConstraintElem: index_elem WITH any_operator
			{
				$$ = list_make2($1, $3);
			}
			/* allow OPERATOR() decoration for the benefit of ruleutils.c */
			| index_elem WITH OPERATOR '(' any_operator ')'
			{
				$$ = list_make2($1, $5);
			}
		;

OptWhereClause:
			WHERE '(' a_expr ')'					{ $$ = $3; }
			| /*EMPTY*/								{ $$ = NULL; }
		;

/*
 * We combine the update and delete actions into one value temporarily
 * for simplicity of parsing, and then break them down again in the
 * calling production.  update is in the left 8 bits, delete in the right.
 * Note that NOACTION is the default.
 */
key_actions:
			key_update
				{ $$ = ($1 << 8) | (FKCONSTR_ACTION_NOACTION & 0xFF); }
			| key_delete
				{ $$ = (FKCONSTR_ACTION_NOACTION << 8) | ($1 & 0xFF); }
			| key_update key_delete
				{ $$ = ($1 << 8) | ($2 & 0xFF); }
			| key_delete key_update
				{ $$ = ($2 << 8) | ($1 & 0xFF); }
			| /*EMPTY*/
				{ $$ = (FKCONSTR_ACTION_NOACTION << 8) | (FKCONSTR_ACTION_NOACTION & 0xFF); }
		;

key_update: ON UPDATE key_action		{ $$ = $3; }
		;

key_delete: ON DELETE_P key_action		{ $$ = $3; }
		;

key_action:
			NO ACTION					{ $$ = FKCONSTR_ACTION_NOACTION; }
			| RESTRICT					{ $$ = FKCONSTR_ACTION_RESTRICT; }
			| CASCADE					{ $$ = FKCONSTR_ACTION_CASCADE; }
			| SET NULL_P				{ $$ = FKCONSTR_ACTION_SETNULL; }
			| SET DEFAULT				{ $$ = FKCONSTR_ACTION_SETDEFAULT; }
		;

OptInherit: INHERITS '(' qualified_name_list ')'	{ $$ = $3; }
			| /*EMPTY*/								{ $$ = NIL; }
		;

/* Optional partition key specification */
OptPartitionSpec: PartitionSpec	{ $$ = $1; }
			| /*EMPTY*/			{ $$ = NULL; }
		;

PartitionSpec: PARTITION BY ColId '(' part_params ')'
				{
					PartitionSpec *n = makeNode(PartitionSpec);

					n->strategy = $3;
					n->partParams = $5;
					n->location = @1;

					$$ = n;
				}
		;

part_params:	part_elem						{ $$ = list_make1($1); }
			| part_params ',' part_elem			{ $$ = lappend($1, $3); }
		;

part_elem: ColId opt_collate opt_class
				{
					PartitionElem *n = makeNode(PartitionElem);

					n->name = $1;
					n->expr = NULL;
					n->collation = $2;
					n->opclass = $3;
					n->location = @1;
					$$ = n;
				}
			| func_expr_windowless opt_collate opt_class
				{
					PartitionElem *n = makeNode(PartitionElem);

					n->name = NULL;
					n->expr = $1;
					n->collation = $2;
					n->opclass = $3;
					n->location = @1;
					$$ = n;
				}
			| '(' a_expr ')' opt_collate opt_class
				{
					PartitionElem *n = makeNode(PartitionElem);

					n->name = NULL;
					n->expr = $2;
					n->collation = $4;
					n->opclass = $5;
					n->location = @1;
					$$ = n;
				}
		;

table_access_method_clause:
			USING name							{ $$ = $2; }
			| /*EMPTY*/							{ $$ = NULL; }
		;

/* WITHOUT OIDS is legacy only */
OptWith:
			WITH reloptions				{ $$ = $2; }
			| WITHOUT OIDS				{ $$ = NIL; }
			| /*EMPTY*/					{ $$ = NIL; }
		;

OnCommitOption:  ON COMMIT DROP				{ $$ = ONCOMMIT_DROP; }
			| ON COMMIT DELETE_P ROWS		{ $$ = ONCOMMIT_DELETE_ROWS; }
			| ON COMMIT PRESERVE ROWS		{ $$ = ONCOMMIT_PRESERVE_ROWS; }
			| /*EMPTY*/						{ $$ = ONCOMMIT_NOOP; }
		;

OptTableSpace:   TABLESPACE name					{ $$ = $2; }
			| /*EMPTY*/								{ $$ = NULL; }
		;

OptConsTableSpace:   USING INDEX TABLESPACE name	{ $$ = $4; }
			| /*EMPTY*/								{ $$ = NULL; }
		;

ExistingIndex:   USING INDEX name					{ $$ = $3; }
		;

/*****************************************************************************
 *
 *		QUERY :
 *				CREATE STATISTICS [IF NOT EXISTS] stats_name [(stat types)]
 *					ON expression-list FROM from_list
 *
 * Note: the expectation here is that the clauses after ON are a subset of
 * SELECT syntax, allowing for expressions and joined tables, and probably
 * someday a WHERE clause.  Much less than that is currently implemented,
 * but the grammar accepts it and then we'll throw FEATURE_NOT_SUPPORTED
 * errors as necessary at execution.
 *
 *****************************************************************************/

CreateStatsStmt:
			CREATE STATISTICS any_name
			opt_name_list ON stats_params FROM from_list
				{
					CreateStatsStmt *n = makeNode(CreateStatsStmt);
					n->defnames = $3;
					n->stat_types = $4;
					n->exprs = $6;
					n->relations = $8;
					n->stxcomment = NULL;
					n->if_not_exists = false;
					$$ = (Node *)n;
				}
			| CREATE STATISTICS IF_P NOT EXISTS any_name
			opt_name_list ON stats_params FROM from_list
				{
					CreateStatsStmt *n = makeNode(CreateStatsStmt);
					n->defnames = $6;
					n->stat_types = $7;
					n->exprs = $9;
					n->relations = $11;
					n->stxcomment = NULL;
					n->if_not_exists = true;
					$$ = (Node *)n;
				}
			;

/*
 * Statistics attributes can be either simple column references, or arbitrary
 * expressions in parens.  For compatibility with index attributes permitted
 * in CREATE INDEX, we allow an expression that's just a function call to be
 * written without parens.
 */

stats_params:	stats_param							{ $$ = list_make1($1); }
			| stats_params ',' stats_param			{ $$ = lappend($1, $3); }
		;

stats_param:	ColId
				{
					$$ = makeNode(StatsElem);
					$$->name = $1;
					$$->expr = NULL;
				}
			| func_expr_windowless
				{
					$$ = makeNode(StatsElem);
					$$->name = NULL;
					$$->expr = $1;
				}
			| '(' a_expr ')'
				{
					$$ = makeNode(StatsElem);
					$$->name = NULL;
					$$->expr = $2;
				}
		;

/*****************************************************************************
 *
 *		QUERY :
 *				ALTER STATISTICS [IF EXISTS] stats_name
 *					SET STATISTICS  <SignedIconst>
 *
 *****************************************************************************/

AlterStatsStmt:
			ALTER STATISTICS any_name SET STATISTICS SignedIconst
				{
					AlterStatsStmt *n = makeNode(AlterStatsStmt);
					n->defnames = $3;
					n->missing_ok = false;
					n->stxstattarget = $6;
					$$ = (Node *)n;
				}
			| ALTER STATISTICS IF_P EXISTS any_name SET STATISTICS SignedIconst
				{
					AlterStatsStmt *n = makeNode(AlterStatsStmt);
					n->defnames = $5;
					n->missing_ok = true;
					n->stxstattarget = $8;
					$$ = (Node *)n;
				}
			;

/*****************************************************************************
 *
 *		QUERY :
 *				CREATE TABLE relname AS SelectStmt [ WITH [NO] DATA ]
 *
 *
 * Note: SELECT ... INTO is a now-deprecated alternative for this.
 *
 *****************************************************************************/

CreateAsStmt:
		CREATE OptTemp TABLE create_as_target AS SelectStmt opt_with_data
				{
					CreateTableAsStmt *ctas = makeNode(CreateTableAsStmt);
					ctas->query = $6;
					ctas->into = $4;
					ctas->objtype = OBJECT_TABLE;
					ctas->is_select_into = false;
					ctas->if_not_exists = false;
					/* cram additional flags into the IntoClause */
					$4->rel->relpersistence = $2;
					$4->skipData = !($7);
					$$ = (Node *) ctas;
				}
		| CREATE OptTemp TABLE IF_P NOT EXISTS create_as_target AS SelectStmt opt_with_data
				{
					CreateTableAsStmt *ctas = makeNode(CreateTableAsStmt);
					ctas->query = $9;
					ctas->into = $7;
					ctas->objtype = OBJECT_TABLE;
					ctas->is_select_into = false;
					ctas->if_not_exists = true;
					/* cram additional flags into the IntoClause */
					$7->rel->relpersistence = $2;
					$7->skipData = !($10);
					$$ = (Node *) ctas;
				}
		;

create_as_target:
			qualified_name opt_column_list table_access_method_clause
			OptWith OnCommitOption OptTableSpace
				{
					$$ = makeNode(IntoClause);
					$$->rel = $1;
					$$->colNames = $2;
					$$->accessMethod = $3;
					$$->options = $4;
					$$->onCommit = $5;
					$$->tableSpaceName = $6;
					$$->viewQuery = NULL;
					$$->skipData = false;		/* might get changed later */
				}
		;

opt_with_data:
			WITH DATA_P								{ $$ = true; }
			| WITH NO DATA_P						{ $$ = false; }
			| /*EMPTY*/								{ $$ = true; }
		;


/*****************************************************************************
 *
 *		QUERY :
 *				CREATE MATERIALIZED VIEW relname AS SelectStmt
 *
 *****************************************************************************/

CreateMatViewStmt:
		CREATE OptNoLog MATERIALIZED VIEW create_mv_target AS SelectStmt opt_with_data
				{
					CreateTableAsStmt *ctas = makeNode(CreateTableAsStmt);
					ctas->query = $7;
					ctas->into = $5;
					ctas->objtype = OBJECT_MATVIEW;
					ctas->is_select_into = false;
					ctas->if_not_exists = false;
					/* cram additional flags into the IntoClause */
					$5->rel->relpersistence = $2;
					$5->skipData = !($8);
					$$ = (Node *) ctas;
				}
		| CREATE OptNoLog MATERIALIZED VIEW IF_P NOT EXISTS create_mv_target AS SelectStmt opt_with_data
				{
					CreateTableAsStmt *ctas = makeNode(CreateTableAsStmt);
					ctas->query = $10;
					ctas->into = $8;
					ctas->objtype = OBJECT_MATVIEW;
					ctas->is_select_into = false;
					ctas->if_not_exists = true;
					/* cram additional flags into the IntoClause */
					$8->rel->relpersistence = $2;
					$8->skipData = !($11);
					$$ = (Node *) ctas;
				}
		;

create_mv_target:
			qualified_name opt_column_list table_access_method_clause opt_reloptions OptTableSpace
				{
					$$ = makeNode(IntoClause);
					$$->rel = $1;
					$$->colNames = $2;
					$$->accessMethod = $3;
					$$->options = $4;
					$$->onCommit = ONCOMMIT_NOOP;
					$$->tableSpaceName = $5;
					$$->viewQuery = NULL;		/* filled at analysis time */
					$$->skipData = false;		/* might get changed later */
				}
		;

OptNoLog:	UNLOGGED					{ $$ = RELPERSISTENCE_UNLOGGED; }
			| /*EMPTY*/					{ $$ = RELPERSISTENCE_PERMANENT; }
		;


/*****************************************************************************
 *
 *		QUERY :
 *				REFRESH MATERIALIZED VIEW qualified_name
 *
 *****************************************************************************/

RefreshMatViewStmt:
			REFRESH MATERIALIZED VIEW opt_concurrently qualified_name opt_with_data
				{
					RefreshMatViewStmt *n = makeNode(RefreshMatViewStmt);
					n->concurrent = $4;
					n->relation = $5;
					n->skipData = !($6);
					$$ = (Node *) n;
				}
		;


/*****************************************************************************
 *
 *		QUERY :
 *				CREATE SEQUENCE seqname
 *				ALTER SEQUENCE seqname
 *
 *****************************************************************************/

CreateSeqStmt:
			CREATE OptTemp SEQUENCE qualified_name OptSeqOptList
				{
					CreateSeqStmt *n = makeNode(CreateSeqStmt);
					$4->relpersistence = $2;
					n->sequence = $4;
					n->options = $5;
					n->ownerId = InvalidOid;
					n->if_not_exists = false;
					$$ = (Node *)n;
				}
			| CREATE OptTemp SEQUENCE IF_P NOT EXISTS qualified_name OptSeqOptList
				{
					CreateSeqStmt *n = makeNode(CreateSeqStmt);
					$7->relpersistence = $2;
					n->sequence = $7;
					n->options = $8;
					n->ownerId = InvalidOid;
					n->if_not_exists = true;
					$$ = (Node *)n;
				}
		;

AlterSeqStmt:
			ALTER SEQUENCE qualified_name SeqOptList
				{
					AlterSeqStmt *n = makeNode(AlterSeqStmt);
					n->sequence = $3;
					n->options = $4;
					n->missing_ok = false;
					$$ = (Node *)n;
				}
			| ALTER SEQUENCE IF_P EXISTS qualified_name SeqOptList
				{
					AlterSeqStmt *n = makeNode(AlterSeqStmt);
					n->sequence = $5;
					n->options = $6;
					n->missing_ok = true;
					$$ = (Node *)n;
				}

		;

OptSeqOptList: SeqOptList							{ $$ = $1; }
			| /*EMPTY*/								{ $$ = NIL; }
		;

OptParenthesizedSeqOptList: '(' SeqOptList ')'		{ $$ = $2; }
			| /*EMPTY*/								{ $$ = NIL; }
		;

SeqOptList: SeqOptElem								{ $$ = list_make1($1); }
			| SeqOptList SeqOptElem					{ $$ = lappend($1, $2); }
		;

SeqOptElem: AS SimpleTypename
				{
					$$ = makeDefElem("as", (Node *)$2, @1);
				}
			| CACHE NumericOnly
				{
					$$ = makeDefElem("cache", (Node *)$2, @1);
				}
			| CYCLE
				{
					$$ = makeDefElem("cycle", (Node *)makeInteger(true), @1);
				}
			| NO CYCLE
				{
					$$ = makeDefElem("cycle", (Node *)makeInteger(false), @1);
				}
			| INCREMENT opt_by NumericOnly
				{
					$$ = makeDefElem("increment", (Node *)$3, @1);
				}
			| MAXVALUE NumericOnly
				{
					$$ = makeDefElem("maxvalue", (Node *)$2, @1);
				}
			| MINVALUE NumericOnly
				{
					$$ = makeDefElem("minvalue", (Node *)$2, @1);
				}
			| NO MAXVALUE
				{
					$$ = makeDefElem("maxvalue", NULL, @1);
				}
			| NO MINVALUE
				{
					$$ = makeDefElem("minvalue", NULL, @1);
				}
			| OWNED BY any_name
				{
					$$ = makeDefElem("owned_by", (Node *)$3, @1);
				}
			| SEQUENCE NAME_P any_name
				{
					/* not documented, only used by pg_dump */
					$$ = makeDefElem("sequence_name", (Node *)$3, @1);
				}
			| START opt_with NumericOnly
				{
					$$ = makeDefElem("start", (Node *)$3, @1);
				}
			| RESTART
				{
					$$ = makeDefElem("restart", NULL, @1);
				}
			| RESTART opt_with NumericOnly
				{
					$$ = makeDefElem("restart", (Node *)$3, @1);
				}
		;

opt_by:		BY
			| /* EMPTY */
	  ;

NumericOnly:
			FCONST								{ $$ = makeFloat($1); }
			| '+' FCONST						{ $$ = makeFloat($2); }
			| '-' FCONST
				{
					$$ = makeFloat($2);
					doNegateFloat($$);
				}
			| SignedIconst						{ $$ = makeInteger($1); }
		;

NumericOnly_list:	NumericOnly						{ $$ = list_make1($1); }
				| NumericOnly_list ',' NumericOnly	{ $$ = lappend($1, $3); }
		;

/*****************************************************************************
 *
 *		QUERIES :
 *				CREATE [OR REPLACE] [TRUSTED] [PROCEDURAL] LANGUAGE ...
 *				DROP [PROCEDURAL] LANGUAGE ...
 *
 *****************************************************************************/

CreatePLangStmt:
			CREATE opt_or_replace opt_trusted opt_procedural LANGUAGE name
			{
				/*
				 * We now interpret parameterless CREATE LANGUAGE as
				 * CREATE EXTENSION.  "OR REPLACE" is silently translated
				 * to "IF NOT EXISTS", which isn't quite the same, but
				 * seems more useful than throwing an error.  We just
				 * ignore TRUSTED, as the previous code would have too.
				 */
				CreateExtensionStmt *n = makeNode(CreateExtensionStmt);
				n->if_not_exists = $2;
				n->extname = $6;
				n->options = NIL;
				$$ = (Node *)n;
			}
			| CREATE opt_or_replace opt_trusted opt_procedural LANGUAGE name
			  HANDLER handler_name opt_inline_handler opt_validator
			{
				CreatePLangStmt *n = makeNode(CreatePLangStmt);
				n->replace = $2;
				n->plname = $6;
				n->plhandler = $8;
				n->plinline = $9;
				n->plvalidator = $10;
				n->pltrusted = $3;
				$$ = (Node *)n;
			}
		;

opt_trusted:
			TRUSTED									{ $$ = true; }
			| /*EMPTY*/								{ $$ = false; }
		;

/* This ought to be just func_name, but that causes reduce/reduce conflicts
 * (CREATE LANGUAGE is the only place where func_name isn't followed by '(').
 * Work around by using simple names, instead.
 */
handler_name:
			name						{ $$ = list_make1(makeString($1)); }
			| name attrs				{ $$ = lcons(makeString($1), $2); }
		;

opt_inline_handler:
			INLINE_P handler_name					{ $$ = $2; }
			| /*EMPTY*/								{ $$ = NIL; }
		;

validator_clause:
			VALIDATOR handler_name					{ $$ = $2; }
			| NO VALIDATOR							{ $$ = NIL; }
		;

opt_validator:
			validator_clause						{ $$ = $1; }
			| /*EMPTY*/								{ $$ = NIL; }
		;

opt_procedural:
			PROCEDURAL
			| /*EMPTY*/
		;

/*****************************************************************************
 *
 *		QUERY:
 *             CREATE TABLESPACE tablespace LOCATION '/path/to/tablespace/'
 *
 *****************************************************************************/

CreateTableSpaceStmt: CREATE TABLESPACE name OptTableSpaceOwner LOCATION Sconst opt_reloptions
				{
					CreateTableSpaceStmt *n = makeNode(CreateTableSpaceStmt);
					n->tablespacename = $3;
					n->owner = $4;
					n->location = $6;
					n->options = $7;
					$$ = (Node *) n;
				}
		;

OptTableSpaceOwner: OWNER RoleSpec		{ $$ = $2; }
			| /*EMPTY */				{ $$ = NULL; }
		;

/*****************************************************************************
 *
 *		QUERY :
 *				DROP TABLESPACE <tablespace>
 *
 *		No need for drop behaviour as we cannot implement dependencies for
 *		objects in other databases; we can only support RESTRICT.
 *
 ****************************************************************************/

DropTableSpaceStmt: DROP TABLESPACE name
				{
					DropTableSpaceStmt *n = makeNode(DropTableSpaceStmt);
					n->tablespacename = $3;
					n->missing_ok = false;
					$$ = (Node *) n;
				}
				|  DROP TABLESPACE IF_P EXISTS name
				{
					DropTableSpaceStmt *n = makeNode(DropTableSpaceStmt);
					n->tablespacename = $5;
					n->missing_ok = true;
					$$ = (Node *) n;
				}
		;

/*****************************************************************************
 *
 *		QUERY:
 *             CREATE EXTENSION extension
 *             [ WITH ] [ SCHEMA schema ] [ VERSION version ]
 *
 *****************************************************************************/

CreateExtensionStmt: CREATE EXTENSION name opt_with create_extension_opt_list
				{
					CreateExtensionStmt *n = makeNode(CreateExtensionStmt);
					n->extname = $3;
					n->if_not_exists = false;
					n->options = $5;
					$$ = (Node *) n;
				}
				| CREATE EXTENSION IF_P NOT EXISTS name opt_with create_extension_opt_list
				{
					CreateExtensionStmt *n = makeNode(CreateExtensionStmt);
					n->extname = $6;
					n->if_not_exists = true;
					n->options = $8;
					$$ = (Node *) n;
				}
		;

create_extension_opt_list:
			create_extension_opt_list create_extension_opt_item
				{ $$ = lappend($1, $2); }
			| /* EMPTY */
				{ $$ = NIL; }
		;

create_extension_opt_item:
			SCHEMA name
				{
					$$ = makeDefElem("schema", (Node *)makeString($2), @1);
				}
			| VERSION_P NonReservedWord_or_Sconst
				{
					$$ = makeDefElem("new_version", (Node *)makeString($2), @1);
				}
			| FROM NonReservedWord_or_Sconst
				{
					ereport(ERROR,
							(errcode(ERRCODE_FEATURE_NOT_SUPPORTED),
							 errmsg("CREATE EXTENSION ... FROM is no longer supported"),
							 parser_errposition(@1)));
				}
			| CASCADE
				{
					$$ = makeDefElem("cascade", (Node *)makeInteger(true), @1);
				}
		;

/*****************************************************************************
 *
 * ALTER EXTENSION name UPDATE [ TO version ]
 *
 *****************************************************************************/

AlterExtensionStmt: ALTER EXTENSION name UPDATE alter_extension_opt_list
				{
					AlterExtensionStmt *n = makeNode(AlterExtensionStmt);
					n->extname = $3;
					n->options = $5;
					$$ = (Node *) n;
				}
		;

alter_extension_opt_list:
			alter_extension_opt_list alter_extension_opt_item
				{ $$ = lappend($1, $2); }
			| /* EMPTY */
				{ $$ = NIL; }
		;

alter_extension_opt_item:
			TO NonReservedWord_or_Sconst
				{
					$$ = makeDefElem("new_version", (Node *)makeString($2), @1);
				}
		;

/*****************************************************************************
 *
 * ALTER EXTENSION name ADD/DROP object-identifier
 *
 *****************************************************************************/

AlterExtensionContentsStmt:
			ALTER EXTENSION name add_drop object_type_name name
				{
					AlterExtensionContentsStmt *n = makeNode(AlterExtensionContentsStmt);
					n->extname = $3;
					n->action = $4;
					n->objtype = $5;
					n->object = (Node *) makeString($6);
					$$ = (Node *)n;
				}
			| ALTER EXTENSION name add_drop object_type_any_name any_name
				{
					AlterExtensionContentsStmt *n = makeNode(AlterExtensionContentsStmt);
					n->extname = $3;
					n->action = $4;
					n->objtype = $5;
					n->object = (Node *) $6;
					$$ = (Node *)n;
				}
			| ALTER EXTENSION name add_drop AGGREGATE aggregate_with_argtypes
				{
					AlterExtensionContentsStmt *n = makeNode(AlterExtensionContentsStmt);
					n->extname = $3;
					n->action = $4;
					n->objtype = OBJECT_AGGREGATE;
					n->object = (Node *) $6;
					$$ = (Node *)n;
				}
			| ALTER EXTENSION name add_drop CAST '(' Typename AS Typename ')'
				{
					AlterExtensionContentsStmt *n = makeNode(AlterExtensionContentsStmt);
					n->extname = $3;
					n->action = $4;
					n->objtype = OBJECT_CAST;
					n->object = (Node *) list_make2($7, $9);
					$$ = (Node *) n;
				}
			| ALTER EXTENSION name add_drop DOMAIN_P Typename
				{
					AlterExtensionContentsStmt *n = makeNode(AlterExtensionContentsStmt);
					n->extname = $3;
					n->action = $4;
					n->objtype = OBJECT_DOMAIN;
					n->object = (Node *) $6;
					$$ = (Node *)n;
				}
			| ALTER EXTENSION name add_drop FUNCTION function_with_argtypes
				{
					AlterExtensionContentsStmt *n = makeNode(AlterExtensionContentsStmt);
					n->extname = $3;
					n->action = $4;
					n->objtype = OBJECT_FUNCTION;
					n->object = (Node *) $6;
					$$ = (Node *)n;
				}
			| ALTER EXTENSION name add_drop OPERATOR operator_with_argtypes
				{
					AlterExtensionContentsStmt *n = makeNode(AlterExtensionContentsStmt);
					n->extname = $3;
					n->action = $4;
					n->objtype = OBJECT_OPERATOR;
					n->object = (Node *) $6;
					$$ = (Node *)n;
				}
			| ALTER EXTENSION name add_drop OPERATOR CLASS any_name USING name
				{
					AlterExtensionContentsStmt *n = makeNode(AlterExtensionContentsStmt);
					n->extname = $3;
					n->action = $4;
					n->objtype = OBJECT_OPCLASS;
					n->object = (Node *) lcons(makeString($9), $7);
					$$ = (Node *)n;
				}
			| ALTER EXTENSION name add_drop OPERATOR FAMILY any_name USING name
				{
					AlterExtensionContentsStmt *n = makeNode(AlterExtensionContentsStmt);
					n->extname = $3;
					n->action = $4;
					n->objtype = OBJECT_OPFAMILY;
					n->object = (Node *) lcons(makeString($9), $7);
					$$ = (Node *)n;
				}
			| ALTER EXTENSION name add_drop PROCEDURE function_with_argtypes
				{
					AlterExtensionContentsStmt *n = makeNode(AlterExtensionContentsStmt);
					n->extname = $3;
					n->action = $4;
					n->objtype = OBJECT_PROCEDURE;
					n->object = (Node *) $6;
					$$ = (Node *)n;
				}
			| ALTER EXTENSION name add_drop ROUTINE function_with_argtypes
				{
					AlterExtensionContentsStmt *n = makeNode(AlterExtensionContentsStmt);
					n->extname = $3;
					n->action = $4;
					n->objtype = OBJECT_ROUTINE;
					n->object = (Node *) $6;
					$$ = (Node *)n;
				}
			| ALTER EXTENSION name add_drop TRANSFORM FOR Typename LANGUAGE name
				{
					AlterExtensionContentsStmt *n = makeNode(AlterExtensionContentsStmt);
					n->extname = $3;
					n->action = $4;
					n->objtype = OBJECT_TRANSFORM;
					n->object = (Node *) list_make2($7, makeString($9));
					$$ = (Node *)n;
				}
			| ALTER EXTENSION name add_drop TYPE_P Typename
				{
					AlterExtensionContentsStmt *n = makeNode(AlterExtensionContentsStmt);
					n->extname = $3;
					n->action = $4;
					n->objtype = OBJECT_TYPE;
					n->object = (Node *) $6;
					$$ = (Node *)n;
				}
		;

/*****************************************************************************
 *
 *		QUERY:
 *             CREATE FOREIGN DATA WRAPPER name options
 *
 *****************************************************************************/

CreateFdwStmt: CREATE FOREIGN DATA_P WRAPPER name opt_fdw_options create_generic_options
				{
					CreateFdwStmt *n = makeNode(CreateFdwStmt);
					n->fdwname = $5;
					n->func_options = $6;
					n->options = $7;
					$$ = (Node *) n;
				}
		;

fdw_option:
			HANDLER handler_name				{ $$ = makeDefElem("handler", (Node *)$2, @1); }
			| NO HANDLER						{ $$ = makeDefElem("handler", NULL, @1); }
			| VALIDATOR handler_name			{ $$ = makeDefElem("validator", (Node *)$2, @1); }
			| NO VALIDATOR						{ $$ = makeDefElem("validator", NULL, @1); }
		;

fdw_options:
			fdw_option							{ $$ = list_make1($1); }
			| fdw_options fdw_option			{ $$ = lappend($1, $2); }
		;

opt_fdw_options:
			fdw_options							{ $$ = $1; }
			| /*EMPTY*/							{ $$ = NIL; }
		;

/*****************************************************************************
 *
 *		QUERY :
 *				ALTER FOREIGN DATA WRAPPER name options
 *
 ****************************************************************************/

AlterFdwStmt: ALTER FOREIGN DATA_P WRAPPER name opt_fdw_options alter_generic_options
				{
					AlterFdwStmt *n = makeNode(AlterFdwStmt);
					n->fdwname = $5;
					n->func_options = $6;
					n->options = $7;
					$$ = (Node *) n;
				}
			| ALTER FOREIGN DATA_P WRAPPER name fdw_options
				{
					AlterFdwStmt *n = makeNode(AlterFdwStmt);
					n->fdwname = $5;
					n->func_options = $6;
					n->options = NIL;
					$$ = (Node *) n;
				}
		;

/* Options definition for CREATE FDW, SERVER and USER MAPPING */
create_generic_options:
			OPTIONS '(' generic_option_list ')'			{ $$ = $3; }
			| /*EMPTY*/									{ $$ = NIL; }
		;

generic_option_list:
			generic_option_elem
				{
					$$ = list_make1($1);
				}
			| generic_option_list ',' generic_option_elem
				{
					$$ = lappend($1, $3);
				}
		;

/* Options definition for ALTER FDW, SERVER and USER MAPPING */
alter_generic_options:
			OPTIONS	'(' alter_generic_option_list ')'		{ $$ = $3; }
		;

alter_generic_option_list:
			alter_generic_option_elem
				{
					$$ = list_make1($1);
				}
			| alter_generic_option_list ',' alter_generic_option_elem
				{
					$$ = lappend($1, $3);
				}
		;

alter_generic_option_elem:
			generic_option_elem
				{
					$$ = $1;
				}
			| SET generic_option_elem
				{
					$$ = $2;
					$$->defaction = DEFELEM_SET;
				}
			| ADD_P generic_option_elem
				{
					$$ = $2;
					$$->defaction = DEFELEM_ADD;
				}
			| DROP generic_option_name
				{
					$$ = makeDefElemExtended(NULL, $2, NULL, DEFELEM_DROP, @2);
				}
		;

generic_option_elem:
			generic_option_name generic_option_arg
				{
					$$ = makeDefElem($1, $2, @1);
				}
		;

generic_option_name:
				ColLabel			{ $$ = $1; }
		;

/* We could use def_arg here, but the spec only requires string literals */
generic_option_arg:
				Sconst				{ $$ = (Node *) makeString($1); }
		;

/*****************************************************************************
 *
 *		QUERY:
 *             CREATE SERVER name [TYPE] [VERSION] [OPTIONS]
 *
 *****************************************************************************/

CreateForeignServerStmt: CREATE SERVER name opt_type opt_foreign_server_version
						 FOREIGN DATA_P WRAPPER name create_generic_options
				{
					CreateForeignServerStmt *n = makeNode(CreateForeignServerStmt);
					n->servername = $3;
					n->servertype = $4;
					n->version = $5;
					n->fdwname = $9;
					n->options = $10;
					n->if_not_exists = false;
					$$ = (Node *) n;
				}
				| CREATE SERVER IF_P NOT EXISTS name opt_type opt_foreign_server_version
						 FOREIGN DATA_P WRAPPER name create_generic_options
				{
					CreateForeignServerStmt *n = makeNode(CreateForeignServerStmt);
					n->servername = $6;
					n->servertype = $7;
					n->version = $8;
					n->fdwname = $12;
					n->options = $13;
					n->if_not_exists = true;
					$$ = (Node *) n;
				}
		;

opt_type:
			TYPE_P Sconst			{ $$ = $2; }
			| /*EMPTY*/				{ $$ = NULL; }
		;


foreign_server_version:
			VERSION_P Sconst		{ $$ = $2; }
		|	VERSION_P NULL_P		{ $$ = NULL; }
		;

opt_foreign_server_version:
			foreign_server_version	{ $$ = $1; }
			| /*EMPTY*/				{ $$ = NULL; }
		;

/*****************************************************************************
 *
 *		QUERY :
 *				ALTER SERVER name [VERSION] [OPTIONS]
 *
 ****************************************************************************/

AlterForeignServerStmt: ALTER SERVER name foreign_server_version alter_generic_options
				{
					AlterForeignServerStmt *n = makeNode(AlterForeignServerStmt);
					n->servername = $3;
					n->version = $4;
					n->options = $5;
					n->has_version = true;
					$$ = (Node *) n;
				}
			| ALTER SERVER name foreign_server_version
				{
					AlterForeignServerStmt *n = makeNode(AlterForeignServerStmt);
					n->servername = $3;
					n->version = $4;
					n->has_version = true;
					$$ = (Node *) n;
				}
			| ALTER SERVER name alter_generic_options
				{
					AlterForeignServerStmt *n = makeNode(AlterForeignServerStmt);
					n->servername = $3;
					n->options = $4;
					$$ = (Node *) n;
				}
		;

/*****************************************************************************
 *
 *		QUERY:
 *             CREATE FOREIGN TABLE relname (...) SERVER name (...)
 *
 *****************************************************************************/

CreateForeignTableStmt:
		CREATE FOREIGN TABLE qualified_name
			'(' OptTableElementList ')'
			OptInherit SERVER name create_generic_options
				{
					CreateForeignTableStmt *n = makeNode(CreateForeignTableStmt);
					$4->relpersistence = RELPERSISTENCE_PERMANENT;
					n->base.relation = $4;
					n->base.tableElts = $6;
					n->base.inhRelations = $8;
					n->base.ofTypename = NULL;
					n->base.constraints = NIL;
					n->base.options = NIL;
					n->base.oncommit = ONCOMMIT_NOOP;
					n->base.tablespacename = NULL;
					n->base.if_not_exists = false;
					/* FDW-specific data */
					n->servername = $10;
					n->options = $11;
					$$ = (Node *) n;
				}
		| CREATE FOREIGN TABLE IF_P NOT EXISTS qualified_name
			'(' OptTableElementList ')'
			OptInherit SERVER name create_generic_options
				{
					CreateForeignTableStmt *n = makeNode(CreateForeignTableStmt);
					$7->relpersistence = RELPERSISTENCE_PERMANENT;
					n->base.relation = $7;
					n->base.tableElts = $9;
					n->base.inhRelations = $11;
					n->base.ofTypename = NULL;
					n->base.constraints = NIL;
					n->base.options = NIL;
					n->base.oncommit = ONCOMMIT_NOOP;
					n->base.tablespacename = NULL;
					n->base.if_not_exists = true;
					/* FDW-specific data */
					n->servername = $13;
					n->options = $14;
					$$ = (Node *) n;
				}
		| CREATE FOREIGN TABLE qualified_name
			PARTITION OF qualified_name OptTypedTableElementList PartitionBoundSpec
			SERVER name create_generic_options
				{
					CreateForeignTableStmt *n = makeNode(CreateForeignTableStmt);
					$4->relpersistence = RELPERSISTENCE_PERMANENT;
					n->base.relation = $4;
					n->base.inhRelations = list_make1($7);
					n->base.tableElts = $8;
					n->base.partbound = $9;
					n->base.ofTypename = NULL;
					n->base.constraints = NIL;
					n->base.options = NIL;
					n->base.oncommit = ONCOMMIT_NOOP;
					n->base.tablespacename = NULL;
					n->base.if_not_exists = false;
					/* FDW-specific data */
					n->servername = $11;
					n->options = $12;
					$$ = (Node *) n;
				}
		| CREATE FOREIGN TABLE IF_P NOT EXISTS qualified_name
			PARTITION OF qualified_name OptTypedTableElementList PartitionBoundSpec
			SERVER name create_generic_options
				{
					CreateForeignTableStmt *n = makeNode(CreateForeignTableStmt);
					$7->relpersistence = RELPERSISTENCE_PERMANENT;
					n->base.relation = $7;
					n->base.inhRelations = list_make1($10);
					n->base.tableElts = $11;
					n->base.partbound = $12;
					n->base.ofTypename = NULL;
					n->base.constraints = NIL;
					n->base.options = NIL;
					n->base.oncommit = ONCOMMIT_NOOP;
					n->base.tablespacename = NULL;
					n->base.if_not_exists = true;
					/* FDW-specific data */
					n->servername = $14;
					n->options = $15;
					$$ = (Node *) n;
				}
		;

/*****************************************************************************
 *
 *		QUERY:
 *				IMPORT FOREIGN SCHEMA remote_schema
 *				[ { LIMIT TO | EXCEPT } ( table_list ) ]
 *				FROM SERVER server_name INTO local_schema [ OPTIONS (...) ]
 *
 ****************************************************************************/

ImportForeignSchemaStmt:
		IMPORT_P FOREIGN SCHEMA name import_qualification
		  FROM SERVER name INTO name create_generic_options
			{
				ImportForeignSchemaStmt *n = makeNode(ImportForeignSchemaStmt);
				n->server_name = $8;
				n->remote_schema = $4;
				n->local_schema = $10;
				n->list_type = $5->type;
				n->table_list = $5->table_names;
				n->options = $11;
				$$ = (Node *) n;
			}
		;

import_qualification_type:
		LIMIT TO				{ $$ = FDW_IMPORT_SCHEMA_LIMIT_TO; }
		| EXCEPT				{ $$ = FDW_IMPORT_SCHEMA_EXCEPT; }
		;

import_qualification:
		import_qualification_type '(' relation_expr_list ')'
			{
				ImportQual *n = (ImportQual *) palloc(sizeof(ImportQual));
				n->type = $1;
				n->table_names = $3;
				$$ = n;
			}
		| /*EMPTY*/
			{
				ImportQual *n = (ImportQual *) palloc(sizeof(ImportQual));
				n->type = FDW_IMPORT_SCHEMA_ALL;
				n->table_names = NIL;
				$$ = n;
			}
		;

/*****************************************************************************
 *
 *		QUERY:
 *             CREATE USER MAPPING FOR auth_ident SERVER name [OPTIONS]
 *
 *****************************************************************************/

CreateUserMappingStmt: CREATE USER MAPPING FOR auth_ident SERVER name create_generic_options
				{
					CreateUserMappingStmt *n = makeNode(CreateUserMappingStmt);
					n->user = $5;
					n->servername = $7;
					n->options = $8;
					n->if_not_exists = false;
					$$ = (Node *) n;
				}
				| CREATE USER MAPPING IF_P NOT EXISTS FOR auth_ident SERVER name create_generic_options
				{
					CreateUserMappingStmt *n = makeNode(CreateUserMappingStmt);
					n->user = $8;
					n->servername = $10;
					n->options = $11;
					n->if_not_exists = true;
					$$ = (Node *) n;
				}
		;

/* User mapping authorization identifier */
auth_ident: RoleSpec			{ $$ = $1; }
			| USER				{ $$ = makeRoleSpec(ROLESPEC_CURRENT_USER, @1); }
		;

/*****************************************************************************
 *
 *		QUERY :
 *				DROP USER MAPPING FOR auth_ident SERVER name
 *
 * XXX you'd think this should have a CASCADE/RESTRICT option, even if it's
 * only pro forma; but the SQL standard doesn't show one.
 ****************************************************************************/

DropUserMappingStmt: DROP USER MAPPING FOR auth_ident SERVER name
				{
					DropUserMappingStmt *n = makeNode(DropUserMappingStmt);
					n->user = $5;
					n->servername = $7;
					n->missing_ok = false;
					$$ = (Node *) n;
				}
				|  DROP USER MAPPING IF_P EXISTS FOR auth_ident SERVER name
				{
					DropUserMappingStmt *n = makeNode(DropUserMappingStmt);
					n->user = $7;
					n->servername = $9;
					n->missing_ok = true;
					$$ = (Node *) n;
				}
		;

/*****************************************************************************
 *
 *		QUERY :
 *				ALTER USER MAPPING FOR auth_ident SERVER name OPTIONS
 *
 ****************************************************************************/

AlterUserMappingStmt: ALTER USER MAPPING FOR auth_ident SERVER name alter_generic_options
				{
					AlterUserMappingStmt *n = makeNode(AlterUserMappingStmt);
					n->user = $5;
					n->servername = $7;
					n->options = $8;
					$$ = (Node *) n;
				}
		;

/*****************************************************************************
 *
 *		QUERIES:
 *				CREATE POLICY name ON table
 *					[AS { PERMISSIVE | RESTRICTIVE } ]
 *					[FOR { SELECT | INSERT | UPDATE | DELETE } ]
 *					[TO role, ...]
 *					[USING (qual)] [WITH CHECK (with check qual)]
 *				ALTER POLICY name ON table [TO role, ...]
 *					[USING (qual)] [WITH CHECK (with check qual)]
 *
 *****************************************************************************/

CreatePolicyStmt:
			CREATE POLICY name ON qualified_name RowSecurityDefaultPermissive
				RowSecurityDefaultForCmd RowSecurityDefaultToRole
				RowSecurityOptionalExpr RowSecurityOptionalWithCheck
				{
					CreatePolicyStmt *n = makeNode(CreatePolicyStmt);
					n->policy_name = $3;
					n->table = $5;
					n->permissive = $6;
					n->cmd_name = $7;
					n->roles = $8;
					n->qual = $9;
					n->with_check = $10;
					$$ = (Node *) n;
				}
		;

AlterPolicyStmt:
			ALTER POLICY name ON qualified_name RowSecurityOptionalToRole
				RowSecurityOptionalExpr RowSecurityOptionalWithCheck
				{
					AlterPolicyStmt *n = makeNode(AlterPolicyStmt);
					n->policy_name = $3;
					n->table = $5;
					n->roles = $6;
					n->qual = $7;
					n->with_check = $8;
					$$ = (Node *) n;
				}
		;

RowSecurityOptionalExpr:
			USING '(' a_expr ')'	{ $$ = $3; }
			| /* EMPTY */			{ $$ = NULL; }
		;

RowSecurityOptionalWithCheck:
			WITH CHECK '(' a_expr ')'		{ $$ = $4; }
			| /* EMPTY */					{ $$ = NULL; }
		;

RowSecurityDefaultToRole:
			TO role_list			{ $$ = $2; }
			| /* EMPTY */			{ $$ = list_make1(makeRoleSpec(ROLESPEC_PUBLIC, -1)); }
		;

RowSecurityOptionalToRole:
			TO role_list			{ $$ = $2; }
			| /* EMPTY */			{ $$ = NULL; }
		;

RowSecurityDefaultPermissive:
			AS IDENT
				{
					if (strcmp($2, "permissive") == 0)
						$$ = true;
					else if (strcmp($2, "restrictive") == 0)
						$$ = false;
					else
						ereport(ERROR,
								(errcode(ERRCODE_SYNTAX_ERROR),
							 errmsg("unrecognized row security option \"%s\"", $2),
								 errhint("Only PERMISSIVE or RESTRICTIVE policies are supported currently."),
									 parser_errposition(@2)));

				}
			| /* EMPTY */			{ $$ = true; }
		;

RowSecurityDefaultForCmd:
			FOR row_security_cmd	{ $$ = $2; }
			| /* EMPTY */			{ $$ = "all"; }
		;

row_security_cmd:
			ALL				{ $$ = "all"; }
		|	SELECT			{ $$ = "select"; }
		|	INSERT			{ $$ = "insert"; }
		|	UPDATE			{ $$ = "update"; }
		|	DELETE_P		{ $$ = "delete"; }
		;

/*****************************************************************************
 *
 *		QUERY:
 *             CREATE ACCESS METHOD name HANDLER handler_name
 *
 *****************************************************************************/

CreateAmStmt: CREATE ACCESS METHOD name TYPE_P am_type HANDLER handler_name
				{
					CreateAmStmt *n = makeNode(CreateAmStmt);
					n->amname = $4;
					n->handler_name = $8;
					n->amtype = $6;
					$$ = (Node *) n;
				}
		;

am_type:
			INDEX			{ $$ = AMTYPE_INDEX; }
		|	TABLE			{ $$ = AMTYPE_TABLE; }
		;

/*****************************************************************************
 *
 *		QUERIES :
 *				CREATE TRIGGER ...
 *
 *****************************************************************************/

CreateTrigStmt:
			CREATE opt_or_replace TRIGGER name TriggerActionTime TriggerEvents ON
			qualified_name TriggerReferencing TriggerForSpec TriggerWhen
			EXECUTE FUNCTION_or_PROCEDURE func_name '(' TriggerFuncArgs ')'
				{
					CreateTrigStmt *n = makeNode(CreateTrigStmt);
					n->replace = $2;
					n->isconstraint = false;
					n->trigname = $4;
					n->relation = $8;
					n->funcname = $14;
					n->args = $16;
					n->row = $10;
					n->timing = $5;
					n->events = intVal(linitial($6));
					n->columns = (List *) lsecond($6);
					n->whenClause = $11;
					n->transitionRels = $9;
					n->deferrable = false;
					n->initdeferred = false;
					n->constrrel = NULL;
					$$ = (Node *)n;
				}
		  | CREATE opt_or_replace CONSTRAINT TRIGGER name AFTER TriggerEvents ON
			qualified_name OptConstrFromTable ConstraintAttributeSpec
			FOR EACH ROW TriggerWhen
			EXECUTE FUNCTION_or_PROCEDURE func_name '(' TriggerFuncArgs ')'
				{
					CreateTrigStmt *n = makeNode(CreateTrigStmt);
					n->replace = $2;
					if (n->replace) /* not supported, see CreateTrigger */
						ereport(ERROR,
								(errcode(ERRCODE_FEATURE_NOT_SUPPORTED),
								 errmsg("CREATE OR REPLACE CONSTRAINT TRIGGER is not supported")));
					n->isconstraint = true;
					n->trigname = $5;
					n->relation = $9;
					n->funcname = $18;
					n->args = $20;
					n->row = true;
					n->timing = TRIGGER_TYPE_AFTER;
					n->events = intVal(linitial($7));
					n->columns = (List *) lsecond($7);
					n->whenClause = $15;
					n->transitionRels = NIL;
					processCASbits($11, @11, "TRIGGER",
								   &n->deferrable, &n->initdeferred, NULL,
								   NULL, yyscanner);
					n->constrrel = $10;
					$$ = (Node *)n;
				}
		;

TriggerActionTime:
			BEFORE								{ $$ = TRIGGER_TYPE_BEFORE; }
			| AFTER								{ $$ = TRIGGER_TYPE_AFTER; }
			| INSTEAD OF						{ $$ = TRIGGER_TYPE_INSTEAD; }
		;

TriggerEvents:
			TriggerOneEvent
				{ $$ = $1; }
			| TriggerEvents OR TriggerOneEvent
				{
					int		events1 = intVal(linitial($1));
					int		events2 = intVal(linitial($3));
					List   *columns1 = (List *) lsecond($1);
					List   *columns2 = (List *) lsecond($3);

					if (events1 & events2)
						parser_yyerror("duplicate trigger events specified");
					/*
					 * concat'ing the columns lists loses information about
					 * which columns went with which event, but so long as
					 * only UPDATE carries columns and we disallow multiple
					 * UPDATE items, it doesn't matter.  Command execution
					 * should just ignore the columns for non-UPDATE events.
					 */
					$$ = list_make2(makeInteger(events1 | events2),
									list_concat(columns1, columns2));
				}
		;

TriggerOneEvent:
			INSERT
				{ $$ = list_make2(makeInteger(TRIGGER_TYPE_INSERT), NIL); }
			| DELETE_P
				{ $$ = list_make2(makeInteger(TRIGGER_TYPE_DELETE), NIL); }
			| UPDATE
				{ $$ = list_make2(makeInteger(TRIGGER_TYPE_UPDATE), NIL); }
			| UPDATE OF columnList
				{ $$ = list_make2(makeInteger(TRIGGER_TYPE_UPDATE), $3); }
			| TRUNCATE
				{ $$ = list_make2(makeInteger(TRIGGER_TYPE_TRUNCATE), NIL); }
		;

TriggerReferencing:
			REFERENCING TriggerTransitions			{ $$ = $2; }
			| /*EMPTY*/								{ $$ = NIL; }
		;

TriggerTransitions:
			TriggerTransition						{ $$ = list_make1($1); }
			| TriggerTransitions TriggerTransition	{ $$ = lappend($1, $2); }
		;

TriggerTransition:
			TransitionOldOrNew TransitionRowOrTable opt_as TransitionRelName
				{
					TriggerTransition *n = makeNode(TriggerTransition);
					n->name = $4;
					n->isNew = $1;
					n->isTable = $2;
					$$ = (Node *)n;
				}
		;

TransitionOldOrNew:
			NEW										{ $$ = true; }
			| OLD									{ $$ = false; }
		;

TransitionRowOrTable:
			TABLE									{ $$ = true; }
			/*
			 * According to the standard, lack of a keyword here implies ROW.
			 * Support for that would require prohibiting ROW entirely here,
			 * reserving the keyword ROW, and/or requiring AS (instead of
			 * allowing it to be optional, as the standard specifies) as the
			 * next token.  Requiring ROW seems cleanest and easiest to
			 * explain.
			 */
			| ROW									{ $$ = false; }
		;

TransitionRelName:
			ColId									{ $$ = $1; }
		;

TriggerForSpec:
			FOR TriggerForOptEach TriggerForType
				{
					$$ = $3;
				}
			| /* EMPTY */
				{
					/*
					 * If ROW/STATEMENT not specified, default to
					 * STATEMENT, per SQL
					 */
					$$ = false;
				}
		;

TriggerForOptEach:
			EACH
			| /*EMPTY*/
		;

TriggerForType:
			ROW										{ $$ = true; }
			| STATEMENT								{ $$ = false; }
		;

TriggerWhen:
			WHEN '(' a_expr ')'						{ $$ = $3; }
			| /*EMPTY*/								{ $$ = NULL; }
		;

FUNCTION_or_PROCEDURE:
			FUNCTION
		|	PROCEDURE
		;

TriggerFuncArgs:
			TriggerFuncArg							{ $$ = list_make1($1); }
			| TriggerFuncArgs ',' TriggerFuncArg	{ $$ = lappend($1, $3); }
			| /*EMPTY*/								{ $$ = NIL; }
		;

TriggerFuncArg:
			Iconst
				{
					$$ = makeString(psprintf("%d", $1));
				}
			| FCONST								{ $$ = makeString($1); }
			| Sconst								{ $$ = makeString($1); }
			| ColLabel								{ $$ = makeString($1); }
		;

OptConstrFromTable:
			FROM qualified_name						{ $$ = $2; }
			| /*EMPTY*/								{ $$ = NULL; }
		;

ConstraintAttributeSpec:
			/*EMPTY*/
				{ $$ = 0; }
			| ConstraintAttributeSpec ConstraintAttributeElem
				{
					/*
					 * We must complain about conflicting options.
					 * We could, but choose not to, complain about redundant
					 * options (ie, where $2's bit is already set in $1).
					 */
					int		newspec = $1 | $2;

					/* special message for this case */
					if ((newspec & (CAS_NOT_DEFERRABLE | CAS_INITIALLY_DEFERRED)) == (CAS_NOT_DEFERRABLE | CAS_INITIALLY_DEFERRED))
						ereport(ERROR,
								(errcode(ERRCODE_SYNTAX_ERROR),
								 errmsg("constraint declared INITIALLY DEFERRED must be DEFERRABLE"),
								 parser_errposition(@2)));
					/* generic message for other conflicts */
					if ((newspec & (CAS_NOT_DEFERRABLE | CAS_DEFERRABLE)) == (CAS_NOT_DEFERRABLE | CAS_DEFERRABLE) ||
						(newspec & (CAS_INITIALLY_IMMEDIATE | CAS_INITIALLY_DEFERRED)) == (CAS_INITIALLY_IMMEDIATE | CAS_INITIALLY_DEFERRED))
						ereport(ERROR,
								(errcode(ERRCODE_SYNTAX_ERROR),
								 errmsg("conflicting constraint properties"),
								 parser_errposition(@2)));
					$$ = newspec;
				}
		;

ConstraintAttributeElem:
			NOT DEFERRABLE					{ $$ = CAS_NOT_DEFERRABLE; }
			| DEFERRABLE					{ $$ = CAS_DEFERRABLE; }
			| INITIALLY IMMEDIATE			{ $$ = CAS_INITIALLY_IMMEDIATE; }
			| INITIALLY DEFERRED			{ $$ = CAS_INITIALLY_DEFERRED; }
			| NOT VALID						{ $$ = CAS_NOT_VALID; }
			| NO INHERIT					{ $$ = CAS_NO_INHERIT; }
		;


/*****************************************************************************
 *
 *		QUERIES :
 *				CREATE EVENT TRIGGER ...
 *				ALTER EVENT TRIGGER ...
 *
 *****************************************************************************/

CreateEventTrigStmt:
			CREATE EVENT TRIGGER name ON ColLabel
			EXECUTE FUNCTION_or_PROCEDURE func_name '(' ')'
				{
					CreateEventTrigStmt *n = makeNode(CreateEventTrigStmt);
					n->trigname = $4;
					n->eventname = $6;
					n->whenclause = NULL;
					n->funcname = $9;
					$$ = (Node *)n;
				}
		  | CREATE EVENT TRIGGER name ON ColLabel
			WHEN event_trigger_when_list
			EXECUTE FUNCTION_or_PROCEDURE func_name '(' ')'
				{
					CreateEventTrigStmt *n = makeNode(CreateEventTrigStmt);
					n->trigname = $4;
					n->eventname = $6;
					n->whenclause = $8;
					n->funcname = $11;
					$$ = (Node *)n;
				}
		;

event_trigger_when_list:
		  event_trigger_when_item
			{ $$ = list_make1($1); }
		| event_trigger_when_list AND event_trigger_when_item
			{ $$ = lappend($1, $3); }
		;

event_trigger_when_item:
		ColId IN_P '(' event_trigger_value_list ')'
			{ $$ = makeDefElem($1, (Node *) $4, @1); }
		;

event_trigger_value_list:
		  SCONST
			{ $$ = list_make1(makeString($1)); }
		| event_trigger_value_list ',' SCONST
			{ $$ = lappend($1, makeString($3)); }
		;

AlterEventTrigStmt:
			ALTER EVENT TRIGGER name enable_trigger
				{
					AlterEventTrigStmt *n = makeNode(AlterEventTrigStmt);
					n->trigname = $4;
					n->tgenabled = $5;
					$$ = (Node *) n;
				}
		;

enable_trigger:
			ENABLE_P					{ $$ = TRIGGER_FIRES_ON_ORIGIN; }
			| ENABLE_P REPLICA			{ $$ = TRIGGER_FIRES_ON_REPLICA; }
			| ENABLE_P ALWAYS			{ $$ = TRIGGER_FIRES_ALWAYS; }
			| DISABLE_P					{ $$ = TRIGGER_DISABLED; }
		;

/*****************************************************************************
 *
 *		QUERY :
 *				CREATE ASSERTION ...
 *
 *****************************************************************************/

CreateAssertionStmt:
			CREATE ASSERTION any_name CHECK '(' a_expr ')' ConstraintAttributeSpec
				{
					ereport(ERROR,
							(errcode(ERRCODE_FEATURE_NOT_SUPPORTED),
							 errmsg("CREATE ASSERTION is not yet implemented")));

					$$ = NULL;
				}
		;


/*****************************************************************************
 *
 *		QUERY :
 *				define (aggregate,operator,type)
 *
 *****************************************************************************/

DefineStmt:
			CREATE opt_or_replace AGGREGATE func_name aggr_args definition
				{
					DefineStmt *n = makeNode(DefineStmt);
					n->kind = OBJECT_AGGREGATE;
					n->oldstyle = false;
					n->replace = $2;
					n->defnames = $4;
					n->args = $5;
					n->definition = $6;
					$$ = (Node *)n;
				}
			| CREATE opt_or_replace AGGREGATE func_name old_aggr_definition
				{
					/* old-style (pre-8.2) syntax for CREATE AGGREGATE */
					DefineStmt *n = makeNode(DefineStmt);
					n->kind = OBJECT_AGGREGATE;
					n->oldstyle = true;
					n->replace = $2;
					n->defnames = $4;
					n->args = NIL;
					n->definition = $5;
					$$ = (Node *)n;
				}
			| CREATE OPERATOR any_operator definition
				{
					DefineStmt *n = makeNode(DefineStmt);
					n->kind = OBJECT_OPERATOR;
					n->oldstyle = false;
					n->defnames = $3;
					n->args = NIL;
					n->definition = $4;
					$$ = (Node *)n;
				}
			| CREATE TYPE_P any_name definition
				{
					DefineStmt *n = makeNode(DefineStmt);
					n->kind = OBJECT_TYPE;
					n->oldstyle = false;
					n->defnames = $3;
					n->args = NIL;
					n->definition = $4;
					$$ = (Node *)n;
				}
			| CREATE TYPE_P any_name
				{
					/* Shell type (identified by lack of definition) */
					DefineStmt *n = makeNode(DefineStmt);
					n->kind = OBJECT_TYPE;
					n->oldstyle = false;
					n->defnames = $3;
					n->args = NIL;
					n->definition = NIL;
					$$ = (Node *)n;
				}
			| CREATE TYPE_P any_name AS '(' OptTableFuncElementList ')'
				{
					CompositeTypeStmt *n = makeNode(CompositeTypeStmt);

					/* can't use qualified_name, sigh */
					n->typevar = makeRangeVarFromAnyName($3, @3, yyscanner);
					n->coldeflist = $6;
					$$ = (Node *)n;
				}
			| CREATE TYPE_P any_name AS ENUM_P '(' opt_enum_val_list ')'
				{
					CreateEnumStmt *n = makeNode(CreateEnumStmt);
					n->typeName = $3;
					n->vals = $7;
					$$ = (Node *)n;
				}
			| CREATE TYPE_P any_name AS RANGE definition
				{
					CreateRangeStmt *n = makeNode(CreateRangeStmt);
					n->typeName = $3;
					n->params = $6;
					$$ = (Node *)n;
				}
			| CREATE TEXT_P SEARCH PARSER any_name definition
				{
					DefineStmt *n = makeNode(DefineStmt);
					n->kind = OBJECT_TSPARSER;
					n->args = NIL;
					n->defnames = $5;
					n->definition = $6;
					$$ = (Node *)n;
				}
			| CREATE TEXT_P SEARCH DICTIONARY any_name definition
				{
					DefineStmt *n = makeNode(DefineStmt);
					n->kind = OBJECT_TSDICTIONARY;
					n->args = NIL;
					n->defnames = $5;
					n->definition = $6;
					$$ = (Node *)n;
				}
			| CREATE TEXT_P SEARCH TEMPLATE any_name definition
				{
					DefineStmt *n = makeNode(DefineStmt);
					n->kind = OBJECT_TSTEMPLATE;
					n->args = NIL;
					n->defnames = $5;
					n->definition = $6;
					$$ = (Node *)n;
				}
			| CREATE TEXT_P SEARCH CONFIGURATION any_name definition
				{
					DefineStmt *n = makeNode(DefineStmt);
					n->kind = OBJECT_TSCONFIGURATION;
					n->args = NIL;
					n->defnames = $5;
					n->definition = $6;
					$$ = (Node *)n;
				}
			| CREATE COLLATION any_name definition
				{
					DefineStmt *n = makeNode(DefineStmt);
					n->kind = OBJECT_COLLATION;
					n->args = NIL;
					n->defnames = $3;
					n->definition = $4;
					$$ = (Node *)n;
				}
			| CREATE COLLATION IF_P NOT EXISTS any_name definition
				{
					DefineStmt *n = makeNode(DefineStmt);
					n->kind = OBJECT_COLLATION;
					n->args = NIL;
					n->defnames = $6;
					n->definition = $7;
					n->if_not_exists = true;
					$$ = (Node *)n;
				}
			| CREATE COLLATION any_name FROM any_name
				{
					DefineStmt *n = makeNode(DefineStmt);
					n->kind = OBJECT_COLLATION;
					n->args = NIL;
					n->defnames = $3;
					n->definition = list_make1(makeDefElem("from", (Node *) $5, @5));
					$$ = (Node *)n;
				}
			| CREATE COLLATION IF_P NOT EXISTS any_name FROM any_name
				{
					DefineStmt *n = makeNode(DefineStmt);
					n->kind = OBJECT_COLLATION;
					n->args = NIL;
					n->defnames = $6;
					n->definition = list_make1(makeDefElem("from", (Node *) $8, @8));
					n->if_not_exists = true;
					$$ = (Node *)n;
				}
		;

definition: '(' def_list ')'						{ $$ = $2; }
		;

def_list:	def_elem								{ $$ = list_make1($1); }
			| def_list ',' def_elem					{ $$ = lappend($1, $3); }
		;

def_elem:	ColLabel '=' def_arg
				{
					$$ = makeDefElem($1, (Node *) $3, @1);
				}
			| ColLabel
				{
					$$ = makeDefElem($1, NULL, @1);
				}
		;

/* Note: any simple identifier will be returned as a type name! */
def_arg:	func_type						{ $$ = (Node *)$1; }
			| reserved_keyword				{ $$ = (Node *)makeString(pstrdup($1)); }
			| qual_all_Op					{ $$ = (Node *)$1; }
			| NumericOnly					{ $$ = (Node *)$1; }
			| Sconst						{ $$ = (Node *)makeString($1); }
			| NONE							{ $$ = (Node *)makeString(pstrdup($1)); }
		;

old_aggr_definition: '(' old_aggr_list ')'			{ $$ = $2; }
		;

old_aggr_list: old_aggr_elem						{ $$ = list_make1($1); }
			| old_aggr_list ',' old_aggr_elem		{ $$ = lappend($1, $3); }
		;

/*
 * Must use IDENT here to avoid reduce/reduce conflicts; fortunately none of
 * the item names needed in old aggregate definitions are likely to become
 * SQL keywords.
 */
old_aggr_elem:  IDENT '=' def_arg
				{
					$$ = makeDefElem($1, (Node *)$3, @1);
				}
		;

opt_enum_val_list:
		enum_val_list							{ $$ = $1; }
		| /*EMPTY*/								{ $$ = NIL; }
		;

enum_val_list:	Sconst
				{ $$ = list_make1(makeString($1)); }
			| enum_val_list ',' Sconst
				{ $$ = lappend($1, makeString($3)); }
		;

/*****************************************************************************
 *
 *	ALTER TYPE enumtype ADD ...
 *
 *****************************************************************************/

AlterEnumStmt:
		ALTER TYPE_P any_name ADD_P VALUE_P opt_if_not_exists Sconst
			{
				AlterEnumStmt *n = makeNode(AlterEnumStmt);
				n->typeName = $3;
				n->oldVal = NULL;
				n->newVal = $7;
				n->newValNeighbor = NULL;
				n->newValIsAfter = true;
				n->skipIfNewValExists = $6;
				$$ = (Node *) n;
			}
		 | ALTER TYPE_P any_name ADD_P VALUE_P opt_if_not_exists Sconst BEFORE Sconst
			{
				AlterEnumStmt *n = makeNode(AlterEnumStmt);
				n->typeName = $3;
				n->oldVal = NULL;
				n->newVal = $7;
				n->newValNeighbor = $9;
				n->newValIsAfter = false;
				n->skipIfNewValExists = $6;
				$$ = (Node *) n;
			}
		 | ALTER TYPE_P any_name ADD_P VALUE_P opt_if_not_exists Sconst AFTER Sconst
			{
				AlterEnumStmt *n = makeNode(AlterEnumStmt);
				n->typeName = $3;
				n->oldVal = NULL;
				n->newVal = $7;
				n->newValNeighbor = $9;
				n->newValIsAfter = true;
				n->skipIfNewValExists = $6;
				$$ = (Node *) n;
			}
		 | ALTER TYPE_P any_name RENAME VALUE_P Sconst TO Sconst
			{
				AlterEnumStmt *n = makeNode(AlterEnumStmt);
				n->typeName = $3;
				n->oldVal = $6;
				n->newVal = $8;
				n->newValNeighbor = NULL;
				n->newValIsAfter = false;
				n->skipIfNewValExists = false;
				$$ = (Node *) n;
			}
		 ;

opt_if_not_exists: IF_P NOT EXISTS              { $$ = true; }
		| /* EMPTY */                          { $$ = false; }
		;


/*****************************************************************************
 *
 *		QUERIES :
 *				CREATE OPERATOR CLASS ...
 *				CREATE OPERATOR FAMILY ...
 *				ALTER OPERATOR FAMILY ...
 *				DROP OPERATOR CLASS ...
 *				DROP OPERATOR FAMILY ...
 *
 *****************************************************************************/

CreateOpClassStmt:
			CREATE OPERATOR CLASS any_name opt_default FOR TYPE_P Typename
			USING name opt_opfamily AS opclass_item_list
				{
					CreateOpClassStmt *n = makeNode(CreateOpClassStmt);
					n->opclassname = $4;
					n->isDefault = $5;
					n->datatype = $8;
					n->amname = $10;
					n->opfamilyname = $11;
					n->items = $13;
					$$ = (Node *) n;
				}
		;

opclass_item_list:
			opclass_item							{ $$ = list_make1($1); }
			| opclass_item_list ',' opclass_item	{ $$ = lappend($1, $3); }
		;

opclass_item:
			OPERATOR Iconst any_operator opclass_purpose opt_recheck
				{
					CreateOpClassItem *n = makeNode(CreateOpClassItem);
					ObjectWithArgs *owa = makeNode(ObjectWithArgs);
					owa->objname = $3;
					owa->objargs = NIL;
					n->itemtype = OPCLASS_ITEM_OPERATOR;
					n->name = owa;
					n->number = $2;
					n->order_family = $4;
					$$ = (Node *) n;
				}
			| OPERATOR Iconst operator_with_argtypes opclass_purpose
			  opt_recheck
				{
					CreateOpClassItem *n = makeNode(CreateOpClassItem);
					n->itemtype = OPCLASS_ITEM_OPERATOR;
					n->name = $3;
					n->number = $2;
					n->order_family = $4;
					$$ = (Node *) n;
				}
			| FUNCTION Iconst function_with_argtypes
				{
					CreateOpClassItem *n = makeNode(CreateOpClassItem);
					n->itemtype = OPCLASS_ITEM_FUNCTION;
					n->name = $3;
					n->number = $2;
					$$ = (Node *) n;
				}
			| FUNCTION Iconst '(' type_list ')' function_with_argtypes
				{
					CreateOpClassItem *n = makeNode(CreateOpClassItem);
					n->itemtype = OPCLASS_ITEM_FUNCTION;
					n->name = $6;
					n->number = $2;
					n->class_args = $4;
					$$ = (Node *) n;
				}
			| STORAGE Typename
				{
					CreateOpClassItem *n = makeNode(CreateOpClassItem);
					n->itemtype = OPCLASS_ITEM_STORAGETYPE;
					n->storedtype = $2;
					$$ = (Node *) n;
				}
		;

opt_default:	DEFAULT						{ $$ = true; }
			| /*EMPTY*/						{ $$ = false; }
		;

opt_opfamily:	FAMILY any_name				{ $$ = $2; }
			| /*EMPTY*/						{ $$ = NIL; }
		;

opclass_purpose: FOR SEARCH					{ $$ = NIL; }
			| FOR ORDER BY any_name			{ $$ = $4; }
			| /*EMPTY*/						{ $$ = NIL; }
		;

opt_recheck:	RECHECK
				{
					/*
					 * RECHECK no longer does anything in opclass definitions,
					 * but we still accept it to ease porting of old database
					 * dumps.
					 */
					ereport(NOTICE,
							(errcode(ERRCODE_FEATURE_NOT_SUPPORTED),
							 errmsg("RECHECK is no longer required"),
							 errhint("Update your data type."),
							 parser_errposition(@1)));
					$$ = true;
				}
			| /*EMPTY*/						{ $$ = false; }
		;


CreateOpFamilyStmt:
			CREATE OPERATOR FAMILY any_name USING name
				{
					CreateOpFamilyStmt *n = makeNode(CreateOpFamilyStmt);
					n->opfamilyname = $4;
					n->amname = $6;
					$$ = (Node *) n;
				}
		;

AlterOpFamilyStmt:
			ALTER OPERATOR FAMILY any_name USING name ADD_P opclass_item_list
				{
					AlterOpFamilyStmt *n = makeNode(AlterOpFamilyStmt);
					n->opfamilyname = $4;
					n->amname = $6;
					n->isDrop = false;
					n->items = $8;
					$$ = (Node *) n;
				}
			| ALTER OPERATOR FAMILY any_name USING name DROP opclass_drop_list
				{
					AlterOpFamilyStmt *n = makeNode(AlterOpFamilyStmt);
					n->opfamilyname = $4;
					n->amname = $6;
					n->isDrop = true;
					n->items = $8;
					$$ = (Node *) n;
				}
		;

opclass_drop_list:
			opclass_drop							{ $$ = list_make1($1); }
			| opclass_drop_list ',' opclass_drop	{ $$ = lappend($1, $3); }
		;

opclass_drop:
			OPERATOR Iconst '(' type_list ')'
				{
					CreateOpClassItem *n = makeNode(CreateOpClassItem);
					n->itemtype = OPCLASS_ITEM_OPERATOR;
					n->number = $2;
					n->class_args = $4;
					$$ = (Node *) n;
				}
			| FUNCTION Iconst '(' type_list ')'
				{
					CreateOpClassItem *n = makeNode(CreateOpClassItem);
					n->itemtype = OPCLASS_ITEM_FUNCTION;
					n->number = $2;
					n->class_args = $4;
					$$ = (Node *) n;
				}
		;


DropOpClassStmt:
			DROP OPERATOR CLASS any_name USING name opt_drop_behavior
				{
					DropStmt *n = makeNode(DropStmt);
					n->objects = list_make1(lcons(makeString($6), $4));
					n->removeType = OBJECT_OPCLASS;
					n->behavior = $7;
					n->missing_ok = false;
					n->concurrent = false;
					$$ = (Node *) n;
				}
			| DROP OPERATOR CLASS IF_P EXISTS any_name USING name opt_drop_behavior
				{
					DropStmt *n = makeNode(DropStmt);
					n->objects = list_make1(lcons(makeString($8), $6));
					n->removeType = OBJECT_OPCLASS;
					n->behavior = $9;
					n->missing_ok = true;
					n->concurrent = false;
					$$ = (Node *) n;
				}
		;

DropOpFamilyStmt:
			DROP OPERATOR FAMILY any_name USING name opt_drop_behavior
				{
					DropStmt *n = makeNode(DropStmt);
					n->objects = list_make1(lcons(makeString($6), $4));
					n->removeType = OBJECT_OPFAMILY;
					n->behavior = $7;
					n->missing_ok = false;
					n->concurrent = false;
					$$ = (Node *) n;
				}
			| DROP OPERATOR FAMILY IF_P EXISTS any_name USING name opt_drop_behavior
				{
					DropStmt *n = makeNode(DropStmt);
					n->objects = list_make1(lcons(makeString($8), $6));
					n->removeType = OBJECT_OPFAMILY;
					n->behavior = $9;
					n->missing_ok = true;
					n->concurrent = false;
					$$ = (Node *) n;
				}
		;


/*****************************************************************************
 *
 *		QUERY:
 *
 *		DROP OWNED BY username [, username ...] [ RESTRICT | CASCADE ]
 *		REASSIGN OWNED BY username [, username ...] TO username
 *
 *****************************************************************************/
DropOwnedStmt:
			DROP OWNED BY role_list opt_drop_behavior
				{
					DropOwnedStmt *n = makeNode(DropOwnedStmt);
					n->roles = $4;
					n->behavior = $5;
					$$ = (Node *)n;
				}
		;

ReassignOwnedStmt:
			REASSIGN OWNED BY role_list TO RoleSpec
				{
					ReassignOwnedStmt *n = makeNode(ReassignOwnedStmt);
					n->roles = $4;
					n->newrole = $6;
					$$ = (Node *)n;
				}
		;

/*****************************************************************************
 *
 *		QUERY:
 *
 *		DROP itemtype [ IF EXISTS ] itemname [, itemname ...]
 *           [ RESTRICT | CASCADE ]
 *
 *****************************************************************************/

DropStmt:	DROP object_type_any_name IF_P EXISTS any_name_list opt_drop_behavior
				{
					DropStmt *n = makeNode(DropStmt);
					n->removeType = $2;
					n->missing_ok = true;
					n->objects = $5;
					n->behavior = $6;
					n->concurrent = false;
					$$ = (Node *)n;
				}
			| DROP object_type_any_name any_name_list opt_drop_behavior
				{
					DropStmt *n = makeNode(DropStmt);
					n->removeType = $2;
					n->missing_ok = false;
					n->objects = $3;
					n->behavior = $4;
					n->concurrent = false;
					$$ = (Node *)n;
				}
			| DROP drop_type_name IF_P EXISTS name_list opt_drop_behavior
				{
					DropStmt *n = makeNode(DropStmt);
					n->removeType = $2;
					n->missing_ok = true;
					n->objects = $5;
					n->behavior = $6;
					n->concurrent = false;
					$$ = (Node *)n;
				}
			| DROP drop_type_name name_list opt_drop_behavior
				{
					DropStmt *n = makeNode(DropStmt);
					n->removeType = $2;
					n->missing_ok = false;
					n->objects = $3;
					n->behavior = $4;
					n->concurrent = false;
					$$ = (Node *)n;
				}
			| DROP object_type_name_on_any_name name ON any_name opt_drop_behavior
				{
					DropStmt *n = makeNode(DropStmt);
					n->removeType = $2;
					n->objects = list_make1(lappend($5, makeString($3)));
					n->behavior = $6;
					n->missing_ok = false;
					n->concurrent = false;
					$$ = (Node *) n;
				}
			| DROP object_type_name_on_any_name IF_P EXISTS name ON any_name opt_drop_behavior
				{
					DropStmt *n = makeNode(DropStmt);
					n->removeType = $2;
					n->objects = list_make1(lappend($7, makeString($5)));
					n->behavior = $8;
					n->missing_ok = true;
					n->concurrent = false;
					$$ = (Node *) n;
				}
			| DROP TYPE_P type_name_list opt_drop_behavior
				{
					DropStmt *n = makeNode(DropStmt);
					n->removeType = OBJECT_TYPE;
					n->missing_ok = false;
					n->objects = $3;
					n->behavior = $4;
					n->concurrent = false;
					$$ = (Node *) n;
				}
			| DROP TYPE_P IF_P EXISTS type_name_list opt_drop_behavior
				{
					DropStmt *n = makeNode(DropStmt);
					n->removeType = OBJECT_TYPE;
					n->missing_ok = true;
					n->objects = $5;
					n->behavior = $6;
					n->concurrent = false;
					$$ = (Node *) n;
				}
			| DROP DOMAIN_P type_name_list opt_drop_behavior
				{
					DropStmt *n = makeNode(DropStmt);
					n->removeType = OBJECT_DOMAIN;
					n->missing_ok = false;
					n->objects = $3;
					n->behavior = $4;
					n->concurrent = false;
					$$ = (Node *) n;
				}
			| DROP DOMAIN_P IF_P EXISTS type_name_list opt_drop_behavior
				{
					DropStmt *n = makeNode(DropStmt);
					n->removeType = OBJECT_DOMAIN;
					n->missing_ok = true;
					n->objects = $5;
					n->behavior = $6;
					n->concurrent = false;
					$$ = (Node *) n;
				}
			| DROP INDEX CONCURRENTLY any_name_list opt_drop_behavior
				{
					DropStmt *n = makeNode(DropStmt);
					n->removeType = OBJECT_INDEX;
					n->missing_ok = false;
					n->objects = $4;
					n->behavior = $5;
					n->concurrent = true;
					$$ = (Node *)n;
				}
			| DROP INDEX CONCURRENTLY IF_P EXISTS any_name_list opt_drop_behavior
				{
					DropStmt *n = makeNode(DropStmt);
					n->removeType = OBJECT_INDEX;
					n->missing_ok = true;
					n->objects = $6;
					n->behavior = $7;
					n->concurrent = true;
					$$ = (Node *)n;
				}
		;

/* object types taking any_name/any_name_list */
object_type_any_name:
			TABLE									{ $$ = OBJECT_TABLE; }
			| SEQUENCE								{ $$ = OBJECT_SEQUENCE; }
			| VIEW									{ $$ = OBJECT_VIEW; }
			| MATERIALIZED VIEW						{ $$ = OBJECT_MATVIEW; }
			| INDEX									{ $$ = OBJECT_INDEX; }
			| FOREIGN TABLE							{ $$ = OBJECT_FOREIGN_TABLE; }
			| PROPERTY GRAPH						{ $$ = OBJECT_PROPGRAPH; }
			| COLLATION								{ $$ = OBJECT_COLLATION; }
			| CONVERSION_P							{ $$ = OBJECT_CONVERSION; }
			| STATISTICS							{ $$ = OBJECT_STATISTIC_EXT; }
			| TEXT_P SEARCH PARSER					{ $$ = OBJECT_TSPARSER; }
			| TEXT_P SEARCH DICTIONARY				{ $$ = OBJECT_TSDICTIONARY; }
			| TEXT_P SEARCH TEMPLATE				{ $$ = OBJECT_TSTEMPLATE; }
			| TEXT_P SEARCH CONFIGURATION			{ $$ = OBJECT_TSCONFIGURATION; }
		;

/*
 * object types taking name/name_list
 *
 * DROP handles some of them separately
 */

object_type_name:
			drop_type_name							{ $$ = $1; }
			| DATABASE								{ $$ = OBJECT_DATABASE; }
			| ROLE									{ $$ = OBJECT_ROLE; }
			| SUBSCRIPTION							{ $$ = OBJECT_SUBSCRIPTION; }
			| TABLESPACE							{ $$ = OBJECT_TABLESPACE; }
		;

drop_type_name:
			ACCESS METHOD							{ $$ = OBJECT_ACCESS_METHOD; }
			| EVENT TRIGGER							{ $$ = OBJECT_EVENT_TRIGGER; }
			| EXTENSION								{ $$ = OBJECT_EXTENSION; }
			| FOREIGN DATA_P WRAPPER				{ $$ = OBJECT_FDW; }
			| opt_procedural LANGUAGE				{ $$ = OBJECT_LANGUAGE; }
			| PUBLICATION							{ $$ = OBJECT_PUBLICATION; }
			| SCHEMA								{ $$ = OBJECT_SCHEMA; }
			| SERVER								{ $$ = OBJECT_FOREIGN_SERVER; }
		;

/* object types attached to a table */
object_type_name_on_any_name:
			POLICY									{ $$ = OBJECT_POLICY; }
			| RULE									{ $$ = OBJECT_RULE; }
			| TRIGGER								{ $$ = OBJECT_TRIGGER; }
		;

any_name_list:
			any_name								{ $$ = list_make1($1); }
			| any_name_list ',' any_name			{ $$ = lappend($1, $3); }
		;

any_name:	ColId						{ $$ = list_make1(makeString($1)); }
			| ColId attrs				{ $$ = lcons(makeString($1), $2); }
		;

attrs:		'.' attr_name
					{ $$ = list_make1(makeString($2)); }
			| attrs '.' attr_name
					{ $$ = lappend($1, makeString($3)); }
		;

type_name_list:
			Typename								{ $$ = list_make1($1); }
			| type_name_list ',' Typename			{ $$ = lappend($1, $3); }
		;

/*****************************************************************************
 *
 *		QUERY:
 *				truncate table relname1, relname2, ...
 *
 *****************************************************************************/

TruncateStmt:
			TRUNCATE opt_table relation_expr_list opt_restart_seqs opt_drop_behavior
				{
					TruncateStmt *n = makeNode(TruncateStmt);
					n->relations = $3;
					n->restart_seqs = $4;
					n->behavior = $5;
					$$ = (Node *)n;
				}
		;

opt_restart_seqs:
			CONTINUE_P IDENTITY_P		{ $$ = false; }
			| RESTART IDENTITY_P		{ $$ = true; }
			| /* EMPTY */				{ $$ = false; }
		;

/*****************************************************************************
 *
<<<<<<< HEAD
 *	The COMMENT ON statement can take different forms based upon the type of
 *	the object associated with the comment. The form of the statement is:
 *
 *	COMMENT ON [ [ ACCESS METHOD | CONVERSION | COLLATION |
 *                 DATABASE | DOMAIN |
 *                 EXTENSION | EVENT TRIGGER | FOREIGN DATA WRAPPER |
 *                 FOREIGN TABLE | INDEX | [PROCEDURAL] LANGUAGE |
 *                 MATERIALIZED VIEW | POLICY | PROPERTY GRAPH | ROLE | SCHEMA | SEQUENCE |
 *                 SERVER | STATISTICS | TABLE | TABLESPACE |
 *                 TEXT SEARCH CONFIGURATION | TEXT SEARCH DICTIONARY |
 *                 TEXT SEARCH PARSER | TEXT SEARCH TEMPLATE | TYPE |
 *                 VIEW] <objname> |
 *				 AGGREGATE <aggname> (arg1, ...) |
 *				 CAST (<src type> AS <dst type>) |
 *				 COLUMN <relname>.<colname> |
 *				 CONSTRAINT <constraintname> ON <relname> |
 *				 CONSTRAINT <constraintname> ON DOMAIN <domainname> |
 *				 FUNCTION <funcname> (arg1, arg2, ...) |
 *				 LARGE OBJECT <oid> |
 *				 OPERATOR <op> (leftoperand_typ, rightoperand_typ) |
 *				 OPERATOR CLASS <name> USING <access-method> |
 *				 OPERATOR FAMILY <name> USING <access-method> |
 *				 RULE <rulename> ON <relname> |
 *				 TRIGGER <triggername> ON <relname> ]
 *			   IS { 'text' | NULL }
=======
 * COMMENT ON <object> IS <text>
>>>>>>> 86a1aae7
 *
 *****************************************************************************/

CommentStmt:
			COMMENT ON object_type_any_name any_name IS comment_text
				{
					CommentStmt *n = makeNode(CommentStmt);
					n->objtype = $3;
					n->object = (Node *) $4;
					n->comment = $6;
					$$ = (Node *) n;
				}
			| COMMENT ON COLUMN any_name IS comment_text
				{
					CommentStmt *n = makeNode(CommentStmt);
					n->objtype = OBJECT_COLUMN;
					n->object = (Node *) $4;
					n->comment = $6;
					$$ = (Node *) n;
				}
			| COMMENT ON object_type_name name IS comment_text
				{
					CommentStmt *n = makeNode(CommentStmt);
					n->objtype = $3;
					n->object = (Node *) makeString($4);
					n->comment = $6;
					$$ = (Node *) n;
				}
			| COMMENT ON TYPE_P Typename IS comment_text
				{
					CommentStmt *n = makeNode(CommentStmt);
					n->objtype = OBJECT_TYPE;
					n->object = (Node *) $4;
					n->comment = $6;
					$$ = (Node *) n;
				}
			| COMMENT ON DOMAIN_P Typename IS comment_text
				{
					CommentStmt *n = makeNode(CommentStmt);
					n->objtype = OBJECT_DOMAIN;
					n->object = (Node *) $4;
					n->comment = $6;
					$$ = (Node *) n;
				}
			| COMMENT ON AGGREGATE aggregate_with_argtypes IS comment_text
				{
					CommentStmt *n = makeNode(CommentStmt);
					n->objtype = OBJECT_AGGREGATE;
					n->object = (Node *) $4;
					n->comment = $6;
					$$ = (Node *) n;
				}
			| COMMENT ON FUNCTION function_with_argtypes IS comment_text
				{
					CommentStmt *n = makeNode(CommentStmt);
					n->objtype = OBJECT_FUNCTION;
					n->object = (Node *) $4;
					n->comment = $6;
					$$ = (Node *) n;
				}
			| COMMENT ON OPERATOR operator_with_argtypes IS comment_text
				{
					CommentStmt *n = makeNode(CommentStmt);
					n->objtype = OBJECT_OPERATOR;
					n->object = (Node *) $4;
					n->comment = $6;
					$$ = (Node *) n;
				}
			| COMMENT ON CONSTRAINT name ON any_name IS comment_text
				{
					CommentStmt *n = makeNode(CommentStmt);
					n->objtype = OBJECT_TABCONSTRAINT;
					n->object = (Node *) lappend($6, makeString($4));
					n->comment = $8;
					$$ = (Node *) n;
				}
			| COMMENT ON CONSTRAINT name ON DOMAIN_P any_name IS comment_text
				{
					CommentStmt *n = makeNode(CommentStmt);
					n->objtype = OBJECT_DOMCONSTRAINT;
					/*
					 * should use Typename not any_name in the production, but
					 * there's a shift/reduce conflict if we do that, so fix it
					 * up here.
					 */
					n->object = (Node *) list_make2(makeTypeNameFromNameList($7), makeString($4));
					n->comment = $9;
					$$ = (Node *) n;
				}
			| COMMENT ON object_type_name_on_any_name name ON any_name IS comment_text
				{
					CommentStmt *n = makeNode(CommentStmt);
					n->objtype = $3;
					n->object = (Node *) lappend($6, makeString($4));
					n->comment = $8;
					$$ = (Node *) n;
				}
			| COMMENT ON PROCEDURE function_with_argtypes IS comment_text
				{
					CommentStmt *n = makeNode(CommentStmt);
					n->objtype = OBJECT_PROCEDURE;
					n->object = (Node *) $4;
					n->comment = $6;
					$$ = (Node *) n;
				}
			| COMMENT ON ROUTINE function_with_argtypes IS comment_text
				{
					CommentStmt *n = makeNode(CommentStmt);
					n->objtype = OBJECT_ROUTINE;
					n->object = (Node *) $4;
					n->comment = $6;
					$$ = (Node *) n;
				}
			| COMMENT ON TRANSFORM FOR Typename LANGUAGE name IS comment_text
				{
					CommentStmt *n = makeNode(CommentStmt);
					n->objtype = OBJECT_TRANSFORM;
					n->object = (Node *) list_make2($5, makeString($7));
					n->comment = $9;
					$$ = (Node *) n;
				}
			| COMMENT ON OPERATOR CLASS any_name USING name IS comment_text
				{
					CommentStmt *n = makeNode(CommentStmt);
					n->objtype = OBJECT_OPCLASS;
					n->object = (Node *) lcons(makeString($7), $5);
					n->comment = $9;
					$$ = (Node *) n;
				}
			| COMMENT ON OPERATOR FAMILY any_name USING name IS comment_text
				{
					CommentStmt *n = makeNode(CommentStmt);
					n->objtype = OBJECT_OPFAMILY;
					n->object = (Node *) lcons(makeString($7), $5);
					n->comment = $9;
					$$ = (Node *) n;
				}
			| COMMENT ON LARGE_P OBJECT_P NumericOnly IS comment_text
				{
					CommentStmt *n = makeNode(CommentStmt);
					n->objtype = OBJECT_LARGEOBJECT;
					n->object = (Node *) $5;
					n->comment = $7;
					$$ = (Node *) n;
				}
			| COMMENT ON CAST '(' Typename AS Typename ')' IS comment_text
				{
					CommentStmt *n = makeNode(CommentStmt);
					n->objtype = OBJECT_CAST;
					n->object = (Node *) list_make2($5, $7);
					n->comment = $10;
					$$ = (Node *) n;
				}
		;

<<<<<<< HEAD
/* object types taking any_name */
comment_type_any_name:
			COLUMN								{ $$ = OBJECT_COLUMN; }
			| INDEX								{ $$ = OBJECT_INDEX; }
			| PROPERTY GRAPH					{ $$ = OBJECT_PROPGRAPH; }
			| SEQUENCE							{ $$ = OBJECT_SEQUENCE; }
			| STATISTICS						{ $$ = OBJECT_STATISTIC_EXT; }
			| TABLE								{ $$ = OBJECT_TABLE; }
			| VIEW								{ $$ = OBJECT_VIEW; }
			| MATERIALIZED VIEW					{ $$ = OBJECT_MATVIEW; }
			| COLLATION							{ $$ = OBJECT_COLLATION; }
			| CONVERSION_P						{ $$ = OBJECT_CONVERSION; }
			| FOREIGN TABLE						{ $$ = OBJECT_FOREIGN_TABLE; }
			| TEXT_P SEARCH CONFIGURATION		{ $$ = OBJECT_TSCONFIGURATION; }
			| TEXT_P SEARCH DICTIONARY			{ $$ = OBJECT_TSDICTIONARY; }
			| TEXT_P SEARCH PARSER				{ $$ = OBJECT_TSPARSER; }
			| TEXT_P SEARCH TEMPLATE			{ $$ = OBJECT_TSTEMPLATE; }
		;

/* object types taking name */
comment_type_name:
			ACCESS METHOD						{ $$ = OBJECT_ACCESS_METHOD; }
			| DATABASE							{ $$ = OBJECT_DATABASE; }
			| EVENT TRIGGER						{ $$ = OBJECT_EVENT_TRIGGER; }
			| EXTENSION							{ $$ = OBJECT_EXTENSION; }
			| FOREIGN DATA_P WRAPPER			{ $$ = OBJECT_FDW; }
			| opt_procedural LANGUAGE			{ $$ = OBJECT_LANGUAGE; }
			| PUBLICATION						{ $$ = OBJECT_PUBLICATION; }
			| ROLE								{ $$ = OBJECT_ROLE; }
			| SCHEMA							{ $$ = OBJECT_SCHEMA; }
			| SERVER							{ $$ = OBJECT_FOREIGN_SERVER; }
			| SUBSCRIPTION						{ $$ = OBJECT_SUBSCRIPTION; }
			| TABLESPACE						{ $$ = OBJECT_TABLESPACE; }
		;

=======
>>>>>>> 86a1aae7
comment_text:
			Sconst								{ $$ = $1; }
			| NULL_P							{ $$ = NULL; }
		;


/*****************************************************************************
 *
 *  SECURITY LABEL [FOR <provider>] ON <object> IS <label>
 *
 *  As with COMMENT ON, <object> can refer to various types of database
 *  objects (e.g. TABLE, COLUMN, etc.).
 *
 *****************************************************************************/

SecLabelStmt:
			SECURITY LABEL opt_provider ON object_type_any_name any_name
			IS security_label
				{
					SecLabelStmt *n = makeNode(SecLabelStmt);
					n->provider = $3;
					n->objtype = $5;
					n->object = (Node *) $6;
					n->label = $8;
					$$ = (Node *) n;
				}
			| SECURITY LABEL opt_provider ON COLUMN any_name
			  IS security_label
				{
					SecLabelStmt *n = makeNode(SecLabelStmt);
					n->provider = $3;
					n->objtype = OBJECT_COLUMN;
					n->object = (Node *) $6;
					n->label = $8;
					$$ = (Node *) n;
				}
			| SECURITY LABEL opt_provider ON object_type_name name
			  IS security_label
				{
					SecLabelStmt *n = makeNode(SecLabelStmt);
					n->provider = $3;
					n->objtype = $5;
					n->object = (Node *) makeString($6);
					n->label = $8;
					$$ = (Node *) n;
				}
			| SECURITY LABEL opt_provider ON TYPE_P Typename
			  IS security_label
				{
					SecLabelStmt *n = makeNode(SecLabelStmt);
					n->provider = $3;
					n->objtype = OBJECT_TYPE;
					n->object = (Node *) $6;
					n->label = $8;
					$$ = (Node *) n;
				}
			| SECURITY LABEL opt_provider ON DOMAIN_P Typename
			  IS security_label
				{
					SecLabelStmt *n = makeNode(SecLabelStmt);
					n->provider = $3;
					n->objtype = OBJECT_DOMAIN;
					n->object = (Node *) $6;
					n->label = $8;
					$$ = (Node *) n;
				}
			| SECURITY LABEL opt_provider ON AGGREGATE aggregate_with_argtypes
			  IS security_label
				{
					SecLabelStmt *n = makeNode(SecLabelStmt);
					n->provider = $3;
					n->objtype = OBJECT_AGGREGATE;
					n->object = (Node *) $6;
					n->label = $8;
					$$ = (Node *) n;
				}
			| SECURITY LABEL opt_provider ON FUNCTION function_with_argtypes
			  IS security_label
				{
					SecLabelStmt *n = makeNode(SecLabelStmt);
					n->provider = $3;
					n->objtype = OBJECT_FUNCTION;
					n->object = (Node *) $6;
					n->label = $8;
					$$ = (Node *) n;
				}
			| SECURITY LABEL opt_provider ON LARGE_P OBJECT_P NumericOnly
			  IS security_label
				{
					SecLabelStmt *n = makeNode(SecLabelStmt);
					n->provider = $3;
					n->objtype = OBJECT_LARGEOBJECT;
					n->object = (Node *) $7;
					n->label = $9;
					$$ = (Node *) n;
				}
			| SECURITY LABEL opt_provider ON PROCEDURE function_with_argtypes
			  IS security_label
				{
					SecLabelStmt *n = makeNode(SecLabelStmt);
					n->provider = $3;
					n->objtype = OBJECT_PROCEDURE;
					n->object = (Node *) $6;
					n->label = $8;
					$$ = (Node *) n;
				}
			| SECURITY LABEL opt_provider ON ROUTINE function_with_argtypes
			  IS security_label
				{
					SecLabelStmt *n = makeNode(SecLabelStmt);
					n->provider = $3;
					n->objtype = OBJECT_ROUTINE;
					n->object = (Node *) $6;
					n->label = $8;
					$$ = (Node *) n;
				}
		;

opt_provider:	FOR NonReservedWord_or_Sconst	{ $$ = $2; }
<<<<<<< HEAD
				| /* empty */					{ $$ = NULL; }
		;

/* object types taking any_name */
security_label_type_any_name:
			COLUMN								{ $$ = OBJECT_COLUMN; }
			| FOREIGN TABLE						{ $$ = OBJECT_FOREIGN_TABLE; }
			| PROPERTY GRAPH					{ $$ = OBJECT_PROPGRAPH; }
			| SEQUENCE							{ $$ = OBJECT_SEQUENCE; }
			| TABLE								{ $$ = OBJECT_TABLE; }
			| VIEW								{ $$ = OBJECT_VIEW; }
			| MATERIALIZED VIEW					{ $$ = OBJECT_MATVIEW; }
		;

/* object types taking name */
security_label_type_name:
			DATABASE							{ $$ = OBJECT_DATABASE; }
			| EVENT TRIGGER						{ $$ = OBJECT_EVENT_TRIGGER; }
			| opt_procedural LANGUAGE			{ $$ = OBJECT_LANGUAGE; }
			| PUBLICATION						{ $$ = OBJECT_PUBLICATION; }
			| ROLE								{ $$ = OBJECT_ROLE; }
			| SCHEMA							{ $$ = OBJECT_SCHEMA; }
			| SUBSCRIPTION						{ $$ = OBJECT_SUBSCRIPTION; }
			| TABLESPACE						{ $$ = OBJECT_TABLESPACE; }
=======
				| /* EMPTY */					{ $$ = NULL; }
>>>>>>> 86a1aae7
		;

security_label:	Sconst				{ $$ = $1; }
				| NULL_P			{ $$ = NULL; }
		;

/*****************************************************************************
 *
 *		QUERY:
 *			fetch/move
 *
 *****************************************************************************/

FetchStmt:	FETCH fetch_args
				{
					FetchStmt *n = (FetchStmt *) $2;
					n->ismove = false;
					$$ = (Node *)n;
				}
			| MOVE fetch_args
				{
					FetchStmt *n = (FetchStmt *) $2;
					n->ismove = true;
					$$ = (Node *)n;
				}
		;

fetch_args:	cursor_name
				{
					FetchStmt *n = makeNode(FetchStmt);
					n->portalname = $1;
					n->direction = FETCH_FORWARD;
					n->howMany = 1;
					$$ = (Node *)n;
				}
			| from_in cursor_name
				{
					FetchStmt *n = makeNode(FetchStmt);
					n->portalname = $2;
					n->direction = FETCH_FORWARD;
					n->howMany = 1;
					$$ = (Node *)n;
				}
			| NEXT opt_from_in cursor_name
				{
					FetchStmt *n = makeNode(FetchStmt);
					n->portalname = $3;
					n->direction = FETCH_FORWARD;
					n->howMany = 1;
					$$ = (Node *)n;
				}
			| PRIOR opt_from_in cursor_name
				{
					FetchStmt *n = makeNode(FetchStmt);
					n->portalname = $3;
					n->direction = FETCH_BACKWARD;
					n->howMany = 1;
					$$ = (Node *)n;
				}
			| FIRST_P opt_from_in cursor_name
				{
					FetchStmt *n = makeNode(FetchStmt);
					n->portalname = $3;
					n->direction = FETCH_ABSOLUTE;
					n->howMany = 1;
					$$ = (Node *)n;
				}
			| LAST_P opt_from_in cursor_name
				{
					FetchStmt *n = makeNode(FetchStmt);
					n->portalname = $3;
					n->direction = FETCH_ABSOLUTE;
					n->howMany = -1;
					$$ = (Node *)n;
				}
			| ABSOLUTE_P SignedIconst opt_from_in cursor_name
				{
					FetchStmt *n = makeNode(FetchStmt);
					n->portalname = $4;
					n->direction = FETCH_ABSOLUTE;
					n->howMany = $2;
					$$ = (Node *)n;
				}
			| RELATIVE_P SignedIconst opt_from_in cursor_name
				{
					FetchStmt *n = makeNode(FetchStmt);
					n->portalname = $4;
					n->direction = FETCH_RELATIVE;
					n->howMany = $2;
					$$ = (Node *)n;
				}
			| SignedIconst opt_from_in cursor_name
				{
					FetchStmt *n = makeNode(FetchStmt);
					n->portalname = $3;
					n->direction = FETCH_FORWARD;
					n->howMany = $1;
					$$ = (Node *)n;
				}
			| ALL opt_from_in cursor_name
				{
					FetchStmt *n = makeNode(FetchStmt);
					n->portalname = $3;
					n->direction = FETCH_FORWARD;
					n->howMany = FETCH_ALL;
					$$ = (Node *)n;
				}
			| FORWARD opt_from_in cursor_name
				{
					FetchStmt *n = makeNode(FetchStmt);
					n->portalname = $3;
					n->direction = FETCH_FORWARD;
					n->howMany = 1;
					$$ = (Node *)n;
				}
			| FORWARD SignedIconst opt_from_in cursor_name
				{
					FetchStmt *n = makeNode(FetchStmt);
					n->portalname = $4;
					n->direction = FETCH_FORWARD;
					n->howMany = $2;
					$$ = (Node *)n;
				}
			| FORWARD ALL opt_from_in cursor_name
				{
					FetchStmt *n = makeNode(FetchStmt);
					n->portalname = $4;
					n->direction = FETCH_FORWARD;
					n->howMany = FETCH_ALL;
					$$ = (Node *)n;
				}
			| BACKWARD opt_from_in cursor_name
				{
					FetchStmt *n = makeNode(FetchStmt);
					n->portalname = $3;
					n->direction = FETCH_BACKWARD;
					n->howMany = 1;
					$$ = (Node *)n;
				}
			| BACKWARD SignedIconst opt_from_in cursor_name
				{
					FetchStmt *n = makeNode(FetchStmt);
					n->portalname = $4;
					n->direction = FETCH_BACKWARD;
					n->howMany = $2;
					$$ = (Node *)n;
				}
			| BACKWARD ALL opt_from_in cursor_name
				{
					FetchStmt *n = makeNode(FetchStmt);
					n->portalname = $4;
					n->direction = FETCH_BACKWARD;
					n->howMany = FETCH_ALL;
					$$ = (Node *)n;
				}
		;

from_in:	FROM
			| IN_P
		;

opt_from_in:	from_in
			| /* EMPTY */
		;


/*****************************************************************************
 *
 * GRANT and REVOKE statements
 *
 *****************************************************************************/

GrantStmt:	GRANT privileges ON privilege_target TO grantee_list
			opt_grant_grant_option opt_granted_by
				{
					GrantStmt *n = makeNode(GrantStmt);
					n->is_grant = true;
					n->privileges = $2;
					n->targtype = ($4)->targtype;
					n->objtype = ($4)->objtype;
					n->objects = ($4)->objs;
					n->grantees = $6;
					n->grant_option = $7;
					n->grantor = $8;
					$$ = (Node*)n;
				}
		;

RevokeStmt:
			REVOKE privileges ON privilege_target
			FROM grantee_list opt_granted_by opt_drop_behavior
				{
					GrantStmt *n = makeNode(GrantStmt);
					n->is_grant = false;
					n->grant_option = false;
					n->privileges = $2;
					n->targtype = ($4)->targtype;
					n->objtype = ($4)->objtype;
					n->objects = ($4)->objs;
					n->grantees = $6;
					n->grantor = $7;
					n->behavior = $8;
					$$ = (Node *)n;
				}
			| REVOKE GRANT OPTION FOR privileges ON privilege_target
			FROM grantee_list opt_granted_by opt_drop_behavior
				{
					GrantStmt *n = makeNode(GrantStmt);
					n->is_grant = false;
					n->grant_option = true;
					n->privileges = $5;
					n->targtype = ($7)->targtype;
					n->objtype = ($7)->objtype;
					n->objects = ($7)->objs;
					n->grantees = $9;
					n->grantor = $10;
					n->behavior = $11;
					$$ = (Node *)n;
				}
		;


/*
 * Privilege names are represented as strings; the validity of the privilege
 * names gets checked at execution.  This is a bit annoying but we have little
 * choice because of the syntactic conflict with lists of role names in
 * GRANT/REVOKE.  What's more, we have to call out in the "privilege"
 * production any reserved keywords that need to be usable as privilege names.
 */

/* either ALL [PRIVILEGES] or a list of individual privileges */
privileges: privilege_list
				{ $$ = $1; }
			| ALL
				{ $$ = NIL; }
			| ALL PRIVILEGES
				{ $$ = NIL; }
			| ALL '(' columnList ')'
				{
					AccessPriv *n = makeNode(AccessPriv);
					n->priv_name = NULL;
					n->cols = $3;
					$$ = list_make1(n);
				}
			| ALL PRIVILEGES '(' columnList ')'
				{
					AccessPriv *n = makeNode(AccessPriv);
					n->priv_name = NULL;
					n->cols = $4;
					$$ = list_make1(n);
				}
		;

privilege_list:	privilege							{ $$ = list_make1($1); }
			| privilege_list ',' privilege			{ $$ = lappend($1, $3); }
		;

privilege:	SELECT opt_column_list
			{
				AccessPriv *n = makeNode(AccessPriv);
				n->priv_name = pstrdup($1);
				n->cols = $2;
				$$ = n;
			}
		| REFERENCES opt_column_list
			{
				AccessPriv *n = makeNode(AccessPriv);
				n->priv_name = pstrdup($1);
				n->cols = $2;
				$$ = n;
			}
		| CREATE opt_column_list
			{
				AccessPriv *n = makeNode(AccessPriv);
				n->priv_name = pstrdup($1);
				n->cols = $2;
				$$ = n;
			}
		| ColId opt_column_list
			{
				AccessPriv *n = makeNode(AccessPriv);
				n->priv_name = $1;
				n->cols = $2;
				$$ = n;
			}
		;


/* Don't bother trying to fold the first two rules into one using
 * opt_table.  You're going to get conflicts.
 */
privilege_target:
			qualified_name_list
				{
					PrivTarget *n = (PrivTarget *) palloc(sizeof(PrivTarget));
					n->targtype = ACL_TARGET_OBJECT;
					n->objtype = OBJECT_TABLE;
					n->objs = $1;
					$$ = n;
				}
			| TABLE qualified_name_list
				{
					PrivTarget *n = (PrivTarget *) palloc(sizeof(PrivTarget));
					n->targtype = ACL_TARGET_OBJECT;
					n->objtype = OBJECT_TABLE;
					n->objs = $2;
					$$ = n;
				}
			| SEQUENCE qualified_name_list
				{
					PrivTarget *n = (PrivTarget *) palloc(sizeof(PrivTarget));
					n->targtype = ACL_TARGET_OBJECT;
					n->objtype = OBJECT_SEQUENCE;
					n->objs = $2;
					$$ = n;
				}
			| FOREIGN DATA_P WRAPPER name_list
				{
					PrivTarget *n = (PrivTarget *) palloc(sizeof(PrivTarget));
					n->targtype = ACL_TARGET_OBJECT;
					n->objtype = OBJECT_FDW;
					n->objs = $4;
					$$ = n;
				}
			| FOREIGN SERVER name_list
				{
					PrivTarget *n = (PrivTarget *) palloc(sizeof(PrivTarget));
					n->targtype = ACL_TARGET_OBJECT;
					n->objtype = OBJECT_FOREIGN_SERVER;
					n->objs = $3;
					$$ = n;
				}
			| FUNCTION function_with_argtypes_list
				{
					PrivTarget *n = (PrivTarget *) palloc(sizeof(PrivTarget));
					n->targtype = ACL_TARGET_OBJECT;
					n->objtype = OBJECT_FUNCTION;
					n->objs = $2;
					$$ = n;
				}
			| PROCEDURE function_with_argtypes_list
				{
					PrivTarget *n = (PrivTarget *) palloc(sizeof(PrivTarget));
					n->targtype = ACL_TARGET_OBJECT;
					n->objtype = OBJECT_PROCEDURE;
					n->objs = $2;
					$$ = n;
				}
			| ROUTINE function_with_argtypes_list
				{
					PrivTarget *n = (PrivTarget *) palloc(sizeof(PrivTarget));
					n->targtype = ACL_TARGET_OBJECT;
					n->objtype = OBJECT_ROUTINE;
					n->objs = $2;
					$$ = n;
				}
			| DATABASE name_list
				{
					PrivTarget *n = (PrivTarget *) palloc(sizeof(PrivTarget));
					n->targtype = ACL_TARGET_OBJECT;
					n->objtype = OBJECT_DATABASE;
					n->objs = $2;
					$$ = n;
				}
			| DOMAIN_P any_name_list
				{
					PrivTarget *n = (PrivTarget *) palloc(sizeof(PrivTarget));
					n->targtype = ACL_TARGET_OBJECT;
					n->objtype = OBJECT_DOMAIN;
					n->objs = $2;
					$$ = n;
				}
			| LANGUAGE name_list
				{
					PrivTarget *n = (PrivTarget *) palloc(sizeof(PrivTarget));
					n->targtype = ACL_TARGET_OBJECT;
					n->objtype = OBJECT_LANGUAGE;
					n->objs = $2;
					$$ = n;
				}
			| LARGE_P OBJECT_P NumericOnly_list
				{
					PrivTarget *n = (PrivTarget *) palloc(sizeof(PrivTarget));
					n->targtype = ACL_TARGET_OBJECT;
					n->objtype = OBJECT_LARGEOBJECT;
					n->objs = $3;
					$$ = n;
				}
			| SCHEMA name_list
				{
					PrivTarget *n = (PrivTarget *) palloc(sizeof(PrivTarget));
					n->targtype = ACL_TARGET_OBJECT;
					n->objtype = OBJECT_SCHEMA;
					n->objs = $2;
					$$ = n;
				}
			| TABLESPACE name_list
				{
					PrivTarget *n = (PrivTarget *) palloc(sizeof(PrivTarget));
					n->targtype = ACL_TARGET_OBJECT;
					n->objtype = OBJECT_TABLESPACE;
					n->objs = $2;
					$$ = n;
				}
			| TYPE_P any_name_list
				{
					PrivTarget *n = (PrivTarget *) palloc(sizeof(PrivTarget));
					n->targtype = ACL_TARGET_OBJECT;
					n->objtype = OBJECT_TYPE;
					n->objs = $2;
					$$ = n;
				}
			| ALL TABLES IN_P SCHEMA name_list
				{
					PrivTarget *n = (PrivTarget *) palloc(sizeof(PrivTarget));
					n->targtype = ACL_TARGET_ALL_IN_SCHEMA;
					n->objtype = OBJECT_TABLE;
					n->objs = $5;
					$$ = n;
				}
			| ALL SEQUENCES IN_P SCHEMA name_list
				{
					PrivTarget *n = (PrivTarget *) palloc(sizeof(PrivTarget));
					n->targtype = ACL_TARGET_ALL_IN_SCHEMA;
					n->objtype = OBJECT_SEQUENCE;
					n->objs = $5;
					$$ = n;
				}
			| ALL FUNCTIONS IN_P SCHEMA name_list
				{
					PrivTarget *n = (PrivTarget *) palloc(sizeof(PrivTarget));
					n->targtype = ACL_TARGET_ALL_IN_SCHEMA;
					n->objtype = OBJECT_FUNCTION;
					n->objs = $5;
					$$ = n;
				}
			| ALL PROCEDURES IN_P SCHEMA name_list
				{
					PrivTarget *n = (PrivTarget *) palloc(sizeof(PrivTarget));
					n->targtype = ACL_TARGET_ALL_IN_SCHEMA;
					n->objtype = OBJECT_PROCEDURE;
					n->objs = $5;
					$$ = n;
				}
			| ALL ROUTINES IN_P SCHEMA name_list
				{
					PrivTarget *n = (PrivTarget *) palloc(sizeof(PrivTarget));
					n->targtype = ACL_TARGET_ALL_IN_SCHEMA;
					n->objtype = OBJECT_ROUTINE;
					n->objs = $5;
					$$ = n;
				}
		;


grantee_list:
			grantee									{ $$ = list_make1($1); }
			| grantee_list ',' grantee				{ $$ = lappend($1, $3); }
		;

grantee:
			RoleSpec								{ $$ = $1; }
			| GROUP_P RoleSpec						{ $$ = $2; }
		;


opt_grant_grant_option:
			WITH GRANT OPTION { $$ = true; }
			| /*EMPTY*/ { $$ = false; }
		;

/*****************************************************************************
 *
 * GRANT and REVOKE ROLE statements
 *
 *****************************************************************************/

GrantRoleStmt:
			GRANT privilege_list TO role_list opt_grant_admin_option opt_granted_by
				{
					GrantRoleStmt *n = makeNode(GrantRoleStmt);
					n->is_grant = true;
					n->granted_roles = $2;
					n->grantee_roles = $4;
					n->admin_opt = $5;
					n->grantor = $6;
					$$ = (Node*)n;
				}
		;

RevokeRoleStmt:
			REVOKE privilege_list FROM role_list opt_granted_by opt_drop_behavior
				{
					GrantRoleStmt *n = makeNode(GrantRoleStmt);
					n->is_grant = false;
					n->admin_opt = false;
					n->granted_roles = $2;
					n->grantee_roles = $4;
					n->behavior = $6;
					$$ = (Node*)n;
				}
			| REVOKE ADMIN OPTION FOR privilege_list FROM role_list opt_granted_by opt_drop_behavior
				{
					GrantRoleStmt *n = makeNode(GrantRoleStmt);
					n->is_grant = false;
					n->admin_opt = true;
					n->granted_roles = $5;
					n->grantee_roles = $7;
					n->behavior = $9;
					$$ = (Node*)n;
				}
		;

opt_grant_admin_option: WITH ADMIN OPTION				{ $$ = true; }
			| /*EMPTY*/									{ $$ = false; }
		;

opt_granted_by: GRANTED BY RoleSpec						{ $$ = $3; }
			| /*EMPTY*/									{ $$ = NULL; }
		;

/*****************************************************************************
 *
 * ALTER DEFAULT PRIVILEGES statement
 *
 *****************************************************************************/

AlterDefaultPrivilegesStmt:
			ALTER DEFAULT PRIVILEGES DefACLOptionList DefACLAction
				{
					AlterDefaultPrivilegesStmt *n = makeNode(AlterDefaultPrivilegesStmt);
					n->options = $4;
					n->action = (GrantStmt *) $5;
					$$ = (Node*)n;
				}
		;

DefACLOptionList:
			DefACLOptionList DefACLOption			{ $$ = lappend($1, $2); }
			| /* EMPTY */							{ $$ = NIL; }
		;

DefACLOption:
			IN_P SCHEMA name_list
				{
					$$ = makeDefElem("schemas", (Node *)$3, @1);
				}
			| FOR ROLE role_list
				{
					$$ = makeDefElem("roles", (Node *)$3, @1);
				}
			| FOR USER role_list
				{
					$$ = makeDefElem("roles", (Node *)$3, @1);
				}
		;

/*
 * This should match GRANT/REVOKE, except that individual target objects
 * are not mentioned and we only allow a subset of object types.
 */
DefACLAction:
			GRANT privileges ON defacl_privilege_target TO grantee_list
			opt_grant_grant_option
				{
					GrantStmt *n = makeNode(GrantStmt);
					n->is_grant = true;
					n->privileges = $2;
					n->targtype = ACL_TARGET_DEFAULTS;
					n->objtype = $4;
					n->objects = NIL;
					n->grantees = $6;
					n->grant_option = $7;
					$$ = (Node*)n;
				}
			| REVOKE privileges ON defacl_privilege_target
			FROM grantee_list opt_drop_behavior
				{
					GrantStmt *n = makeNode(GrantStmt);
					n->is_grant = false;
					n->grant_option = false;
					n->privileges = $2;
					n->targtype = ACL_TARGET_DEFAULTS;
					n->objtype = $4;
					n->objects = NIL;
					n->grantees = $6;
					n->behavior = $7;
					$$ = (Node *)n;
				}
			| REVOKE GRANT OPTION FOR privileges ON defacl_privilege_target
			FROM grantee_list opt_drop_behavior
				{
					GrantStmt *n = makeNode(GrantStmt);
					n->is_grant = false;
					n->grant_option = true;
					n->privileges = $5;
					n->targtype = ACL_TARGET_DEFAULTS;
					n->objtype = $7;
					n->objects = NIL;
					n->grantees = $9;
					n->behavior = $10;
					$$ = (Node *)n;
				}
		;

defacl_privilege_target:
			TABLES			{ $$ = OBJECT_TABLE; }
			| FUNCTIONS		{ $$ = OBJECT_FUNCTION; }
			| ROUTINES		{ $$ = OBJECT_FUNCTION; }
			| SEQUENCES		{ $$ = OBJECT_SEQUENCE; }
			| TYPES_P		{ $$ = OBJECT_TYPE; }
			| SCHEMAS		{ $$ = OBJECT_SCHEMA; }
		;


/*****************************************************************************
 *
 *		QUERY: CREATE INDEX
 *
 * Note: we cannot put TABLESPACE clause after WHERE clause unless we are
 * willing to make TABLESPACE a fully reserved word.
 *****************************************************************************/

IndexStmt:	CREATE opt_unique INDEX opt_concurrently opt_index_name
			ON relation_expr access_method_clause '(' index_params ')'
			opt_include opt_reloptions OptTableSpace where_clause
				{
					IndexStmt *n = makeNode(IndexStmt);
					n->unique = $2;
					n->concurrent = $4;
					n->idxname = $5;
					n->relation = $7;
					n->accessMethod = $8;
					n->indexParams = $10;
					n->indexIncludingParams = $12;
					n->options = $13;
					n->tableSpace = $14;
					n->whereClause = $15;
					n->excludeOpNames = NIL;
					n->idxcomment = NULL;
					n->indexOid = InvalidOid;
					n->oldNode = InvalidOid;
					n->oldCreateSubid = InvalidSubTransactionId;
					n->oldFirstRelfilenodeSubid = InvalidSubTransactionId;
					n->primary = false;
					n->isconstraint = false;
					n->deferrable = false;
					n->initdeferred = false;
					n->transformed = false;
					n->if_not_exists = false;
					n->reset_default_tblspc = false;
					$$ = (Node *)n;
				}
			| CREATE opt_unique INDEX opt_concurrently IF_P NOT EXISTS name
			ON relation_expr access_method_clause '(' index_params ')'
			opt_include opt_reloptions OptTableSpace where_clause
				{
					IndexStmt *n = makeNode(IndexStmt);
					n->unique = $2;
					n->concurrent = $4;
					n->idxname = $8;
					n->relation = $10;
					n->accessMethod = $11;
					n->indexParams = $13;
					n->indexIncludingParams = $15;
					n->options = $16;
					n->tableSpace = $17;
					n->whereClause = $18;
					n->excludeOpNames = NIL;
					n->idxcomment = NULL;
					n->indexOid = InvalidOid;
					n->oldNode = InvalidOid;
					n->oldCreateSubid = InvalidSubTransactionId;
					n->oldFirstRelfilenodeSubid = InvalidSubTransactionId;
					n->primary = false;
					n->isconstraint = false;
					n->deferrable = false;
					n->initdeferred = false;
					n->transformed = false;
					n->if_not_exists = true;
					n->reset_default_tblspc = false;
					$$ = (Node *)n;
				}
		;

opt_unique:
			UNIQUE									{ $$ = true; }
			| /*EMPTY*/								{ $$ = false; }
		;

opt_concurrently:
			CONCURRENTLY							{ $$ = true; }
			| /*EMPTY*/								{ $$ = false; }
		;

opt_index_name:
			name									{ $$ = $1; }
			| /*EMPTY*/								{ $$ = NULL; }
		;

access_method_clause:
			USING name								{ $$ = $2; }
			| /*EMPTY*/								{ $$ = DEFAULT_INDEX_TYPE; }
		;

index_params:	index_elem							{ $$ = list_make1($1); }
			| index_params ',' index_elem			{ $$ = lappend($1, $3); }
		;


index_elem_options:
	opt_collate opt_class opt_asc_desc opt_nulls_order
		{
			$$ = makeNode(IndexElem);
			$$->name = NULL;
			$$->expr = NULL;
			$$->indexcolname = NULL;
			$$->collation = $1;
			$$->opclass = $2;
			$$->opclassopts = NIL;
			$$->ordering = $3;
			$$->nulls_ordering = $4;
		}
	| opt_collate any_name reloptions opt_asc_desc opt_nulls_order
		{
			$$ = makeNode(IndexElem);
			$$->name = NULL;
			$$->expr = NULL;
			$$->indexcolname = NULL;
			$$->collation = $1;
			$$->opclass = $2;
			$$->opclassopts = $3;
			$$->ordering = $4;
			$$->nulls_ordering = $5;
		}
	;

/*
 * Index attributes can be either simple column references, or arbitrary
 * expressions in parens.  For backwards-compatibility reasons, we allow
 * an expression that's just a function call to be written without parens.
 */
index_elem: ColId index_elem_options
				{
					$$ = $2;
					$$->name = $1;
				}
			| func_expr_windowless index_elem_options
				{
					$$ = $2;
					$$->expr = $1;
				}
			| '(' a_expr ')' index_elem_options
				{
					$$ = $4;
					$$->expr = $2;
				}
		;

opt_include:		INCLUDE '(' index_including_params ')'			{ $$ = $3; }
			 |		/* EMPTY */						{ $$ = NIL; }
		;

index_including_params:	index_elem						{ $$ = list_make1($1); }
			| index_including_params ',' index_elem		{ $$ = lappend($1, $3); }
		;

opt_collate: COLLATE any_name						{ $$ = $2; }
			| /*EMPTY*/								{ $$ = NIL; }
		;

opt_class:	any_name								{ $$ = $1; }
			| /*EMPTY*/								{ $$ = NIL; }
		;

opt_asc_desc: ASC							{ $$ = SORTBY_ASC; }
			| DESC							{ $$ = SORTBY_DESC; }
			| /*EMPTY*/						{ $$ = SORTBY_DEFAULT; }
		;

opt_nulls_order: NULLS_LA FIRST_P			{ $$ = SORTBY_NULLS_FIRST; }
			| NULLS_LA LAST_P				{ $$ = SORTBY_NULLS_LAST; }
			| /*EMPTY*/						{ $$ = SORTBY_NULLS_DEFAULT; }
		;


/*****************************************************************************
 *
 *		QUERY:
 *				create [or replace] function <fname>
 *						[(<type-1> { , <type-n>})]
 *						returns <type-r>
 *						as <filename or code in language as appropriate>
 *						language <lang> [with parameters]
 *
 *****************************************************************************/

CreateFunctionStmt:
			CREATE opt_or_replace FUNCTION func_name func_args_with_defaults
			RETURNS func_return opt_createfunc_opt_list opt_routine_body
				{
					CreateFunctionStmt *n = makeNode(CreateFunctionStmt);
					n->is_procedure = false;
					n->replace = $2;
					n->funcname = $4;
					n->parameters = $5;
					n->returnType = $7;
					n->options = $8;
					n->sql_body = $9;
					$$ = (Node *)n;
				}
			| CREATE opt_or_replace FUNCTION func_name func_args_with_defaults
			  RETURNS TABLE '(' table_func_column_list ')' opt_createfunc_opt_list opt_routine_body
				{
					CreateFunctionStmt *n = makeNode(CreateFunctionStmt);
					n->is_procedure = false;
					n->replace = $2;
					n->funcname = $4;
					n->parameters = mergeTableFuncParameters($5, $9);
					n->returnType = TableFuncTypeName($9);
					n->returnType->location = @7;
					n->options = $11;
					n->sql_body = $12;
					$$ = (Node *)n;
				}
			| CREATE opt_or_replace FUNCTION func_name func_args_with_defaults
			  opt_createfunc_opt_list opt_routine_body
				{
					CreateFunctionStmt *n = makeNode(CreateFunctionStmt);
					n->is_procedure = false;
					n->replace = $2;
					n->funcname = $4;
					n->parameters = $5;
					n->returnType = NULL;
					n->options = $6;
					n->sql_body = $7;
					$$ = (Node *)n;
				}
			| CREATE opt_or_replace PROCEDURE func_name func_args_with_defaults
			  opt_createfunc_opt_list opt_routine_body
				{
					CreateFunctionStmt *n = makeNode(CreateFunctionStmt);
					n->is_procedure = true;
					n->replace = $2;
					n->funcname = $4;
					n->parameters = $5;
					n->returnType = NULL;
					n->options = $6;
					n->sql_body = $7;
					$$ = (Node *)n;
				}
		;

opt_or_replace:
			OR REPLACE								{ $$ = true; }
			| /*EMPTY*/								{ $$ = false; }
		;

func_args:	'(' func_args_list ')'					{ $$ = $2; }
			| '(' ')'								{ $$ = NIL; }
		;

func_args_list:
			func_arg								{ $$ = list_make1($1); }
			| func_args_list ',' func_arg			{ $$ = lappend($1, $3); }
		;

function_with_argtypes_list:
			function_with_argtypes					{ $$ = list_make1($1); }
			| function_with_argtypes_list ',' function_with_argtypes
													{ $$ = lappend($1, $3); }
		;

function_with_argtypes:
			func_name func_args
				{
					ObjectWithArgs *n = makeNode(ObjectWithArgs);
					n->objname = $1;
					n->objargs = extractArgTypes($2);
					n->objfuncargs = $2;
					$$ = n;
				}
			/*
			 * Because of reduce/reduce conflicts, we can't use func_name
			 * below, but we can write it out the long way, which actually
			 * allows more cases.
			 */
			| type_func_name_keyword
				{
					ObjectWithArgs *n = makeNode(ObjectWithArgs);
					n->objname = list_make1(makeString(pstrdup($1)));
					n->args_unspecified = true;
					$$ = n;
				}
			| ColId
				{
					ObjectWithArgs *n = makeNode(ObjectWithArgs);
					n->objname = list_make1(makeString($1));
					n->args_unspecified = true;
					$$ = n;
				}
			| ColId indirection
				{
					ObjectWithArgs *n = makeNode(ObjectWithArgs);
					n->objname = check_func_name(lcons(makeString($1), $2),
												  yyscanner);
					n->args_unspecified = true;
					$$ = n;
				}
		;

/*
 * func_args_with_defaults is separate because we only want to accept
 * defaults in CREATE FUNCTION, not in ALTER etc.
 */
func_args_with_defaults:
		'(' func_args_with_defaults_list ')'		{ $$ = $2; }
		| '(' ')'									{ $$ = NIL; }
		;

func_args_with_defaults_list:
		func_arg_with_default						{ $$ = list_make1($1); }
		| func_args_with_defaults_list ',' func_arg_with_default
													{ $$ = lappend($1, $3); }
		;

/*
 * The style with arg_class first is SQL99 standard, but Oracle puts
 * param_name first; accept both since it's likely people will try both
 * anyway.  Don't bother trying to save productions by letting arg_class
 * have an empty alternative ... you'll get shift/reduce conflicts.
 *
 * We can catch over-specified arguments here if we want to,
 * but for now better to silently swallow typmod, etc.
 * - thomas 2000-03-22
 */
func_arg:
			arg_class param_name func_type
				{
					FunctionParameter *n = makeNode(FunctionParameter);
					n->name = $2;
					n->argType = $3;
					n->mode = $1;
					n->defexpr = NULL;
					$$ = n;
				}
			| param_name arg_class func_type
				{
					FunctionParameter *n = makeNode(FunctionParameter);
					n->name = $1;
					n->argType = $3;
					n->mode = $2;
					n->defexpr = NULL;
					$$ = n;
				}
			| param_name func_type
				{
					FunctionParameter *n = makeNode(FunctionParameter);
					n->name = $1;
					n->argType = $2;
					n->mode = FUNC_PARAM_DEFAULT;
					n->defexpr = NULL;
					$$ = n;
				}
			| arg_class func_type
				{
					FunctionParameter *n = makeNode(FunctionParameter);
					n->name = NULL;
					n->argType = $2;
					n->mode = $1;
					n->defexpr = NULL;
					$$ = n;
				}
			| func_type
				{
					FunctionParameter *n = makeNode(FunctionParameter);
					n->name = NULL;
					n->argType = $1;
					n->mode = FUNC_PARAM_DEFAULT;
					n->defexpr = NULL;
					$$ = n;
				}
		;

/* INOUT is SQL99 standard, IN OUT is for Oracle compatibility */
arg_class:	IN_P								{ $$ = FUNC_PARAM_IN; }
			| OUT_P								{ $$ = FUNC_PARAM_OUT; }
			| INOUT								{ $$ = FUNC_PARAM_INOUT; }
			| IN_P OUT_P						{ $$ = FUNC_PARAM_INOUT; }
			| VARIADIC							{ $$ = FUNC_PARAM_VARIADIC; }
		;

/*
 * Ideally param_name should be ColId, but that causes too many conflicts.
 */
param_name:	type_function_name
		;

func_return:
			func_type
				{
					/* We can catch over-specified results here if we want to,
					 * but for now better to silently swallow typmod, etc.
					 * - thomas 2000-03-22
					 */
					$$ = $1;
				}
		;

/*
 * We would like to make the %TYPE productions here be ColId attrs etc,
 * but that causes reduce/reduce conflicts.  type_function_name
 * is next best choice.
 */
func_type:	Typename								{ $$ = $1; }
			| type_function_name attrs '%' TYPE_P
				{
					$$ = makeTypeNameFromNameList(lcons(makeString($1), $2));
					$$->pct_type = true;
					$$->location = @1;
				}
			| SETOF type_function_name attrs '%' TYPE_P
				{
					$$ = makeTypeNameFromNameList(lcons(makeString($2), $3));
					$$->pct_type = true;
					$$->setof = true;
					$$->location = @2;
				}
		;

func_arg_with_default:
		func_arg
				{
					$$ = $1;
				}
		| func_arg DEFAULT a_expr
				{
					$$ = $1;
					$$->defexpr = $3;
				}
		| func_arg '=' a_expr
				{
					$$ = $1;
					$$->defexpr = $3;
				}
		;

/* Aggregate args can be most things that function args can be */
aggr_arg:	func_arg
				{
					if (!($1->mode == FUNC_PARAM_DEFAULT ||
						  $1->mode == FUNC_PARAM_IN ||
						  $1->mode == FUNC_PARAM_VARIADIC))
						ereport(ERROR,
								(errcode(ERRCODE_FEATURE_NOT_SUPPORTED),
								 errmsg("aggregates cannot have output arguments"),
								 parser_errposition(@1)));
					$$ = $1;
				}
		;

/*
 * The SQL standard offers no guidance on how to declare aggregate argument
 * lists, since it doesn't have CREATE AGGREGATE etc.  We accept these cases:
 *
 * (*)									- normal agg with no args
 * (aggr_arg,...)						- normal agg with args
 * (ORDER BY aggr_arg,...)				- ordered-set agg with no direct args
 * (aggr_arg,... ORDER BY aggr_arg,...)	- ordered-set agg with direct args
 *
 * The zero-argument case is spelled with '*' for consistency with COUNT(*).
 *
 * An additional restriction is that if the direct-args list ends in a
 * VARIADIC item, the ordered-args list must contain exactly one item that
 * is also VARIADIC with the same type.  This allows us to collapse the two
 * VARIADIC items into one, which is necessary to represent the aggregate in
 * pg_proc.  We check this at the grammar stage so that we can return a list
 * in which the second VARIADIC item is already discarded, avoiding extra work
 * in cases such as DROP AGGREGATE.
 *
 * The return value of this production is a two-element list, in which the
 * first item is a sublist of FunctionParameter nodes (with any duplicate
 * VARIADIC item already dropped, as per above) and the second is an integer
 * Value node, containing -1 if there was no ORDER BY and otherwise the number
 * of argument declarations before the ORDER BY.  (If this number is equal
 * to the first sublist's length, then we dropped a duplicate VARIADIC item.)
 * This representation is passed as-is to CREATE AGGREGATE; for operations
 * on existing aggregates, we can just apply extractArgTypes to the first
 * sublist.
 */
aggr_args:	'(' '*' ')'
				{
					$$ = list_make2(NIL, makeInteger(-1));
				}
			| '(' aggr_args_list ')'
				{
					$$ = list_make2($2, makeInteger(-1));
				}
			| '(' ORDER BY aggr_args_list ')'
				{
					$$ = list_make2($4, makeInteger(0));
				}
			| '(' aggr_args_list ORDER BY aggr_args_list ')'
				{
					/* this is the only case requiring consistency checking */
					$$ = makeOrderedSetArgs($2, $5, yyscanner);
				}
		;

aggr_args_list:
			aggr_arg								{ $$ = list_make1($1); }
			| aggr_args_list ',' aggr_arg			{ $$ = lappend($1, $3); }
		;

aggregate_with_argtypes:
			func_name aggr_args
				{
					ObjectWithArgs *n = makeNode(ObjectWithArgs);
					n->objname = $1;
					n->objargs = extractAggrArgTypes($2);
					n->objfuncargs = (List *) linitial($2);
					$$ = n;
				}
		;

aggregate_with_argtypes_list:
			aggregate_with_argtypes					{ $$ = list_make1($1); }
			| aggregate_with_argtypes_list ',' aggregate_with_argtypes
													{ $$ = lappend($1, $3); }
		;

opt_createfunc_opt_list:
			createfunc_opt_list
			| /*EMPTY*/ { $$ = NIL; }
	;

createfunc_opt_list:
			/* Must be at least one to prevent conflict */
			createfunc_opt_item						{ $$ = list_make1($1); }
			| createfunc_opt_list createfunc_opt_item { $$ = lappend($1, $2); }
	;

/*
 * Options common to both CREATE FUNCTION and ALTER FUNCTION
 */
common_func_opt_item:
			CALLED ON NULL_P INPUT_P
				{
					$$ = makeDefElem("strict", (Node *)makeInteger(false), @1);
				}
			| RETURNS NULL_P ON NULL_P INPUT_P
				{
					$$ = makeDefElem("strict", (Node *)makeInteger(true), @1);
				}
			| STRICT_P
				{
					$$ = makeDefElem("strict", (Node *)makeInteger(true), @1);
				}
			| IMMUTABLE
				{
					$$ = makeDefElem("volatility", (Node *)makeString("immutable"), @1);
				}
			| STABLE
				{
					$$ = makeDefElem("volatility", (Node *)makeString("stable"), @1);
				}
			| VOLATILE
				{
					$$ = makeDefElem("volatility", (Node *)makeString("volatile"), @1);
				}
			| EXTERNAL SECURITY DEFINER
				{
					$$ = makeDefElem("security", (Node *)makeInteger(true), @1);
				}
			| EXTERNAL SECURITY INVOKER
				{
					$$ = makeDefElem("security", (Node *)makeInteger(false), @1);
				}
			| SECURITY DEFINER
				{
					$$ = makeDefElem("security", (Node *)makeInteger(true), @1);
				}
			| SECURITY INVOKER
				{
					$$ = makeDefElem("security", (Node *)makeInteger(false), @1);
				}
			| LEAKPROOF
				{
					$$ = makeDefElem("leakproof", (Node *)makeInteger(true), @1);
				}
			| NOT LEAKPROOF
				{
					$$ = makeDefElem("leakproof", (Node *)makeInteger(false), @1);
				}
			| COST NumericOnly
				{
					$$ = makeDefElem("cost", (Node *)$2, @1);
				}
			| ROWS NumericOnly
				{
					$$ = makeDefElem("rows", (Node *)$2, @1);
				}
			| SUPPORT any_name
				{
					$$ = makeDefElem("support", (Node *)$2, @1);
				}
			| FunctionSetResetClause
				{
					/* we abuse the normal content of a DefElem here */
					$$ = makeDefElem("set", (Node *)$1, @1);
				}
			| PARALLEL ColId
				{
					$$ = makeDefElem("parallel", (Node *)makeString($2), @1);
				}
		;

createfunc_opt_item:
			AS func_as
				{
					$$ = makeDefElem("as", (Node *)$2, @1);
				}
			| LANGUAGE NonReservedWord_or_Sconst
				{
					$$ = makeDefElem("language", (Node *)makeString($2), @1);
				}
			| TRANSFORM transform_type_list
				{
					$$ = makeDefElem("transform", (Node *)$2, @1);
				}
			| WINDOW
				{
					$$ = makeDefElem("window", (Node *)makeInteger(true), @1);
				}
			| common_func_opt_item
				{
					$$ = $1;
				}
		;

func_as:	Sconst						{ $$ = list_make1(makeString($1)); }
			| Sconst ',' Sconst
				{
					$$ = list_make2(makeString($1), makeString($3));
				}
		;

ReturnStmt:	RETURN a_expr
				{
					ReturnStmt *r = makeNode(ReturnStmt);
					r->returnval = (Node *) $2;
					$$ = (Node *) r;
				}
		;

opt_routine_body:
			ReturnStmt
				{
					$$ = $1;
				}
			| BEGIN_P ATOMIC routine_body_stmt_list END_P
				{
					/*
					 * A compound statement is stored as a single-item list
					 * containing the list of statements as its member.  That
					 * way, the parse analysis code can tell apart an empty
					 * body from no body at all.
					 */
					$$ = (Node *) list_make1($3);
				}
			| /*EMPTY*/
				{
					$$ = NULL;
				}
		;

routine_body_stmt_list:
			routine_body_stmt_list routine_body_stmt ';'
				{
					/* As in stmtmulti, discard empty statements */
					if ($2 != NULL)
						$$ = lappend($1, $2);
					else
						$$ = $1;
				}
			| /*EMPTY*/
				{
					$$ = NIL;
				}
		;

routine_body_stmt:
			stmt
			| ReturnStmt
		;

transform_type_list:
			FOR TYPE_P Typename { $$ = list_make1($3); }
			| transform_type_list ',' FOR TYPE_P Typename { $$ = lappend($1, $5); }
		;

opt_definition:
			WITH definition							{ $$ = $2; }
			| /*EMPTY*/								{ $$ = NIL; }
		;

table_func_column:	param_name func_type
				{
					FunctionParameter *n = makeNode(FunctionParameter);
					n->name = $1;
					n->argType = $2;
					n->mode = FUNC_PARAM_TABLE;
					n->defexpr = NULL;
					$$ = n;
				}
		;

table_func_column_list:
			table_func_column
				{
					$$ = list_make1($1);
				}
			| table_func_column_list ',' table_func_column
				{
					$$ = lappend($1, $3);
				}
		;

/*****************************************************************************
 * ALTER FUNCTION / ALTER PROCEDURE / ALTER ROUTINE
 *
 * RENAME and OWNER subcommands are already provided by the generic
 * ALTER infrastructure, here we just specify alterations that can
 * only be applied to functions.
 *
 *****************************************************************************/
AlterFunctionStmt:
			ALTER FUNCTION function_with_argtypes alterfunc_opt_list opt_restrict
				{
					AlterFunctionStmt *n = makeNode(AlterFunctionStmt);
					n->objtype = OBJECT_FUNCTION;
					n->func = $3;
					n->actions = $4;
					$$ = (Node *) n;
				}
			| ALTER PROCEDURE function_with_argtypes alterfunc_opt_list opt_restrict
				{
					AlterFunctionStmt *n = makeNode(AlterFunctionStmt);
					n->objtype = OBJECT_PROCEDURE;
					n->func = $3;
					n->actions = $4;
					$$ = (Node *) n;
				}
			| ALTER ROUTINE function_with_argtypes alterfunc_opt_list opt_restrict
				{
					AlterFunctionStmt *n = makeNode(AlterFunctionStmt);
					n->objtype = OBJECT_ROUTINE;
					n->func = $3;
					n->actions = $4;
					$$ = (Node *) n;
				}
		;

alterfunc_opt_list:
			/* At least one option must be specified */
			common_func_opt_item					{ $$ = list_make1($1); }
			| alterfunc_opt_list common_func_opt_item { $$ = lappend($1, $2); }
		;

/* Ignored, merely for SQL compliance */
opt_restrict:
			RESTRICT
			| /* EMPTY */
		;


/*****************************************************************************
 *
 *		QUERY:
 *
 *		DROP FUNCTION funcname (arg1, arg2, ...) [ RESTRICT | CASCADE ]
 *		DROP PROCEDURE procname (arg1, arg2, ...) [ RESTRICT | CASCADE ]
 *		DROP ROUTINE routname (arg1, arg2, ...) [ RESTRICT | CASCADE ]
 *		DROP AGGREGATE aggname (arg1, ...) [ RESTRICT | CASCADE ]
 *		DROP OPERATOR opname (leftoperand_typ, rightoperand_typ) [ RESTRICT | CASCADE ]
 *
 *****************************************************************************/

RemoveFuncStmt:
			DROP FUNCTION function_with_argtypes_list opt_drop_behavior
				{
					DropStmt *n = makeNode(DropStmt);
					n->removeType = OBJECT_FUNCTION;
					n->objects = $3;
					n->behavior = $4;
					n->missing_ok = false;
					n->concurrent = false;
					$$ = (Node *)n;
				}
			| DROP FUNCTION IF_P EXISTS function_with_argtypes_list opt_drop_behavior
				{
					DropStmt *n = makeNode(DropStmt);
					n->removeType = OBJECT_FUNCTION;
					n->objects = $5;
					n->behavior = $6;
					n->missing_ok = true;
					n->concurrent = false;
					$$ = (Node *)n;
				}
			| DROP PROCEDURE function_with_argtypes_list opt_drop_behavior
				{
					DropStmt *n = makeNode(DropStmt);
					n->removeType = OBJECT_PROCEDURE;
					n->objects = $3;
					n->behavior = $4;
					n->missing_ok = false;
					n->concurrent = false;
					$$ = (Node *)n;
				}
			| DROP PROCEDURE IF_P EXISTS function_with_argtypes_list opt_drop_behavior
				{
					DropStmt *n = makeNode(DropStmt);
					n->removeType = OBJECT_PROCEDURE;
					n->objects = $5;
					n->behavior = $6;
					n->missing_ok = true;
					n->concurrent = false;
					$$ = (Node *)n;
				}
			| DROP ROUTINE function_with_argtypes_list opt_drop_behavior
				{
					DropStmt *n = makeNode(DropStmt);
					n->removeType = OBJECT_ROUTINE;
					n->objects = $3;
					n->behavior = $4;
					n->missing_ok = false;
					n->concurrent = false;
					$$ = (Node *)n;
				}
			| DROP ROUTINE IF_P EXISTS function_with_argtypes_list opt_drop_behavior
				{
					DropStmt *n = makeNode(DropStmt);
					n->removeType = OBJECT_ROUTINE;
					n->objects = $5;
					n->behavior = $6;
					n->missing_ok = true;
					n->concurrent = false;
					$$ = (Node *)n;
				}
		;

RemoveAggrStmt:
			DROP AGGREGATE aggregate_with_argtypes_list opt_drop_behavior
				{
					DropStmt *n = makeNode(DropStmt);
					n->removeType = OBJECT_AGGREGATE;
					n->objects = $3;
					n->behavior = $4;
					n->missing_ok = false;
					n->concurrent = false;
					$$ = (Node *)n;
				}
			| DROP AGGREGATE IF_P EXISTS aggregate_with_argtypes_list opt_drop_behavior
				{
					DropStmt *n = makeNode(DropStmt);
					n->removeType = OBJECT_AGGREGATE;
					n->objects = $5;
					n->behavior = $6;
					n->missing_ok = true;
					n->concurrent = false;
					$$ = (Node *)n;
				}
		;

RemoveOperStmt:
			DROP OPERATOR operator_with_argtypes_list opt_drop_behavior
				{
					DropStmt *n = makeNode(DropStmt);
					n->removeType = OBJECT_OPERATOR;
					n->objects = $3;
					n->behavior = $4;
					n->missing_ok = false;
					n->concurrent = false;
					$$ = (Node *)n;
				}
			| DROP OPERATOR IF_P EXISTS operator_with_argtypes_list opt_drop_behavior
				{
					DropStmt *n = makeNode(DropStmt);
					n->removeType = OBJECT_OPERATOR;
					n->objects = $5;
					n->behavior = $6;
					n->missing_ok = true;
					n->concurrent = false;
					$$ = (Node *)n;
				}
		;

oper_argtypes:
			'(' Typename ')'
				{
				   ereport(ERROR,
						   (errcode(ERRCODE_SYNTAX_ERROR),
							errmsg("missing argument"),
							errhint("Use NONE to denote the missing argument of a unary operator."),
							parser_errposition(@3)));
				}
			| '(' Typename ',' Typename ')'
					{ $$ = list_make2($2, $4); }
			| '(' NONE ',' Typename ')'					/* left unary */
					{ $$ = list_make2(NULL, $4); }
			| '(' Typename ',' NONE ')'					/* right unary */
					{ $$ = list_make2($2, NULL); }
		;

any_operator:
			all_Op
					{ $$ = list_make1(makeString($1)); }
			| ColId '.' any_operator
					{ $$ = lcons(makeString($1), $3); }
		;

operator_with_argtypes_list:
			operator_with_argtypes					{ $$ = list_make1($1); }
			| operator_with_argtypes_list ',' operator_with_argtypes
													{ $$ = lappend($1, $3); }
		;

operator_with_argtypes:
			any_operator oper_argtypes
				{
					ObjectWithArgs *n = makeNode(ObjectWithArgs);
					n->objname = $1;
					n->objargs = $2;
					$$ = n;
				}
		;

/*****************************************************************************
 *
 *		DO <anonymous code block> [ LANGUAGE language ]
 *
 * We use a DefElem list for future extensibility, and to allow flexibility
 * in the clause order.
 *
 *****************************************************************************/

DoStmt: DO dostmt_opt_list
				{
					DoStmt *n = makeNode(DoStmt);
					n->args = $2;
					$$ = (Node *)n;
				}
		;

dostmt_opt_list:
			dostmt_opt_item						{ $$ = list_make1($1); }
			| dostmt_opt_list dostmt_opt_item	{ $$ = lappend($1, $2); }
		;

dostmt_opt_item:
			Sconst
				{
					$$ = makeDefElem("as", (Node *)makeString($1), @1);
				}
			| LANGUAGE NonReservedWord_or_Sconst
				{
					$$ = makeDefElem("language", (Node *)makeString($2), @1);
				}
		;

/*****************************************************************************
 *
 *		CREATE CAST / DROP CAST
 *
 *****************************************************************************/

CreateCastStmt: CREATE CAST '(' Typename AS Typename ')'
					WITH FUNCTION function_with_argtypes cast_context
				{
					CreateCastStmt *n = makeNode(CreateCastStmt);
					n->sourcetype = $4;
					n->targettype = $6;
					n->func = $10;
					n->context = (CoercionContext) $11;
					n->inout = false;
					$$ = (Node *)n;
				}
			| CREATE CAST '(' Typename AS Typename ')'
					WITHOUT FUNCTION cast_context
				{
					CreateCastStmt *n = makeNode(CreateCastStmt);
					n->sourcetype = $4;
					n->targettype = $6;
					n->func = NULL;
					n->context = (CoercionContext) $10;
					n->inout = false;
					$$ = (Node *)n;
				}
			| CREATE CAST '(' Typename AS Typename ')'
					WITH INOUT cast_context
				{
					CreateCastStmt *n = makeNode(CreateCastStmt);
					n->sourcetype = $4;
					n->targettype = $6;
					n->func = NULL;
					n->context = (CoercionContext) $10;
					n->inout = true;
					$$ = (Node *)n;
				}
		;

cast_context:  AS IMPLICIT_P					{ $$ = COERCION_IMPLICIT; }
		| AS ASSIGNMENT							{ $$ = COERCION_ASSIGNMENT; }
		| /*EMPTY*/								{ $$ = COERCION_EXPLICIT; }
		;


DropCastStmt: DROP CAST opt_if_exists '(' Typename AS Typename ')' opt_drop_behavior
				{
					DropStmt *n = makeNode(DropStmt);
					n->removeType = OBJECT_CAST;
					n->objects = list_make1(list_make2($5, $7));
					n->behavior = $9;
					n->missing_ok = $3;
					n->concurrent = false;
					$$ = (Node *)n;
				}
		;

opt_if_exists: IF_P EXISTS						{ $$ = true; }
		| /*EMPTY*/								{ $$ = false; }
		;


/*****************************************************************************
 *
 *		CREATE PROPERTY GRAPH
 *
 *****************************************************************************/

CreatePropGraphStmt: CREATE OptTemp PROPERTY GRAPH qualified_name opt_vertex_tables_clause opt_edge_tables_clause
				{
					CreatePropGraphStmt *n = makeNode(CreatePropGraphStmt);

					n->pgname = $5;
					n->pgname->relpersistence = $2;
					n->vertex_tables = $6;
					n->edge_tables = $7;

					$$ = (Node *)n;
				}
		;

opt_vertex_tables_clause:
			vertex_synonym TABLES '(' vertex_table_list ')'	{ $$ = $4; }
			| /*EMPTY*/							{ $$ = NIL; }
		;

vertex_synonym: NODE | VERTEX
		;

vertex_table_list: vertex_table_definition						{ $$ = list_make1($1); }
			| vertex_table_list ',' vertex_table_definition		{ $$ = lappend($1, $3); }
		;

vertex_table_definition: qualified_name opt_propgraph_table_alias opt_graph_table_key_clause
				{
					PropGraphVertex *n = makeNode(PropGraphVertex);

					$1->alias = $2;
					n->vtable = $1;
					n->vkey = $3;
					n->location = @1;

					$$ = (Node *) n;
				}
		;

opt_propgraph_table_alias:
			AS ColId
				{
					$$ = makeNode(Alias);
					$$->aliasname = $2;
				}
			| /*EMPTY*/								{ $$ = NULL; }
		;

opt_graph_table_key_clause:
			KEY '(' columnList ')'					{ $$ = $3; }
			| /*EMPTY*/								{ $$ = NIL; }
		;

opt_edge_tables_clause:
			edge_synonym TABLES '(' edge_table_list	')'			{ $$ = $4; }
			| /*EMPTY*/							{ $$ = NIL; }
		;

edge_synonym: EDGE | RELATIONSHIP
		;

edge_table_list: edge_table_definition						{ $$ = list_make1($1); }
			| edge_table_list ',' edge_table_definition		{ $$ = lappend($1, $3); }
		;

edge_table_definition: qualified_name opt_propgraph_table_alias opt_graph_table_key_clause
				source_vertex_table destination_vertex_table
				{
					PropGraphEdge *n = makeNode(PropGraphEdge);

					$1->alias = $2;
					n->etable = $1;
					n->ekey = $3;
					n->esrckey = linitial($4);
					n->esrcvertex = lsecond($4);
					n->esrcvertexcols = lthird($4);
					n->edestkey = linitial($5);
					n->edestvertex = lsecond($5);
					n->edestvertexcols = lthird($5);
					n->location = @1;

					$$ = (Node *) n;
				}
		;

source_vertex_table: SOURCE ColId
				{
					$$ = list_make3(NULL, $2, NULL);
				}
				| SOURCE KEY '(' columnList ')' REFERENCES ColId '(' columnList ')'
				{
					$$ = list_make3($4, $7, $9);
				}
		;

destination_vertex_table: DESTINATION ColId
				{
					$$ = list_make3(NULL, $2, NULL);
				}
				| DESTINATION KEY '(' columnList ')' REFERENCES ColId '(' columnList ')'
				{
					$$ = list_make3($4, $7, $9);
				}
		;


/*****************************************************************************
 *
 *		CREATE TRANSFORM / DROP TRANSFORM
 *
 *****************************************************************************/

CreateTransformStmt: CREATE opt_or_replace TRANSFORM FOR Typename LANGUAGE name '(' transform_element_list ')'
				{
					CreateTransformStmt *n = makeNode(CreateTransformStmt);
					n->replace = $2;
					n->type_name = $5;
					n->lang = $7;
					n->fromsql = linitial($9);
					n->tosql = lsecond($9);
					$$ = (Node *)n;
				}
		;

transform_element_list: FROM SQL_P WITH FUNCTION function_with_argtypes ',' TO SQL_P WITH FUNCTION function_with_argtypes
				{
					$$ = list_make2($5, $11);
				}
				| TO SQL_P WITH FUNCTION function_with_argtypes ',' FROM SQL_P WITH FUNCTION function_with_argtypes
				{
					$$ = list_make2($11, $5);
				}
				| FROM SQL_P WITH FUNCTION function_with_argtypes
				{
					$$ = list_make2($5, NULL);
				}
				| TO SQL_P WITH FUNCTION function_with_argtypes
				{
					$$ = list_make2(NULL, $5);
				}
		;


DropTransformStmt: DROP TRANSFORM opt_if_exists FOR Typename LANGUAGE name opt_drop_behavior
				{
					DropStmt *n = makeNode(DropStmt);
					n->removeType = OBJECT_TRANSFORM;
					n->objects = list_make1(list_make2($5, makeString($7)));
					n->behavior = $8;
					n->missing_ok = $3;
					$$ = (Node *)n;
				}
		;


/*****************************************************************************
 *
 *		QUERY:
 *
 *		REINDEX [ (options) ] type [CONCURRENTLY] <name>
 *****************************************************************************/

ReindexStmt:
			REINDEX reindex_target_type opt_concurrently qualified_name
				{
					ReindexStmt *n = makeNode(ReindexStmt);
					n->kind = $2;
					n->relation = $4;
					n->name = NULL;
					n->params = NIL;
					if ($3)
						n->params = lappend(n->params,
								makeDefElem("concurrently", NULL, @3));
					$$ = (Node *)n;
				}
			| REINDEX reindex_target_multitable opt_concurrently name
				{
					ReindexStmt *n = makeNode(ReindexStmt);
					n->kind = $2;
					n->name = $4;
					n->relation = NULL;
					n->params = NIL;
					if ($3)
						n->params = lappend(n->params,
								makeDefElem("concurrently", NULL, @3));
					$$ = (Node *)n;
				}
			| REINDEX '(' utility_option_list ')' reindex_target_type opt_concurrently qualified_name
				{
					ReindexStmt *n = makeNode(ReindexStmt);
					n->kind = $5;
					n->relation = $7;
					n->name = NULL;
					n->params = $3;
					if ($6)
						n->params = lappend(n->params,
								makeDefElem("concurrently", NULL, @6));
					$$ = (Node *)n;
				}
			| REINDEX '(' utility_option_list ')' reindex_target_multitable opt_concurrently name
				{
					ReindexStmt *n = makeNode(ReindexStmt);
					n->kind = $5;
					n->name = $7;
					n->relation = NULL;
					n->params = $3;
					if ($6)
						n->params = lappend(n->params,
								makeDefElem("concurrently", NULL, @6));
					$$ = (Node *)n;
				}
		;
reindex_target_type:
			INDEX					{ $$ = REINDEX_OBJECT_INDEX; }
			| TABLE					{ $$ = REINDEX_OBJECT_TABLE; }
		;
reindex_target_multitable:
			SCHEMA					{ $$ = REINDEX_OBJECT_SCHEMA; }
			| SYSTEM_P				{ $$ = REINDEX_OBJECT_SYSTEM; }
			| DATABASE				{ $$ = REINDEX_OBJECT_DATABASE; }
		;

/*****************************************************************************
 *
 * ALTER TABLESPACE
 *
 *****************************************************************************/

AlterTblSpcStmt:
			ALTER TABLESPACE name SET reloptions
				{
					AlterTableSpaceOptionsStmt *n =
						makeNode(AlterTableSpaceOptionsStmt);
					n->tablespacename = $3;
					n->options = $5;
					n->isReset = false;
					$$ = (Node *)n;
				}
			| ALTER TABLESPACE name RESET reloptions
				{
					AlterTableSpaceOptionsStmt *n =
						makeNode(AlterTableSpaceOptionsStmt);
					n->tablespacename = $3;
					n->options = $5;
					n->isReset = true;
					$$ = (Node *)n;
				}
		;

/*****************************************************************************
 *
 * ALTER THING name RENAME TO newname
 *
 *****************************************************************************/

RenameStmt: ALTER AGGREGATE aggregate_with_argtypes RENAME TO name
				{
					RenameStmt *n = makeNode(RenameStmt);
					n->renameType = OBJECT_AGGREGATE;
					n->object = (Node *) $3;
					n->newname = $6;
					n->missing_ok = false;
					$$ = (Node *)n;
				}
			| ALTER COLLATION any_name RENAME TO name
				{
					RenameStmt *n = makeNode(RenameStmt);
					n->renameType = OBJECT_COLLATION;
					n->object = (Node *) $3;
					n->newname = $6;
					n->missing_ok = false;
					$$ = (Node *)n;
				}
			| ALTER CONVERSION_P any_name RENAME TO name
				{
					RenameStmt *n = makeNode(RenameStmt);
					n->renameType = OBJECT_CONVERSION;
					n->object = (Node *) $3;
					n->newname = $6;
					n->missing_ok = false;
					$$ = (Node *)n;
				}
			| ALTER DATABASE name RENAME TO name
				{
					RenameStmt *n = makeNode(RenameStmt);
					n->renameType = OBJECT_DATABASE;
					n->subname = $3;
					n->newname = $6;
					n->missing_ok = false;
					$$ = (Node *)n;
				}
			| ALTER DOMAIN_P any_name RENAME TO name
				{
					RenameStmt *n = makeNode(RenameStmt);
					n->renameType = OBJECT_DOMAIN;
					n->object = (Node *) $3;
					n->newname = $6;
					n->missing_ok = false;
					$$ = (Node *)n;
				}
			| ALTER DOMAIN_P any_name RENAME CONSTRAINT name TO name
				{
					RenameStmt *n = makeNode(RenameStmt);
					n->renameType = OBJECT_DOMCONSTRAINT;
					n->object = (Node *) $3;
					n->subname = $6;
					n->newname = $8;
					$$ = (Node *)n;
				}
			| ALTER FOREIGN DATA_P WRAPPER name RENAME TO name
				{
					RenameStmt *n = makeNode(RenameStmt);
					n->renameType = OBJECT_FDW;
					n->object = (Node *) makeString($5);
					n->newname = $8;
					n->missing_ok = false;
					$$ = (Node *)n;
				}
			| ALTER FUNCTION function_with_argtypes RENAME TO name
				{
					RenameStmt *n = makeNode(RenameStmt);
					n->renameType = OBJECT_FUNCTION;
					n->object = (Node *) $3;
					n->newname = $6;
					n->missing_ok = false;
					$$ = (Node *)n;
				}
			| ALTER GROUP_P RoleId RENAME TO RoleId
				{
					RenameStmt *n = makeNode(RenameStmt);
					n->renameType = OBJECT_ROLE;
					n->subname = $3;
					n->newname = $6;
					n->missing_ok = false;
					$$ = (Node *)n;
				}
			| ALTER opt_procedural LANGUAGE name RENAME TO name
				{
					RenameStmt *n = makeNode(RenameStmt);
					n->renameType = OBJECT_LANGUAGE;
					n->object = (Node *) makeString($4);
					n->newname = $7;
					n->missing_ok = false;
					$$ = (Node *)n;
				}
			| ALTER OPERATOR CLASS any_name USING name RENAME TO name
				{
					RenameStmt *n = makeNode(RenameStmt);
					n->renameType = OBJECT_OPCLASS;
					n->object = (Node *) lcons(makeString($6), $4);
					n->newname = $9;
					n->missing_ok = false;
					$$ = (Node *)n;
				}
			| ALTER OPERATOR FAMILY any_name USING name RENAME TO name
				{
					RenameStmt *n = makeNode(RenameStmt);
					n->renameType = OBJECT_OPFAMILY;
					n->object = (Node *) lcons(makeString($6), $4);
					n->newname = $9;
					n->missing_ok = false;
					$$ = (Node *)n;
				}
			| ALTER POLICY name ON qualified_name RENAME TO name
				{
					RenameStmt *n = makeNode(RenameStmt);
					n->renameType = OBJECT_POLICY;
					n->relation = $5;
					n->subname = $3;
					n->newname = $8;
					n->missing_ok = false;
					$$ = (Node *)n;
				}
			| ALTER POLICY IF_P EXISTS name ON qualified_name RENAME TO name
				{
					RenameStmt *n = makeNode(RenameStmt);
					n->renameType = OBJECT_POLICY;
					n->relation = $7;
					n->subname = $5;
					n->newname = $10;
					n->missing_ok = true;
					$$ = (Node *)n;
				}
			| ALTER PROCEDURE function_with_argtypes RENAME TO name
				{
					RenameStmt *n = makeNode(RenameStmt);
					n->renameType = OBJECT_PROCEDURE;
					n->object = (Node *) $3;
					n->newname = $6;
					n->missing_ok = false;
					$$ = (Node *)n;
				}
			| ALTER PROPERTY GRAPH qualified_name RENAME TO name
				{
					RenameStmt *n = makeNode(RenameStmt);
					n->renameType = OBJECT_PROPGRAPH;
					n->relation = $4;
					n->newname = $7;
					n->missing_ok = false;
					$$ = (Node *)n;
				}
			| ALTER PROPERTY GRAPH IF_P EXISTS qualified_name RENAME TO name
				{
					RenameStmt *n = makeNode(RenameStmt);
					n->renameType = OBJECT_PROPGRAPH;
					n->relation = $6;
					n->newname = $9;
					n->missing_ok = true;
					$$ = (Node *)n;
				}
			| ALTER PUBLICATION name RENAME TO name
				{
					RenameStmt *n = makeNode(RenameStmt);
					n->renameType = OBJECT_PUBLICATION;
					n->object = (Node *) makeString($3);
					n->newname = $6;
					n->missing_ok = false;
					$$ = (Node *)n;
				}
			| ALTER ROUTINE function_with_argtypes RENAME TO name
				{
					RenameStmt *n = makeNode(RenameStmt);
					n->renameType = OBJECT_ROUTINE;
					n->object = (Node *) $3;
					n->newname = $6;
					n->missing_ok = false;
					$$ = (Node *)n;
				}
			| ALTER SCHEMA name RENAME TO name
				{
					RenameStmt *n = makeNode(RenameStmt);
					n->renameType = OBJECT_SCHEMA;
					n->subname = $3;
					n->newname = $6;
					n->missing_ok = false;
					$$ = (Node *)n;
				}
			| ALTER SERVER name RENAME TO name
				{
					RenameStmt *n = makeNode(RenameStmt);
					n->renameType = OBJECT_FOREIGN_SERVER;
					n->object = (Node *) makeString($3);
					n->newname = $6;
					n->missing_ok = false;
					$$ = (Node *)n;
				}
			| ALTER SUBSCRIPTION name RENAME TO name
				{
					RenameStmt *n = makeNode(RenameStmt);
					n->renameType = OBJECT_SUBSCRIPTION;
					n->object = (Node *) makeString($3);
					n->newname = $6;
					n->missing_ok = false;
					$$ = (Node *)n;
				}
			| ALTER TABLE relation_expr RENAME TO name
				{
					RenameStmt *n = makeNode(RenameStmt);
					n->renameType = OBJECT_TABLE;
					n->relation = $3;
					n->subname = NULL;
					n->newname = $6;
					n->missing_ok = false;
					$$ = (Node *)n;
				}
			| ALTER TABLE IF_P EXISTS relation_expr RENAME TO name
				{
					RenameStmt *n = makeNode(RenameStmt);
					n->renameType = OBJECT_TABLE;
					n->relation = $5;
					n->subname = NULL;
					n->newname = $8;
					n->missing_ok = true;
					$$ = (Node *)n;
				}
			| ALTER SEQUENCE qualified_name RENAME TO name
				{
					RenameStmt *n = makeNode(RenameStmt);
					n->renameType = OBJECT_SEQUENCE;
					n->relation = $3;
					n->subname = NULL;
					n->newname = $6;
					n->missing_ok = false;
					$$ = (Node *)n;
				}
			| ALTER SEQUENCE IF_P EXISTS qualified_name RENAME TO name
				{
					RenameStmt *n = makeNode(RenameStmt);
					n->renameType = OBJECT_SEQUENCE;
					n->relation = $5;
					n->subname = NULL;
					n->newname = $8;
					n->missing_ok = true;
					$$ = (Node *)n;
				}
			| ALTER VIEW qualified_name RENAME TO name
				{
					RenameStmt *n = makeNode(RenameStmt);
					n->renameType = OBJECT_VIEW;
					n->relation = $3;
					n->subname = NULL;
					n->newname = $6;
					n->missing_ok = false;
					$$ = (Node *)n;
				}
			| ALTER VIEW IF_P EXISTS qualified_name RENAME TO name
				{
					RenameStmt *n = makeNode(RenameStmt);
					n->renameType = OBJECT_VIEW;
					n->relation = $5;
					n->subname = NULL;
					n->newname = $8;
					n->missing_ok = true;
					$$ = (Node *)n;
				}
			| ALTER MATERIALIZED VIEW qualified_name RENAME TO name
				{
					RenameStmt *n = makeNode(RenameStmt);
					n->renameType = OBJECT_MATVIEW;
					n->relation = $4;
					n->subname = NULL;
					n->newname = $7;
					n->missing_ok = false;
					$$ = (Node *)n;
				}
			| ALTER MATERIALIZED VIEW IF_P EXISTS qualified_name RENAME TO name
				{
					RenameStmt *n = makeNode(RenameStmt);
					n->renameType = OBJECT_MATVIEW;
					n->relation = $6;
					n->subname = NULL;
					n->newname = $9;
					n->missing_ok = true;
					$$ = (Node *)n;
				}
			| ALTER INDEX qualified_name RENAME TO name
				{
					RenameStmt *n = makeNode(RenameStmt);
					n->renameType = OBJECT_INDEX;
					n->relation = $3;
					n->subname = NULL;
					n->newname = $6;
					n->missing_ok = false;
					$$ = (Node *)n;
				}
			| ALTER INDEX IF_P EXISTS qualified_name RENAME TO name
				{
					RenameStmt *n = makeNode(RenameStmt);
					n->renameType = OBJECT_INDEX;
					n->relation = $5;
					n->subname = NULL;
					n->newname = $8;
					n->missing_ok = true;
					$$ = (Node *)n;
				}
			| ALTER FOREIGN TABLE relation_expr RENAME TO name
				{
					RenameStmt *n = makeNode(RenameStmt);
					n->renameType = OBJECT_FOREIGN_TABLE;
					n->relation = $4;
					n->subname = NULL;
					n->newname = $7;
					n->missing_ok = false;
					$$ = (Node *)n;
				}
			| ALTER FOREIGN TABLE IF_P EXISTS relation_expr RENAME TO name
				{
					RenameStmt *n = makeNode(RenameStmt);
					n->renameType = OBJECT_FOREIGN_TABLE;
					n->relation = $6;
					n->subname = NULL;
					n->newname = $9;
					n->missing_ok = true;
					$$ = (Node *)n;
				}
			| ALTER TABLE relation_expr RENAME opt_column name TO name
				{
					RenameStmt *n = makeNode(RenameStmt);
					n->renameType = OBJECT_COLUMN;
					n->relationType = OBJECT_TABLE;
					n->relation = $3;
					n->subname = $6;
					n->newname = $8;
					n->missing_ok = false;
					$$ = (Node *)n;
				}
			| ALTER TABLE IF_P EXISTS relation_expr RENAME opt_column name TO name
				{
					RenameStmt *n = makeNode(RenameStmt);
					n->renameType = OBJECT_COLUMN;
					n->relationType = OBJECT_TABLE;
					n->relation = $5;
					n->subname = $8;
					n->newname = $10;
					n->missing_ok = true;
					$$ = (Node *)n;
				}
			| ALTER VIEW qualified_name RENAME opt_column name TO name
				{
					RenameStmt *n = makeNode(RenameStmt);
					n->renameType = OBJECT_COLUMN;
					n->relationType = OBJECT_VIEW;
					n->relation = $3;
					n->subname = $6;
					n->newname = $8;
					n->missing_ok = false;
					$$ = (Node *)n;
				}
			| ALTER VIEW IF_P EXISTS qualified_name RENAME opt_column name TO name
				{
					RenameStmt *n = makeNode(RenameStmt);
					n->renameType = OBJECT_COLUMN;
					n->relationType = OBJECT_VIEW;
					n->relation = $5;
					n->subname = $8;
					n->newname = $10;
					n->missing_ok = true;
					$$ = (Node *)n;
				}
			| ALTER MATERIALIZED VIEW qualified_name RENAME opt_column name TO name
				{
					RenameStmt *n = makeNode(RenameStmt);
					n->renameType = OBJECT_COLUMN;
					n->relationType = OBJECT_MATVIEW;
					n->relation = $4;
					n->subname = $7;
					n->newname = $9;
					n->missing_ok = false;
					$$ = (Node *)n;
				}
			| ALTER MATERIALIZED VIEW IF_P EXISTS qualified_name RENAME opt_column name TO name
				{
					RenameStmt *n = makeNode(RenameStmt);
					n->renameType = OBJECT_COLUMN;
					n->relationType = OBJECT_MATVIEW;
					n->relation = $6;
					n->subname = $9;
					n->newname = $11;
					n->missing_ok = true;
					$$ = (Node *)n;
				}
			| ALTER TABLE relation_expr RENAME CONSTRAINT name TO name
				{
					RenameStmt *n = makeNode(RenameStmt);
					n->renameType = OBJECT_TABCONSTRAINT;
					n->relation = $3;
					n->subname = $6;
					n->newname = $8;
					n->missing_ok = false;
					$$ = (Node *)n;
				}
			| ALTER TABLE IF_P EXISTS relation_expr RENAME CONSTRAINT name TO name
				{
					RenameStmt *n = makeNode(RenameStmt);
					n->renameType = OBJECT_TABCONSTRAINT;
					n->relation = $5;
					n->subname = $8;
					n->newname = $10;
					n->missing_ok = true;
					$$ = (Node *)n;
				}
			| ALTER FOREIGN TABLE relation_expr RENAME opt_column name TO name
				{
					RenameStmt *n = makeNode(RenameStmt);
					n->renameType = OBJECT_COLUMN;
					n->relationType = OBJECT_FOREIGN_TABLE;
					n->relation = $4;
					n->subname = $7;
					n->newname = $9;
					n->missing_ok = false;
					$$ = (Node *)n;
				}
			| ALTER FOREIGN TABLE IF_P EXISTS relation_expr RENAME opt_column name TO name
				{
					RenameStmt *n = makeNode(RenameStmt);
					n->renameType = OBJECT_COLUMN;
					n->relationType = OBJECT_FOREIGN_TABLE;
					n->relation = $6;
					n->subname = $9;
					n->newname = $11;
					n->missing_ok = true;
					$$ = (Node *)n;
				}
			| ALTER RULE name ON qualified_name RENAME TO name
				{
					RenameStmt *n = makeNode(RenameStmt);
					n->renameType = OBJECT_RULE;
					n->relation = $5;
					n->subname = $3;
					n->newname = $8;
					n->missing_ok = false;
					$$ = (Node *)n;
				}
			| ALTER TRIGGER name ON qualified_name RENAME TO name
				{
					RenameStmt *n = makeNode(RenameStmt);
					n->renameType = OBJECT_TRIGGER;
					n->relation = $5;
					n->subname = $3;
					n->newname = $8;
					n->missing_ok = false;
					$$ = (Node *)n;
				}
			| ALTER EVENT TRIGGER name RENAME TO name
				{
					RenameStmt *n = makeNode(RenameStmt);
					n->renameType = OBJECT_EVENT_TRIGGER;
					n->object = (Node *) makeString($4);
					n->newname = $7;
					$$ = (Node *)n;
				}
			| ALTER ROLE RoleId RENAME TO RoleId
				{
					RenameStmt *n = makeNode(RenameStmt);
					n->renameType = OBJECT_ROLE;
					n->subname = $3;
					n->newname = $6;
					n->missing_ok = false;
					$$ = (Node *)n;
				}
			| ALTER USER RoleId RENAME TO RoleId
				{
					RenameStmt *n = makeNode(RenameStmt);
					n->renameType = OBJECT_ROLE;
					n->subname = $3;
					n->newname = $6;
					n->missing_ok = false;
					$$ = (Node *)n;
				}
			| ALTER TABLESPACE name RENAME TO name
				{
					RenameStmt *n = makeNode(RenameStmt);
					n->renameType = OBJECT_TABLESPACE;
					n->subname = $3;
					n->newname = $6;
					n->missing_ok = false;
					$$ = (Node *)n;
				}
			| ALTER STATISTICS any_name RENAME TO name
				{
					RenameStmt *n = makeNode(RenameStmt);
					n->renameType = OBJECT_STATISTIC_EXT;
					n->object = (Node *) $3;
					n->newname = $6;
					n->missing_ok = false;
					$$ = (Node *)n;
				}
			| ALTER TEXT_P SEARCH PARSER any_name RENAME TO name
				{
					RenameStmt *n = makeNode(RenameStmt);
					n->renameType = OBJECT_TSPARSER;
					n->object = (Node *) $5;
					n->newname = $8;
					n->missing_ok = false;
					$$ = (Node *)n;
				}
			| ALTER TEXT_P SEARCH DICTIONARY any_name RENAME TO name
				{
					RenameStmt *n = makeNode(RenameStmt);
					n->renameType = OBJECT_TSDICTIONARY;
					n->object = (Node *) $5;
					n->newname = $8;
					n->missing_ok = false;
					$$ = (Node *)n;
				}
			| ALTER TEXT_P SEARCH TEMPLATE any_name RENAME TO name
				{
					RenameStmt *n = makeNode(RenameStmt);
					n->renameType = OBJECT_TSTEMPLATE;
					n->object = (Node *) $5;
					n->newname = $8;
					n->missing_ok = false;
					$$ = (Node *)n;
				}
			| ALTER TEXT_P SEARCH CONFIGURATION any_name RENAME TO name
				{
					RenameStmt *n = makeNode(RenameStmt);
					n->renameType = OBJECT_TSCONFIGURATION;
					n->object = (Node *) $5;
					n->newname = $8;
					n->missing_ok = false;
					$$ = (Node *)n;
				}
			| ALTER TYPE_P any_name RENAME TO name
				{
					RenameStmt *n = makeNode(RenameStmt);
					n->renameType = OBJECT_TYPE;
					n->object = (Node *) $3;
					n->newname = $6;
					n->missing_ok = false;
					$$ = (Node *)n;
				}
			| ALTER TYPE_P any_name RENAME ATTRIBUTE name TO name opt_drop_behavior
				{
					RenameStmt *n = makeNode(RenameStmt);
					n->renameType = OBJECT_ATTRIBUTE;
					n->relationType = OBJECT_TYPE;
					n->relation = makeRangeVarFromAnyName($3, @3, yyscanner);
					n->subname = $6;
					n->newname = $8;
					n->behavior = $9;
					n->missing_ok = false;
					$$ = (Node *)n;
				}
		;

opt_column: COLUMN
			| /*EMPTY*/
		;

opt_set_data: SET DATA_P							{ $$ = 1; }
			| /*EMPTY*/								{ $$ = 0; }
		;

/*****************************************************************************
 *
 * ALTER THING name DEPENDS ON EXTENSION name
 *
 *****************************************************************************/

AlterObjectDependsStmt:
			ALTER FUNCTION function_with_argtypes opt_no DEPENDS ON EXTENSION name
				{
					AlterObjectDependsStmt *n = makeNode(AlterObjectDependsStmt);
					n->objectType = OBJECT_FUNCTION;
					n->object = (Node *) $3;
					n->extname = makeString($8);
					n->remove = $4;
					$$ = (Node *)n;
				}
			| ALTER PROCEDURE function_with_argtypes opt_no DEPENDS ON EXTENSION name
				{
					AlterObjectDependsStmt *n = makeNode(AlterObjectDependsStmt);
					n->objectType = OBJECT_PROCEDURE;
					n->object = (Node *) $3;
					n->extname = makeString($8);
					n->remove = $4;
					$$ = (Node *)n;
				}
			| ALTER ROUTINE function_with_argtypes opt_no DEPENDS ON EXTENSION name
				{
					AlterObjectDependsStmt *n = makeNode(AlterObjectDependsStmt);
					n->objectType = OBJECT_ROUTINE;
					n->object = (Node *) $3;
					n->extname = makeString($8);
					n->remove = $4;
					$$ = (Node *)n;
				}
			| ALTER TRIGGER name ON qualified_name opt_no DEPENDS ON EXTENSION name
				{
					AlterObjectDependsStmt *n = makeNode(AlterObjectDependsStmt);
					n->objectType = OBJECT_TRIGGER;
					n->relation = $5;
					n->object = (Node *) list_make1(makeString($3));
					n->extname = makeString($10);
					n->remove = $6;
					$$ = (Node *)n;
				}
			| ALTER MATERIALIZED VIEW qualified_name opt_no DEPENDS ON EXTENSION name
				{
					AlterObjectDependsStmt *n = makeNode(AlterObjectDependsStmt);
					n->objectType = OBJECT_MATVIEW;
					n->relation = $4;
					n->extname = makeString($9);
					n->remove = $5;
					$$ = (Node *)n;
				}
			| ALTER INDEX qualified_name opt_no DEPENDS ON EXTENSION name
				{
					AlterObjectDependsStmt *n = makeNode(AlterObjectDependsStmt);
					n->objectType = OBJECT_INDEX;
					n->relation = $3;
					n->extname = makeString($8);
					n->remove = $4;
					$$ = (Node *)n;
				}
		;

opt_no:		NO				{ $$ = true; }
			| /* EMPTY */	{ $$ = false;	}
		;

/*****************************************************************************
 *
 * ALTER THING name SET SCHEMA name
 *
 *****************************************************************************/

AlterObjectSchemaStmt:
			ALTER AGGREGATE aggregate_with_argtypes SET SCHEMA name
				{
					AlterObjectSchemaStmt *n = makeNode(AlterObjectSchemaStmt);
					n->objectType = OBJECT_AGGREGATE;
					n->object = (Node *) $3;
					n->newschema = $6;
					n->missing_ok = false;
					$$ = (Node *)n;
				}
			| ALTER COLLATION any_name SET SCHEMA name
				{
					AlterObjectSchemaStmt *n = makeNode(AlterObjectSchemaStmt);
					n->objectType = OBJECT_COLLATION;
					n->object = (Node *) $3;
					n->newschema = $6;
					n->missing_ok = false;
					$$ = (Node *)n;
				}
			| ALTER CONVERSION_P any_name SET SCHEMA name
				{
					AlterObjectSchemaStmt *n = makeNode(AlterObjectSchemaStmt);
					n->objectType = OBJECT_CONVERSION;
					n->object = (Node *) $3;
					n->newschema = $6;
					n->missing_ok = false;
					$$ = (Node *)n;
				}
			| ALTER DOMAIN_P any_name SET SCHEMA name
				{
					AlterObjectSchemaStmt *n = makeNode(AlterObjectSchemaStmt);
					n->objectType = OBJECT_DOMAIN;
					n->object = (Node *) $3;
					n->newschema = $6;
					n->missing_ok = false;
					$$ = (Node *)n;
				}
			| ALTER EXTENSION name SET SCHEMA name
				{
					AlterObjectSchemaStmt *n = makeNode(AlterObjectSchemaStmt);
					n->objectType = OBJECT_EXTENSION;
					n->object = (Node *) makeString($3);
					n->newschema = $6;
					n->missing_ok = false;
					$$ = (Node *)n;
				}
			| ALTER FUNCTION function_with_argtypes SET SCHEMA name
				{
					AlterObjectSchemaStmt *n = makeNode(AlterObjectSchemaStmt);
					n->objectType = OBJECT_FUNCTION;
					n->object = (Node *) $3;
					n->newschema = $6;
					n->missing_ok = false;
					$$ = (Node *)n;
				}
			| ALTER OPERATOR operator_with_argtypes SET SCHEMA name
				{
					AlterObjectSchemaStmt *n = makeNode(AlterObjectSchemaStmt);
					n->objectType = OBJECT_OPERATOR;
					n->object = (Node *) $3;
					n->newschema = $6;
					n->missing_ok = false;
					$$ = (Node *)n;
				}
			| ALTER OPERATOR CLASS any_name USING name SET SCHEMA name
				{
					AlterObjectSchemaStmt *n = makeNode(AlterObjectSchemaStmt);
					n->objectType = OBJECT_OPCLASS;
					n->object = (Node *) lcons(makeString($6), $4);
					n->newschema = $9;
					n->missing_ok = false;
					$$ = (Node *)n;
				}
			| ALTER OPERATOR FAMILY any_name USING name SET SCHEMA name
				{
					AlterObjectSchemaStmt *n = makeNode(AlterObjectSchemaStmt);
					n->objectType = OBJECT_OPFAMILY;
					n->object = (Node *) lcons(makeString($6), $4);
					n->newschema = $9;
					n->missing_ok = false;
					$$ = (Node *)n;
				}
			| ALTER PROCEDURE function_with_argtypes SET SCHEMA name
				{
					AlterObjectSchemaStmt *n = makeNode(AlterObjectSchemaStmt);
					n->objectType = OBJECT_PROCEDURE;
					n->object = (Node *) $3;
					n->newschema = $6;
					n->missing_ok = false;
					$$ = (Node *)n;
				}
			| ALTER ROUTINE function_with_argtypes SET SCHEMA name
				{
					AlterObjectSchemaStmt *n = makeNode(AlterObjectSchemaStmt);
					n->objectType = OBJECT_ROUTINE;
					n->object = (Node *) $3;
					n->newschema = $6;
					n->missing_ok = false;
					$$ = (Node *)n;
				}
			| ALTER TABLE relation_expr SET SCHEMA name
				{
					AlterObjectSchemaStmt *n = makeNode(AlterObjectSchemaStmt);
					n->objectType = OBJECT_TABLE;
					n->relation = $3;
					n->newschema = $6;
					n->missing_ok = false;
					$$ = (Node *)n;
				}
			| ALTER TABLE IF_P EXISTS relation_expr SET SCHEMA name
				{
					AlterObjectSchemaStmt *n = makeNode(AlterObjectSchemaStmt);
					n->objectType = OBJECT_TABLE;
					n->relation = $5;
					n->newschema = $8;
					n->missing_ok = true;
					$$ = (Node *)n;
				}
			| ALTER PROPERTY GRAPH qualified_name SET SCHEMA name
				{
					AlterObjectSchemaStmt *n = makeNode(AlterObjectSchemaStmt);
					n->objectType = OBJECT_PROPGRAPH;
					n->relation = $4;
					n->newschema = $7;
					n->missing_ok = false;
					$$ = (Node *)n;
				}
			| ALTER PROPERTY GRAPH IF_P EXISTS qualified_name SET SCHEMA name
				{
					AlterObjectSchemaStmt *n = makeNode(AlterObjectSchemaStmt);
					n->objectType = OBJECT_PROPGRAPH;
					n->relation = $6;
					n->newschema = $9;
					n->missing_ok = true;
					$$ = (Node *)n;
				}
			| ALTER STATISTICS any_name SET SCHEMA name
				{
					AlterObjectSchemaStmt *n = makeNode(AlterObjectSchemaStmt);
					n->objectType = OBJECT_STATISTIC_EXT;
					n->object = (Node *) $3;
					n->newschema = $6;
					n->missing_ok = false;
					$$ = (Node *)n;
				}
			| ALTER TEXT_P SEARCH PARSER any_name SET SCHEMA name
				{
					AlterObjectSchemaStmt *n = makeNode(AlterObjectSchemaStmt);
					n->objectType = OBJECT_TSPARSER;
					n->object = (Node *) $5;
					n->newschema = $8;
					n->missing_ok = false;
					$$ = (Node *)n;
				}
			| ALTER TEXT_P SEARCH DICTIONARY any_name SET SCHEMA name
				{
					AlterObjectSchemaStmt *n = makeNode(AlterObjectSchemaStmt);
					n->objectType = OBJECT_TSDICTIONARY;
					n->object = (Node *) $5;
					n->newschema = $8;
					n->missing_ok = false;
					$$ = (Node *)n;
				}
			| ALTER TEXT_P SEARCH TEMPLATE any_name SET SCHEMA name
				{
					AlterObjectSchemaStmt *n = makeNode(AlterObjectSchemaStmt);
					n->objectType = OBJECT_TSTEMPLATE;
					n->object = (Node *) $5;
					n->newschema = $8;
					n->missing_ok = false;
					$$ = (Node *)n;
				}
			| ALTER TEXT_P SEARCH CONFIGURATION any_name SET SCHEMA name
				{
					AlterObjectSchemaStmt *n = makeNode(AlterObjectSchemaStmt);
					n->objectType = OBJECT_TSCONFIGURATION;
					n->object = (Node *) $5;
					n->newschema = $8;
					n->missing_ok = false;
					$$ = (Node *)n;
				}
			| ALTER SEQUENCE qualified_name SET SCHEMA name
				{
					AlterObjectSchemaStmt *n = makeNode(AlterObjectSchemaStmt);
					n->objectType = OBJECT_SEQUENCE;
					n->relation = $3;
					n->newschema = $6;
					n->missing_ok = false;
					$$ = (Node *)n;
				}
			| ALTER SEQUENCE IF_P EXISTS qualified_name SET SCHEMA name
				{
					AlterObjectSchemaStmt *n = makeNode(AlterObjectSchemaStmt);
					n->objectType = OBJECT_SEQUENCE;
					n->relation = $5;
					n->newschema = $8;
					n->missing_ok = true;
					$$ = (Node *)n;
				}
			| ALTER VIEW qualified_name SET SCHEMA name
				{
					AlterObjectSchemaStmt *n = makeNode(AlterObjectSchemaStmt);
					n->objectType = OBJECT_VIEW;
					n->relation = $3;
					n->newschema = $6;
					n->missing_ok = false;
					$$ = (Node *)n;
				}
			| ALTER VIEW IF_P EXISTS qualified_name SET SCHEMA name
				{
					AlterObjectSchemaStmt *n = makeNode(AlterObjectSchemaStmt);
					n->objectType = OBJECT_VIEW;
					n->relation = $5;
					n->newschema = $8;
					n->missing_ok = true;
					$$ = (Node *)n;
				}
			| ALTER MATERIALIZED VIEW qualified_name SET SCHEMA name
				{
					AlterObjectSchemaStmt *n = makeNode(AlterObjectSchemaStmt);
					n->objectType = OBJECT_MATVIEW;
					n->relation = $4;
					n->newschema = $7;
					n->missing_ok = false;
					$$ = (Node *)n;
				}
			| ALTER MATERIALIZED VIEW IF_P EXISTS qualified_name SET SCHEMA name
				{
					AlterObjectSchemaStmt *n = makeNode(AlterObjectSchemaStmt);
					n->objectType = OBJECT_MATVIEW;
					n->relation = $6;
					n->newschema = $9;
					n->missing_ok = true;
					$$ = (Node *)n;
				}
			| ALTER FOREIGN TABLE relation_expr SET SCHEMA name
				{
					AlterObjectSchemaStmt *n = makeNode(AlterObjectSchemaStmt);
					n->objectType = OBJECT_FOREIGN_TABLE;
					n->relation = $4;
					n->newschema = $7;
					n->missing_ok = false;
					$$ = (Node *)n;
				}
			| ALTER FOREIGN TABLE IF_P EXISTS relation_expr SET SCHEMA name
				{
					AlterObjectSchemaStmt *n = makeNode(AlterObjectSchemaStmt);
					n->objectType = OBJECT_FOREIGN_TABLE;
					n->relation = $6;
					n->newschema = $9;
					n->missing_ok = true;
					$$ = (Node *)n;
				}
			| ALTER TYPE_P any_name SET SCHEMA name
				{
					AlterObjectSchemaStmt *n = makeNode(AlterObjectSchemaStmt);
					n->objectType = OBJECT_TYPE;
					n->object = (Node *) $3;
					n->newschema = $6;
					n->missing_ok = false;
					$$ = (Node *)n;
				}
		;

/*****************************************************************************
 *
 * ALTER OPERATOR name SET define
 *
 *****************************************************************************/

AlterOperatorStmt:
			ALTER OPERATOR operator_with_argtypes SET '(' operator_def_list ')'
				{
					AlterOperatorStmt *n = makeNode(AlterOperatorStmt);
					n->opername = $3;
					n->options = $6;
					$$ = (Node *)n;
				}
		;

operator_def_list:	operator_def_elem								{ $$ = list_make1($1); }
			| operator_def_list ',' operator_def_elem				{ $$ = lappend($1, $3); }
		;

operator_def_elem: ColLabel '=' NONE
						{ $$ = makeDefElem($1, NULL, @1); }
				   | ColLabel '=' operator_def_arg
						{ $$ = makeDefElem($1, (Node *) $3, @1); }
		;

/* must be similar enough to def_arg to avoid reduce/reduce conflicts */
operator_def_arg:
			func_type						{ $$ = (Node *)$1; }
			| reserved_keyword				{ $$ = (Node *)makeString(pstrdup($1)); }
			| qual_all_Op					{ $$ = (Node *)$1; }
			| NumericOnly					{ $$ = (Node *)$1; }
			| Sconst						{ $$ = (Node *)makeString($1); }
		;

/*****************************************************************************
 *
 * ALTER TYPE name SET define
 *
 * We repurpose ALTER OPERATOR's version of "definition" here
 *
 *****************************************************************************/

AlterTypeStmt:
			ALTER TYPE_P any_name SET '(' operator_def_list ')'
				{
					AlterTypeStmt *n = makeNode(AlterTypeStmt);
					n->typeName = $3;
					n->options = $6;
					$$ = (Node *)n;
				}
		;

/*****************************************************************************
 *
 * ALTER THING name OWNER TO newname
 *
 *****************************************************************************/

AlterOwnerStmt: ALTER AGGREGATE aggregate_with_argtypes OWNER TO RoleSpec
				{
					AlterOwnerStmt *n = makeNode(AlterOwnerStmt);
					n->objectType = OBJECT_AGGREGATE;
					n->object = (Node *) $3;
					n->newowner = $6;
					$$ = (Node *)n;
				}
			| ALTER COLLATION any_name OWNER TO RoleSpec
				{
					AlterOwnerStmt *n = makeNode(AlterOwnerStmt);
					n->objectType = OBJECT_COLLATION;
					n->object = (Node *) $3;
					n->newowner = $6;
					$$ = (Node *)n;
				}
			| ALTER CONVERSION_P any_name OWNER TO RoleSpec
				{
					AlterOwnerStmt *n = makeNode(AlterOwnerStmt);
					n->objectType = OBJECT_CONVERSION;
					n->object = (Node *) $3;
					n->newowner = $6;
					$$ = (Node *)n;
				}
			| ALTER DATABASE name OWNER TO RoleSpec
				{
					AlterOwnerStmt *n = makeNode(AlterOwnerStmt);
					n->objectType = OBJECT_DATABASE;
					n->object = (Node *) makeString($3);
					n->newowner = $6;
					$$ = (Node *)n;
				}
			| ALTER DOMAIN_P any_name OWNER TO RoleSpec
				{
					AlterOwnerStmt *n = makeNode(AlterOwnerStmt);
					n->objectType = OBJECT_DOMAIN;
					n->object = (Node *) $3;
					n->newowner = $6;
					$$ = (Node *)n;
				}
			| ALTER FUNCTION function_with_argtypes OWNER TO RoleSpec
				{
					AlterOwnerStmt *n = makeNode(AlterOwnerStmt);
					n->objectType = OBJECT_FUNCTION;
					n->object = (Node *) $3;
					n->newowner = $6;
					$$ = (Node *)n;
				}
			| ALTER opt_procedural LANGUAGE name OWNER TO RoleSpec
				{
					AlterOwnerStmt *n = makeNode(AlterOwnerStmt);
					n->objectType = OBJECT_LANGUAGE;
					n->object = (Node *) makeString($4);
					n->newowner = $7;
					$$ = (Node *)n;
				}
			| ALTER LARGE_P OBJECT_P NumericOnly OWNER TO RoleSpec
				{
					AlterOwnerStmt *n = makeNode(AlterOwnerStmt);
					n->objectType = OBJECT_LARGEOBJECT;
					n->object = (Node *) $4;
					n->newowner = $7;
					$$ = (Node *)n;
				}
			| ALTER OPERATOR operator_with_argtypes OWNER TO RoleSpec
				{
					AlterOwnerStmt *n = makeNode(AlterOwnerStmt);
					n->objectType = OBJECT_OPERATOR;
					n->object = (Node *) $3;
					n->newowner = $6;
					$$ = (Node *)n;
				}
			| ALTER OPERATOR CLASS any_name USING name OWNER TO RoleSpec
				{
					AlterOwnerStmt *n = makeNode(AlterOwnerStmt);
					n->objectType = OBJECT_OPCLASS;
					n->object = (Node *) lcons(makeString($6), $4);
					n->newowner = $9;
					$$ = (Node *)n;
				}
			| ALTER OPERATOR FAMILY any_name USING name OWNER TO RoleSpec
				{
					AlterOwnerStmt *n = makeNode(AlterOwnerStmt);
					n->objectType = OBJECT_OPFAMILY;
					n->object = (Node *) lcons(makeString($6), $4);
					n->newowner = $9;
					$$ = (Node *)n;
				}
			| ALTER PROCEDURE function_with_argtypes OWNER TO RoleSpec
				{
					AlterOwnerStmt *n = makeNode(AlterOwnerStmt);
					n->objectType = OBJECT_PROCEDURE;
					n->object = (Node *) $3;
					n->newowner = $6;
					$$ = (Node *)n;
				}
			| ALTER ROUTINE function_with_argtypes OWNER TO RoleSpec
				{
					AlterOwnerStmt *n = makeNode(AlterOwnerStmt);
					n->objectType = OBJECT_ROUTINE;
					n->object = (Node *) $3;
					n->newowner = $6;
					$$ = (Node *)n;
				}
			| ALTER SCHEMA name OWNER TO RoleSpec
				{
					AlterOwnerStmt *n = makeNode(AlterOwnerStmt);
					n->objectType = OBJECT_SCHEMA;
					n->object = (Node *) makeString($3);
					n->newowner = $6;
					$$ = (Node *)n;
				}
			| ALTER TYPE_P any_name OWNER TO RoleSpec
				{
					AlterOwnerStmt *n = makeNode(AlterOwnerStmt);
					n->objectType = OBJECT_TYPE;
					n->object = (Node *) $3;
					n->newowner = $6;
					$$ = (Node *)n;
				}
			| ALTER TABLESPACE name OWNER TO RoleSpec
				{
					AlterOwnerStmt *n = makeNode(AlterOwnerStmt);
					n->objectType = OBJECT_TABLESPACE;
					n->object = (Node *) makeString($3);
					n->newowner = $6;
					$$ = (Node *)n;
				}
			| ALTER STATISTICS any_name OWNER TO RoleSpec
				{
					AlterOwnerStmt *n = makeNode(AlterOwnerStmt);
					n->objectType = OBJECT_STATISTIC_EXT;
					n->object = (Node *) $3;
					n->newowner = $6;
					$$ = (Node *)n;
				}
			| ALTER TEXT_P SEARCH DICTIONARY any_name OWNER TO RoleSpec
				{
					AlterOwnerStmt *n = makeNode(AlterOwnerStmt);
					n->objectType = OBJECT_TSDICTIONARY;
					n->object = (Node *) $5;
					n->newowner = $8;
					$$ = (Node *)n;
				}
			| ALTER TEXT_P SEARCH CONFIGURATION any_name OWNER TO RoleSpec
				{
					AlterOwnerStmt *n = makeNode(AlterOwnerStmt);
					n->objectType = OBJECT_TSCONFIGURATION;
					n->object = (Node *) $5;
					n->newowner = $8;
					$$ = (Node *)n;
				}
			| ALTER FOREIGN DATA_P WRAPPER name OWNER TO RoleSpec
				{
					AlterOwnerStmt *n = makeNode(AlterOwnerStmt);
					n->objectType = OBJECT_FDW;
					n->object = (Node *) makeString($5);
					n->newowner = $8;
					$$ = (Node *)n;
				}
			| ALTER SERVER name OWNER TO RoleSpec
				{
					AlterOwnerStmt *n = makeNode(AlterOwnerStmt);
					n->objectType = OBJECT_FOREIGN_SERVER;
					n->object = (Node *) makeString($3);
					n->newowner = $6;
					$$ = (Node *)n;
				}
			| ALTER EVENT TRIGGER name OWNER TO RoleSpec
				{
					AlterOwnerStmt *n = makeNode(AlterOwnerStmt);
					n->objectType = OBJECT_EVENT_TRIGGER;
					n->object = (Node *) makeString($4);
					n->newowner = $7;
					$$ = (Node *)n;
				}
			| ALTER PUBLICATION name OWNER TO RoleSpec
				{
					AlterOwnerStmt *n = makeNode(AlterOwnerStmt);
					n->objectType = OBJECT_PUBLICATION;
					n->object = (Node *) makeString($3);
					n->newowner = $6;
					$$ = (Node *)n;
				}
			| ALTER SUBSCRIPTION name OWNER TO RoleSpec
				{
					AlterOwnerStmt *n = makeNode(AlterOwnerStmt);
					n->objectType = OBJECT_SUBSCRIPTION;
					n->object = (Node *) makeString($3);
					n->newowner = $6;
					$$ = (Node *)n;
				}
		;


/*****************************************************************************
 *
 * CREATE PUBLICATION name [ FOR TABLE ] [ WITH options ]
 *
 *****************************************************************************/

CreatePublicationStmt:
			CREATE PUBLICATION name opt_publication_for_tables opt_definition
				{
					CreatePublicationStmt *n = makeNode(CreatePublicationStmt);
					n->pubname = $3;
					n->options = $5;
					if ($4 != NULL)
					{
						/* FOR TABLE */
						if (IsA($4, List))
							n->tables = (List *)$4;
						/* FOR ALL TABLES */
						else
							n->for_all_tables = true;
					}
					$$ = (Node *)n;
				}
		;

opt_publication_for_tables:
			publication_for_tables					{ $$ = $1; }
			| /* EMPTY */							{ $$ = NULL; }
		;

publication_for_tables:
			FOR TABLE relation_expr_list
				{
					$$ = (Node *) $3;
				}
			| FOR ALL TABLES
				{
					$$ = (Node *) makeInteger(true);
				}
		;


/*****************************************************************************
 *
 * ALTER PUBLICATION name SET ( options )
 *
 * ALTER PUBLICATION name ADD TABLE table [, table2]
 *
 * ALTER PUBLICATION name DROP TABLE table [, table2]
 *
 * ALTER PUBLICATION name SET TABLE table [, table2]
 *
 *****************************************************************************/

AlterPublicationStmt:
			ALTER PUBLICATION name SET definition
				{
					AlterPublicationStmt *n = makeNode(AlterPublicationStmt);
					n->pubname = $3;
					n->options = $5;
					$$ = (Node *)n;
				}
			| ALTER PUBLICATION name ADD_P TABLE relation_expr_list
				{
					AlterPublicationStmt *n = makeNode(AlterPublicationStmt);
					n->pubname = $3;
					n->tables = $6;
					n->tableAction = DEFELEM_ADD;
					$$ = (Node *)n;
				}
			| ALTER PUBLICATION name SET TABLE relation_expr_list
				{
					AlterPublicationStmt *n = makeNode(AlterPublicationStmt);
					n->pubname = $3;
					n->tables = $6;
					n->tableAction = DEFELEM_SET;
					$$ = (Node *)n;
				}
			| ALTER PUBLICATION name DROP TABLE relation_expr_list
				{
					AlterPublicationStmt *n = makeNode(AlterPublicationStmt);
					n->pubname = $3;
					n->tables = $6;
					n->tableAction = DEFELEM_DROP;
					$$ = (Node *)n;
				}
		;

/*****************************************************************************
 *
 * CREATE SUBSCRIPTION name ...
 *
 *****************************************************************************/

CreateSubscriptionStmt:
			CREATE SUBSCRIPTION name CONNECTION Sconst PUBLICATION name_list opt_definition
				{
					CreateSubscriptionStmt *n =
						makeNode(CreateSubscriptionStmt);
					n->subname = $3;
					n->conninfo = $5;
					n->publication = $7;
					n->options = $8;
					$$ = (Node *)n;
				}
		;

/*****************************************************************************
 *
 * ALTER SUBSCRIPTION name ...
 *
 *****************************************************************************/

AlterSubscriptionStmt:
			ALTER SUBSCRIPTION name SET definition
				{
					AlterSubscriptionStmt *n =
						makeNode(AlterSubscriptionStmt);
					n->kind = ALTER_SUBSCRIPTION_OPTIONS;
					n->subname = $3;
					n->options = $5;
					$$ = (Node *)n;
				}
			| ALTER SUBSCRIPTION name CONNECTION Sconst
				{
					AlterSubscriptionStmt *n =
						makeNode(AlterSubscriptionStmt);
					n->kind = ALTER_SUBSCRIPTION_CONNECTION;
					n->subname = $3;
					n->conninfo = $5;
					$$ = (Node *)n;
				}
			| ALTER SUBSCRIPTION name REFRESH PUBLICATION opt_definition
				{
					AlterSubscriptionStmt *n =
						makeNode(AlterSubscriptionStmt);
					n->kind = ALTER_SUBSCRIPTION_REFRESH;
					n->subname = $3;
					n->options = $6;
					$$ = (Node *)n;
				}
			| ALTER SUBSCRIPTION name ADD_P PUBLICATION name_list opt_definition
				{
					AlterSubscriptionStmt *n =
						makeNode(AlterSubscriptionStmt);
					n->kind = ALTER_SUBSCRIPTION_ADD_PUBLICATION;
					n->subname = $3;
					n->publication = $6;
					n->options = $7;
					$$ = (Node *)n;
				}
			| ALTER SUBSCRIPTION name DROP PUBLICATION name_list opt_definition
				{
					AlterSubscriptionStmt *n =
						makeNode(AlterSubscriptionStmt);
					n->kind = ALTER_SUBSCRIPTION_DROP_PUBLICATION;
					n->subname = $3;
					n->publication = $6;
					n->options = $7;
					$$ = (Node *)n;
				}
			| ALTER SUBSCRIPTION name SET PUBLICATION name_list opt_definition
				{
					AlterSubscriptionStmt *n =
						makeNode(AlterSubscriptionStmt);
					n->kind = ALTER_SUBSCRIPTION_SET_PUBLICATION;
					n->subname = $3;
					n->publication = $6;
					n->options = $7;
					$$ = (Node *)n;
				}
			| ALTER SUBSCRIPTION name ENABLE_P
				{
					AlterSubscriptionStmt *n =
						makeNode(AlterSubscriptionStmt);
					n->kind = ALTER_SUBSCRIPTION_ENABLED;
					n->subname = $3;
					n->options = list_make1(makeDefElem("enabled",
											(Node *)makeInteger(true), @1));
					$$ = (Node *)n;
				}
			| ALTER SUBSCRIPTION name DISABLE_P
				{
					AlterSubscriptionStmt *n =
						makeNode(AlterSubscriptionStmt);
					n->kind = ALTER_SUBSCRIPTION_ENABLED;
					n->subname = $3;
					n->options = list_make1(makeDefElem("enabled",
											(Node *)makeInteger(false), @1));
					$$ = (Node *)n;
				}
		;

/*****************************************************************************
 *
 * DROP SUBSCRIPTION [ IF EXISTS ] name
 *
 *****************************************************************************/

DropSubscriptionStmt: DROP SUBSCRIPTION name opt_drop_behavior
				{
					DropSubscriptionStmt *n = makeNode(DropSubscriptionStmt);
					n->subname = $3;
					n->missing_ok = false;
					n->behavior = $4;
					$$ = (Node *) n;
				}
				|  DROP SUBSCRIPTION IF_P EXISTS name opt_drop_behavior
				{
					DropSubscriptionStmt *n = makeNode(DropSubscriptionStmt);
					n->subname = $5;
					n->missing_ok = true;
					n->behavior = $6;
					$$ = (Node *) n;
				}
		;

/*****************************************************************************
 *
 *		QUERY:	Define Rewrite Rule
 *
 *****************************************************************************/

RuleStmt:	CREATE opt_or_replace RULE name AS
			ON event TO qualified_name where_clause
			DO opt_instead RuleActionList
				{
					RuleStmt *n = makeNode(RuleStmt);
					n->replace = $2;
					n->relation = $9;
					n->rulename = $4;
					n->whereClause = $10;
					n->event = $7;
					n->instead = $12;
					n->actions = $13;
					$$ = (Node *)n;
				}
		;

RuleActionList:
			NOTHING									{ $$ = NIL; }
			| RuleActionStmt						{ $$ = list_make1($1); }
			| '(' RuleActionMulti ')'				{ $$ = $2; }
		;

/* the thrashing around here is to discard "empty" statements... */
RuleActionMulti:
			RuleActionMulti ';' RuleActionStmtOrEmpty
				{ if ($3 != NULL)
					$$ = lappend($1, $3);
				  else
					$$ = $1;
				}
			| RuleActionStmtOrEmpty
				{ if ($1 != NULL)
					$$ = list_make1($1);
				  else
					$$ = NIL;
				}
		;

RuleActionStmt:
			SelectStmt
			| InsertStmt
			| UpdateStmt
			| DeleteStmt
			| NotifyStmt
		;

RuleActionStmtOrEmpty:
			RuleActionStmt							{ $$ = $1; }
			|	/*EMPTY*/							{ $$ = NULL; }
		;

event:		SELECT									{ $$ = CMD_SELECT; }
			| UPDATE								{ $$ = CMD_UPDATE; }
			| DELETE_P								{ $$ = CMD_DELETE; }
			| INSERT								{ $$ = CMD_INSERT; }
		 ;

opt_instead:
			INSTEAD									{ $$ = true; }
			| ALSO									{ $$ = false; }
			| /*EMPTY*/								{ $$ = false; }
		;


/*****************************************************************************
 *
 *		QUERY:
 *				NOTIFY <identifier> can appear both in rule bodies and
 *				as a query-level command
 *
 *****************************************************************************/

NotifyStmt: NOTIFY ColId notify_payload
				{
					NotifyStmt *n = makeNode(NotifyStmt);
					n->conditionname = $2;
					n->payload = $3;
					$$ = (Node *)n;
				}
		;

notify_payload:
			',' Sconst							{ $$ = $2; }
			| /*EMPTY*/							{ $$ = NULL; }
		;

ListenStmt: LISTEN ColId
				{
					ListenStmt *n = makeNode(ListenStmt);
					n->conditionname = $2;
					$$ = (Node *)n;
				}
		;

UnlistenStmt:
			UNLISTEN ColId
				{
					UnlistenStmt *n = makeNode(UnlistenStmt);
					n->conditionname = $2;
					$$ = (Node *)n;
				}
			| UNLISTEN '*'
				{
					UnlistenStmt *n = makeNode(UnlistenStmt);
					n->conditionname = NULL;
					$$ = (Node *)n;
				}
		;


/*****************************************************************************
 *
 *		Transactions:
 *
 *		BEGIN / COMMIT / ROLLBACK
 *		(also older versions END / ABORT)
 *
 *****************************************************************************/

TransactionStmt:
			ABORT_P opt_transaction opt_transaction_chain
				{
					TransactionStmt *n = makeNode(TransactionStmt);
					n->kind = TRANS_STMT_ROLLBACK;
					n->options = NIL;
					n->chain = $3;
					$$ = (Node *)n;
				}
			| START TRANSACTION transaction_mode_list_or_empty
				{
					TransactionStmt *n = makeNode(TransactionStmt);
					n->kind = TRANS_STMT_START;
					n->options = $3;
					$$ = (Node *)n;
				}
			| COMMIT opt_transaction opt_transaction_chain
				{
					TransactionStmt *n = makeNode(TransactionStmt);
					n->kind = TRANS_STMT_COMMIT;
					n->options = NIL;
					n->chain = $3;
					$$ = (Node *)n;
				}
			| ROLLBACK opt_transaction opt_transaction_chain
				{
					TransactionStmt *n = makeNode(TransactionStmt);
					n->kind = TRANS_STMT_ROLLBACK;
					n->options = NIL;
					n->chain = $3;
					$$ = (Node *)n;
				}
			| SAVEPOINT ColId
				{
					TransactionStmt *n = makeNode(TransactionStmt);
					n->kind = TRANS_STMT_SAVEPOINT;
					n->savepoint_name = $2;
					$$ = (Node *)n;
				}
			| RELEASE SAVEPOINT ColId
				{
					TransactionStmt *n = makeNode(TransactionStmt);
					n->kind = TRANS_STMT_RELEASE;
					n->savepoint_name = $3;
					$$ = (Node *)n;
				}
			| RELEASE ColId
				{
					TransactionStmt *n = makeNode(TransactionStmt);
					n->kind = TRANS_STMT_RELEASE;
					n->savepoint_name = $2;
					$$ = (Node *)n;
				}
			| ROLLBACK opt_transaction TO SAVEPOINT ColId
				{
					TransactionStmt *n = makeNode(TransactionStmt);
					n->kind = TRANS_STMT_ROLLBACK_TO;
					n->savepoint_name = $5;
					$$ = (Node *)n;
				}
			| ROLLBACK opt_transaction TO ColId
				{
					TransactionStmt *n = makeNode(TransactionStmt);
					n->kind = TRANS_STMT_ROLLBACK_TO;
					n->savepoint_name = $4;
					$$ = (Node *)n;
				}
			| PREPARE TRANSACTION Sconst
				{
					TransactionStmt *n = makeNode(TransactionStmt);
					n->kind = TRANS_STMT_PREPARE;
					n->gid = $3;
					$$ = (Node *)n;
				}
			| COMMIT PREPARED Sconst
				{
					TransactionStmt *n = makeNode(TransactionStmt);
					n->kind = TRANS_STMT_COMMIT_PREPARED;
					n->gid = $3;
					$$ = (Node *)n;
				}
			| ROLLBACK PREPARED Sconst
				{
					TransactionStmt *n = makeNode(TransactionStmt);
					n->kind = TRANS_STMT_ROLLBACK_PREPARED;
					n->gid = $3;
					$$ = (Node *)n;
				}
		;

TransactionStmtLegacy:
			BEGIN_P opt_transaction transaction_mode_list_or_empty
				{
					TransactionStmt *n = makeNode(TransactionStmt);
					n->kind = TRANS_STMT_BEGIN;
					n->options = $3;
					$$ = (Node *)n;
				}
			| END_P opt_transaction opt_transaction_chain
				{
					TransactionStmt *n = makeNode(TransactionStmt);
					n->kind = TRANS_STMT_COMMIT;
					n->options = NIL;
					n->chain = $3;
					$$ = (Node *)n;
				}
		;

opt_transaction:	WORK
			| TRANSACTION
			| /*EMPTY*/
		;

transaction_mode_item:
			ISOLATION LEVEL iso_level
					{ $$ = makeDefElem("transaction_isolation",
									   makeStringConst($3, @3), @1); }
			| READ ONLY
					{ $$ = makeDefElem("transaction_read_only",
									   makeIntConst(true, @1), @1); }
			| READ WRITE
					{ $$ = makeDefElem("transaction_read_only",
									   makeIntConst(false, @1), @1); }
			| DEFERRABLE
					{ $$ = makeDefElem("transaction_deferrable",
									   makeIntConst(true, @1), @1); }
			| NOT DEFERRABLE
					{ $$ = makeDefElem("transaction_deferrable",
									   makeIntConst(false, @1), @1); }
		;

/* Syntax with commas is SQL-spec, without commas is Postgres historical */
transaction_mode_list:
			transaction_mode_item
					{ $$ = list_make1($1); }
			| transaction_mode_list ',' transaction_mode_item
					{ $$ = lappend($1, $3); }
			| transaction_mode_list transaction_mode_item
					{ $$ = lappend($1, $2); }
		;

transaction_mode_list_or_empty:
			transaction_mode_list
			| /* EMPTY */
					{ $$ = NIL; }
		;

opt_transaction_chain:
			AND CHAIN		{ $$ = true; }
			| AND NO CHAIN	{ $$ = false; }
			| /* EMPTY */	{ $$ = false; }
		;


/*****************************************************************************
 *
 *	QUERY:
 *		CREATE [ OR REPLACE ] [ TEMP ] VIEW <viewname> '('target-list ')'
 *			AS <query> [ WITH [ CASCADED | LOCAL ] CHECK OPTION ]
 *
 *****************************************************************************/

ViewStmt: CREATE OptTemp VIEW qualified_name opt_column_list opt_reloptions
				AS SelectStmt opt_check_option
				{
					ViewStmt *n = makeNode(ViewStmt);
					n->view = $4;
					n->view->relpersistence = $2;
					n->aliases = $5;
					n->query = $8;
					n->replace = false;
					n->options = $6;
					n->withCheckOption = $9;
					$$ = (Node *) n;
				}
		| CREATE OR REPLACE OptTemp VIEW qualified_name opt_column_list opt_reloptions
				AS SelectStmt opt_check_option
				{
					ViewStmt *n = makeNode(ViewStmt);
					n->view = $6;
					n->view->relpersistence = $4;
					n->aliases = $7;
					n->query = $10;
					n->replace = true;
					n->options = $8;
					n->withCheckOption = $11;
					$$ = (Node *) n;
				}
		| CREATE OptTemp RECURSIVE VIEW qualified_name '(' columnList ')' opt_reloptions
				AS SelectStmt opt_check_option
				{
					ViewStmt *n = makeNode(ViewStmt);
					n->view = $5;
					n->view->relpersistence = $2;
					n->aliases = $7;
					n->query = makeRecursiveViewSelect(n->view->relname, n->aliases, $11);
					n->replace = false;
					n->options = $9;
					n->withCheckOption = $12;
					if (n->withCheckOption != NO_CHECK_OPTION)
						ereport(ERROR,
								(errcode(ERRCODE_FEATURE_NOT_SUPPORTED),
								 errmsg("WITH CHECK OPTION not supported on recursive views"),
								 parser_errposition(@12)));
					$$ = (Node *) n;
				}
		| CREATE OR REPLACE OptTemp RECURSIVE VIEW qualified_name '(' columnList ')' opt_reloptions
				AS SelectStmt opt_check_option
				{
					ViewStmt *n = makeNode(ViewStmt);
					n->view = $7;
					n->view->relpersistence = $4;
					n->aliases = $9;
					n->query = makeRecursiveViewSelect(n->view->relname, n->aliases, $13);
					n->replace = true;
					n->options = $11;
					n->withCheckOption = $14;
					if (n->withCheckOption != NO_CHECK_OPTION)
						ereport(ERROR,
								(errcode(ERRCODE_FEATURE_NOT_SUPPORTED),
								 errmsg("WITH CHECK OPTION not supported on recursive views"),
								 parser_errposition(@14)));
					$$ = (Node *) n;
				}
		;

opt_check_option:
		WITH CHECK OPTION				{ $$ = CASCADED_CHECK_OPTION; }
		| WITH CASCADED CHECK OPTION	{ $$ = CASCADED_CHECK_OPTION; }
		| WITH LOCAL CHECK OPTION		{ $$ = LOCAL_CHECK_OPTION; }
		| /* EMPTY */					{ $$ = NO_CHECK_OPTION; }
		;

/*****************************************************************************
 *
 *		QUERY:
 *				LOAD "filename"
 *
 *****************************************************************************/

LoadStmt:	LOAD file_name
				{
					LoadStmt *n = makeNode(LoadStmt);
					n->filename = $2;
					$$ = (Node *)n;
				}
		;


/*****************************************************************************
 *
 *		CREATE DATABASE
 *
 *****************************************************************************/

CreatedbStmt:
			CREATE DATABASE name opt_with createdb_opt_list
				{
					CreatedbStmt *n = makeNode(CreatedbStmt);
					n->dbname = $3;
					n->options = $5;
					$$ = (Node *)n;
				}
		;

createdb_opt_list:
			createdb_opt_items						{ $$ = $1; }
			| /* EMPTY */							{ $$ = NIL; }
		;

createdb_opt_items:
			createdb_opt_item						{ $$ = list_make1($1); }
			| createdb_opt_items createdb_opt_item	{ $$ = lappend($1, $2); }
		;

createdb_opt_item:
			createdb_opt_name opt_equal SignedIconst
				{
					$$ = makeDefElem($1, (Node *)makeInteger($3), @1);
				}
			| createdb_opt_name opt_equal opt_boolean_or_string
				{
					$$ = makeDefElem($1, (Node *)makeString($3), @1);
				}
			| createdb_opt_name opt_equal DEFAULT
				{
					$$ = makeDefElem($1, NULL, @1);
				}
		;

/*
 * Ideally we'd use ColId here, but that causes shift/reduce conflicts against
 * the ALTER DATABASE SET/RESET syntaxes.  Instead call out specific keywords
 * we need, and allow IDENT so that database option names don't have to be
 * parser keywords unless they are already keywords for other reasons.
 *
 * XXX this coding technique is fragile since if someone makes a formerly
 * non-keyword option name into a keyword and forgets to add it here, the
 * option will silently break.  Best defense is to provide a regression test
 * exercising every such option, at least at the syntax level.
 */
createdb_opt_name:
			IDENT							{ $$ = $1; }
			| CONNECTION LIMIT				{ $$ = pstrdup("connection_limit"); }
			| ENCODING						{ $$ = pstrdup($1); }
			| LOCATION						{ $$ = pstrdup($1); }
			| OWNER							{ $$ = pstrdup($1); }
			| TABLESPACE					{ $$ = pstrdup($1); }
			| TEMPLATE						{ $$ = pstrdup($1); }
		;

/*
 *	Though the equals sign doesn't match other WITH options, pg_dump uses
 *	equals for backward compatibility, and it doesn't seem worth removing it.
 */
opt_equal:	'='
			| /*EMPTY*/
		;


/*****************************************************************************
 *
 *		ALTER DATABASE
 *
 *****************************************************************************/

AlterDatabaseStmt:
			ALTER DATABASE name WITH createdb_opt_list
				 {
					AlterDatabaseStmt *n = makeNode(AlterDatabaseStmt);
					n->dbname = $3;
					n->options = $5;
					$$ = (Node *)n;
				 }
			| ALTER DATABASE name createdb_opt_list
				 {
					AlterDatabaseStmt *n = makeNode(AlterDatabaseStmt);
					n->dbname = $3;
					n->options = $4;
					$$ = (Node *)n;
				 }
			| ALTER DATABASE name SET TABLESPACE name
				 {
					AlterDatabaseStmt *n = makeNode(AlterDatabaseStmt);
					n->dbname = $3;
					n->options = list_make1(makeDefElem("tablespace",
														(Node *)makeString($6), @6));
					$$ = (Node *)n;
				 }
		;

AlterDatabaseSetStmt:
			ALTER DATABASE name SetResetClause
				{
					AlterDatabaseSetStmt *n = makeNode(AlterDatabaseSetStmt);
					n->dbname = $3;
					n->setstmt = $4;
					$$ = (Node *)n;
				}
		;


/*****************************************************************************
 *
 *		DROP DATABASE [ IF EXISTS ] dbname [ [ WITH ] ( options ) ]
 *
 * This is implicitly CASCADE, no need for drop behavior
 *****************************************************************************/

DropdbStmt: DROP DATABASE name
				{
					DropdbStmt *n = makeNode(DropdbStmt);
					n->dbname = $3;
					n->missing_ok = false;
					n->options = NULL;
					$$ = (Node *)n;
				}
			| DROP DATABASE IF_P EXISTS name
				{
					DropdbStmt *n = makeNode(DropdbStmt);
					n->dbname = $5;
					n->missing_ok = true;
					n->options = NULL;
					$$ = (Node *)n;
				}
			| DROP DATABASE name opt_with '(' drop_option_list ')'
				{
					DropdbStmt *n = makeNode(DropdbStmt);
					n->dbname = $3;
					n->missing_ok = false;
					n->options = $6;
					$$ = (Node *)n;
				}
			| DROP DATABASE IF_P EXISTS name opt_with '(' drop_option_list ')'
				{
					DropdbStmt *n = makeNode(DropdbStmt);
					n->dbname = $5;
					n->missing_ok = true;
					n->options = $8;
					$$ = (Node *)n;
				}
		;

drop_option_list:
			drop_option
				{
					$$ = list_make1((Node *) $1);
				}
			| drop_option_list ',' drop_option
				{
					$$ = lappend($1, (Node *) $3);
				}
		;

/*
 * Currently only the FORCE option is supported, but the syntax is designed
 * to be extensible so that we can add more options in the future if required.
 */
drop_option:
			FORCE
				{
					$$ = makeDefElem("force", NULL, @1);
				}
		;

/*****************************************************************************
 *
 *		ALTER COLLATION
 *
 *****************************************************************************/

AlterCollationStmt: ALTER COLLATION any_name REFRESH VERSION_P
				{
					AlterCollationStmt *n = makeNode(AlterCollationStmt);
					n->collname = $3;
					$$ = (Node *)n;
				}
		;


/*****************************************************************************
 *
 *		ALTER SYSTEM
 *
 * This is used to change configuration parameters persistently.
 *****************************************************************************/

AlterSystemStmt:
			ALTER SYSTEM_P SET generic_set
				{
					AlterSystemStmt *n = makeNode(AlterSystemStmt);
					n->setstmt = $4;
					$$ = (Node *)n;
				}
			| ALTER SYSTEM_P RESET generic_reset
				{
					AlterSystemStmt *n = makeNode(AlterSystemStmt);
					n->setstmt = $4;
					$$ = (Node *)n;
				}
		;


/*****************************************************************************
 *
 * Manipulate a domain
 *
 *****************************************************************************/

CreateDomainStmt:
			CREATE DOMAIN_P any_name opt_as Typename ColQualList
				{
					CreateDomainStmt *n = makeNode(CreateDomainStmt);
					n->domainname = $3;
					n->typeName = $5;
					SplitColQualList($6, &n->constraints, &n->collClause,
									 yyscanner);
					$$ = (Node *)n;
				}
		;

AlterDomainStmt:
			/* ALTER DOMAIN <domain> {SET DEFAULT <expr>|DROP DEFAULT} */
			ALTER DOMAIN_P any_name alter_column_default
				{
					AlterDomainStmt *n = makeNode(AlterDomainStmt);
					n->subtype = 'T';
					n->typeName = $3;
					n->def = $4;
					$$ = (Node *)n;
				}
			/* ALTER DOMAIN <domain> DROP NOT NULL */
			| ALTER DOMAIN_P any_name DROP NOT NULL_P
				{
					AlterDomainStmt *n = makeNode(AlterDomainStmt);
					n->subtype = 'N';
					n->typeName = $3;
					$$ = (Node *)n;
				}
			/* ALTER DOMAIN <domain> SET NOT NULL */
			| ALTER DOMAIN_P any_name SET NOT NULL_P
				{
					AlterDomainStmt *n = makeNode(AlterDomainStmt);
					n->subtype = 'O';
					n->typeName = $3;
					$$ = (Node *)n;
				}
			/* ALTER DOMAIN <domain> ADD CONSTRAINT ... */
			| ALTER DOMAIN_P any_name ADD_P TableConstraint
				{
					AlterDomainStmt *n = makeNode(AlterDomainStmt);
					n->subtype = 'C';
					n->typeName = $3;
					n->def = $5;
					$$ = (Node *)n;
				}
			/* ALTER DOMAIN <domain> DROP CONSTRAINT <name> [RESTRICT|CASCADE] */
			| ALTER DOMAIN_P any_name DROP CONSTRAINT name opt_drop_behavior
				{
					AlterDomainStmt *n = makeNode(AlterDomainStmt);
					n->subtype = 'X';
					n->typeName = $3;
					n->name = $6;
					n->behavior = $7;
					n->missing_ok = false;
					$$ = (Node *)n;
				}
			/* ALTER DOMAIN <domain> DROP CONSTRAINT IF EXISTS <name> [RESTRICT|CASCADE] */
			| ALTER DOMAIN_P any_name DROP CONSTRAINT IF_P EXISTS name opt_drop_behavior
				{
					AlterDomainStmt *n = makeNode(AlterDomainStmt);
					n->subtype = 'X';
					n->typeName = $3;
					n->name = $8;
					n->behavior = $9;
					n->missing_ok = true;
					$$ = (Node *)n;
				}
			/* ALTER DOMAIN <domain> VALIDATE CONSTRAINT <name> */
			| ALTER DOMAIN_P any_name VALIDATE CONSTRAINT name
				{
					AlterDomainStmt *n = makeNode(AlterDomainStmt);
					n->subtype = 'V';
					n->typeName = $3;
					n->name = $6;
					$$ = (Node *)n;
				}
			;

opt_as:		AS
			| /* EMPTY */
		;


/*****************************************************************************
 *
 * Manipulate a text search dictionary or configuration
 *
 *****************************************************************************/

AlterTSDictionaryStmt:
			ALTER TEXT_P SEARCH DICTIONARY any_name definition
				{
					AlterTSDictionaryStmt *n = makeNode(AlterTSDictionaryStmt);
					n->dictname = $5;
					n->options = $6;
					$$ = (Node *)n;
				}
		;

AlterTSConfigurationStmt:
			ALTER TEXT_P SEARCH CONFIGURATION any_name ADD_P MAPPING FOR name_list any_with any_name_list
				{
					AlterTSConfigurationStmt *n = makeNode(AlterTSConfigurationStmt);
					n->kind = ALTER_TSCONFIG_ADD_MAPPING;
					n->cfgname = $5;
					n->tokentype = $9;
					n->dicts = $11;
					n->override = false;
					n->replace = false;
					$$ = (Node*)n;
				}
			| ALTER TEXT_P SEARCH CONFIGURATION any_name ALTER MAPPING FOR name_list any_with any_name_list
				{
					AlterTSConfigurationStmt *n = makeNode(AlterTSConfigurationStmt);
					n->kind = ALTER_TSCONFIG_ALTER_MAPPING_FOR_TOKEN;
					n->cfgname = $5;
					n->tokentype = $9;
					n->dicts = $11;
					n->override = true;
					n->replace = false;
					$$ = (Node*)n;
				}
			| ALTER TEXT_P SEARCH CONFIGURATION any_name ALTER MAPPING REPLACE any_name any_with any_name
				{
					AlterTSConfigurationStmt *n = makeNode(AlterTSConfigurationStmt);
					n->kind = ALTER_TSCONFIG_REPLACE_DICT;
					n->cfgname = $5;
					n->tokentype = NIL;
					n->dicts = list_make2($9,$11);
					n->override = false;
					n->replace = true;
					$$ = (Node*)n;
				}
			| ALTER TEXT_P SEARCH CONFIGURATION any_name ALTER MAPPING FOR name_list REPLACE any_name any_with any_name
				{
					AlterTSConfigurationStmt *n = makeNode(AlterTSConfigurationStmt);
					n->kind = ALTER_TSCONFIG_REPLACE_DICT_FOR_TOKEN;
					n->cfgname = $5;
					n->tokentype = $9;
					n->dicts = list_make2($11,$13);
					n->override = false;
					n->replace = true;
					$$ = (Node*)n;
				}
			| ALTER TEXT_P SEARCH CONFIGURATION any_name DROP MAPPING FOR name_list
				{
					AlterTSConfigurationStmt *n = makeNode(AlterTSConfigurationStmt);
					n->kind = ALTER_TSCONFIG_DROP_MAPPING;
					n->cfgname = $5;
					n->tokentype = $9;
					n->missing_ok = false;
					$$ = (Node*)n;
				}
			| ALTER TEXT_P SEARCH CONFIGURATION any_name DROP MAPPING IF_P EXISTS FOR name_list
				{
					AlterTSConfigurationStmt *n = makeNode(AlterTSConfigurationStmt);
					n->kind = ALTER_TSCONFIG_DROP_MAPPING;
					n->cfgname = $5;
					n->tokentype = $11;
					n->missing_ok = true;
					$$ = (Node*)n;
				}
		;

/* Use this if TIME or ORDINALITY after WITH should be taken as an identifier */
any_with:	WITH
			| WITH_LA
		;


/*****************************************************************************
 *
 * Manipulate a conversion
 *
 *		CREATE [DEFAULT] CONVERSION <conversion_name>
 *		FOR <encoding_name> TO <encoding_name> FROM <func_name>
 *
 *****************************************************************************/

CreateConversionStmt:
			CREATE opt_default CONVERSION_P any_name FOR Sconst
			TO Sconst FROM any_name
			{
				CreateConversionStmt *n = makeNode(CreateConversionStmt);
				n->conversion_name = $4;
				n->for_encoding_name = $6;
				n->to_encoding_name = $8;
				n->func_name = $10;
				n->def = $2;
				$$ = (Node *)n;
			}
		;

/*****************************************************************************
 *
 *		QUERY:
 *				CLUSTER [VERBOSE] <qualified_name> [ USING <index_name> ]
 *				CLUSTER [ (options) ] <qualified_name> [ USING <index_name> ]
 *				CLUSTER [VERBOSE]
 *				CLUSTER [VERBOSE] <index_name> ON <qualified_name> (for pre-8.3)
 *
 *****************************************************************************/

ClusterStmt:
			CLUSTER opt_verbose qualified_name cluster_index_specification
				{
					ClusterStmt *n = makeNode(ClusterStmt);
					n->relation = $3;
					n->indexname = $4;
					n->params = NIL;
					if ($2)
						n->params = lappend(n->params, makeDefElem("verbose", NULL, @2));
					$$ = (Node*)n;
				}

			| CLUSTER '(' utility_option_list ')' qualified_name cluster_index_specification
				{
					ClusterStmt *n = makeNode(ClusterStmt);
					n->relation = $5;
					n->indexname = $6;
					n->params = $3;
					$$ = (Node*)n;
				}
			| CLUSTER opt_verbose
				{
					ClusterStmt *n = makeNode(ClusterStmt);
					n->relation = NULL;
					n->indexname = NULL;
					n->params = NIL;
					if ($2)
						n->params = lappend(n->params, makeDefElem("verbose", NULL, @2));
					$$ = (Node*)n;
				}
			/* kept for pre-8.3 compatibility */
			| CLUSTER opt_verbose name ON qualified_name
				{
					ClusterStmt *n = makeNode(ClusterStmt);
					n->relation = $5;
					n->indexname = $3;
					n->params = NIL;
					if ($2)
						n->params = lappend(n->params, makeDefElem("verbose", NULL, @2));
					$$ = (Node*)n;
				}
		;

cluster_index_specification:
			USING name				{ $$ = $2; }
			| /*EMPTY*/				{ $$ = NULL; }
		;


/*****************************************************************************
 *
 *		QUERY:
 *				VACUUM
 *				ANALYZE
 *
 *****************************************************************************/

VacuumStmt: VACUUM opt_full opt_freeze opt_verbose opt_analyze opt_vacuum_relation_list
				{
					VacuumStmt *n = makeNode(VacuumStmt);
					n->options = NIL;
					if ($2)
						n->options = lappend(n->options,
											 makeDefElem("full", NULL, @2));
					if ($3)
						n->options = lappend(n->options,
											 makeDefElem("freeze", NULL, @3));
					if ($4)
						n->options = lappend(n->options,
											 makeDefElem("verbose", NULL, @4));
					if ($5)
						n->options = lappend(n->options,
											 makeDefElem("analyze", NULL, @5));
					n->rels = $6;
					n->is_vacuumcmd = true;
					$$ = (Node *)n;
				}
			| VACUUM '(' utility_option_list ')' opt_vacuum_relation_list
				{
					VacuumStmt *n = makeNode(VacuumStmt);
					n->options = $3;
					n->rels = $5;
					n->is_vacuumcmd = true;
					$$ = (Node *) n;
				}
		;

AnalyzeStmt: analyze_keyword opt_verbose opt_vacuum_relation_list
				{
					VacuumStmt *n = makeNode(VacuumStmt);
					n->options = NIL;
					if ($2)
						n->options = lappend(n->options,
											 makeDefElem("verbose", NULL, @2));
					n->rels = $3;
					n->is_vacuumcmd = false;
					$$ = (Node *)n;
				}
			| analyze_keyword '(' utility_option_list ')' opt_vacuum_relation_list
				{
					VacuumStmt *n = makeNode(VacuumStmt);
					n->options = $3;
					n->rels = $5;
					n->is_vacuumcmd = false;
					$$ = (Node *) n;
				}
		;

utility_option_list:
			utility_option_elem
				{
					$$ = list_make1($1);
				}
			| utility_option_list ',' utility_option_elem
				{
					$$ = lappend($1, $3);
				}
		;

analyze_keyword:
			ANALYZE
			| ANALYSE /* British */
		;

utility_option_elem:
			utility_option_name utility_option_arg
				{
					$$ = makeDefElem($1, $2, @1);
				}
		;

utility_option_name:
			NonReservedWord							{ $$ = $1; }
			| analyze_keyword						{ $$ = "analyze"; }
		;

utility_option_arg:
			opt_boolean_or_string					{ $$ = (Node *) makeString($1); }
			| NumericOnly							{ $$ = (Node *) $1; }
			| /* EMPTY */							{ $$ = NULL; }
		;

opt_analyze:
			analyze_keyword							{ $$ = true; }
			| /*EMPTY*/								{ $$ = false; }
		;

opt_verbose:
			VERBOSE									{ $$ = true; }
			| /*EMPTY*/								{ $$ = false; }
		;

opt_full:	FULL									{ $$ = true; }
			| /*EMPTY*/								{ $$ = false; }
		;

opt_freeze: FREEZE									{ $$ = true; }
			| /*EMPTY*/								{ $$ = false; }
		;

opt_name_list:
			'(' name_list ')'						{ $$ = $2; }
			| /*EMPTY*/								{ $$ = NIL; }
		;

vacuum_relation:
			qualified_name opt_name_list
				{
					$$ = (Node *) makeVacuumRelation($1, InvalidOid, $2);
				}
		;

vacuum_relation_list:
			vacuum_relation
					{ $$ = list_make1($1); }
			| vacuum_relation_list ',' vacuum_relation
					{ $$ = lappend($1, $3); }
		;

opt_vacuum_relation_list:
			vacuum_relation_list					{ $$ = $1; }
			| /*EMPTY*/								{ $$ = NIL; }
		;


/*****************************************************************************
 *
 *		QUERY:
 *				EXPLAIN [ANALYZE] [VERBOSE] query
 *				EXPLAIN ( options ) query
 *
 *****************************************************************************/

ExplainStmt:
		EXPLAIN ExplainableStmt
				{
					ExplainStmt *n = makeNode(ExplainStmt);
					n->query = $2;
					n->options = NIL;
					$$ = (Node *) n;
				}
		| EXPLAIN analyze_keyword opt_verbose ExplainableStmt
				{
					ExplainStmt *n = makeNode(ExplainStmt);
					n->query = $4;
					n->options = list_make1(makeDefElem("analyze", NULL, @2));
					if ($3)
						n->options = lappend(n->options,
											 makeDefElem("verbose", NULL, @3));
					$$ = (Node *) n;
				}
		| EXPLAIN VERBOSE ExplainableStmt
				{
					ExplainStmt *n = makeNode(ExplainStmt);
					n->query = $3;
					n->options = list_make1(makeDefElem("verbose", NULL, @2));
					$$ = (Node *) n;
				}
		| EXPLAIN '(' utility_option_list ')' ExplainableStmt
				{
					ExplainStmt *n = makeNode(ExplainStmt);
					n->query = $5;
					n->options = $3;
					$$ = (Node *) n;
				}
		;

ExplainableStmt:
			SelectStmt
			| InsertStmt
			| UpdateStmt
			| DeleteStmt
			| DeclareCursorStmt
			| CreateAsStmt
			| CreateMatViewStmt
			| RefreshMatViewStmt
			| ExecuteStmt					/* by default all are $$=$1 */
		;

/*****************************************************************************
 *
 *		QUERY:
 *				PREPARE <plan_name> [(args, ...)] AS <query>
 *
 *****************************************************************************/

PrepareStmt: PREPARE name prep_type_clause AS PreparableStmt
				{
					PrepareStmt *n = makeNode(PrepareStmt);
					n->name = $2;
					n->argtypes = $3;
					n->query = $5;
					$$ = (Node *) n;
				}
		;

prep_type_clause: '(' type_list ')'			{ $$ = $2; }
				| /* EMPTY */				{ $$ = NIL; }
		;

PreparableStmt:
			SelectStmt
			| InsertStmt
			| UpdateStmt
			| DeleteStmt					/* by default all are $$=$1 */
		;

/*****************************************************************************
 *
 * EXECUTE <plan_name> [(params, ...)]
 * CREATE TABLE <name> AS EXECUTE <plan_name> [(params, ...)]
 *
 *****************************************************************************/

ExecuteStmt: EXECUTE name execute_param_clause
				{
					ExecuteStmt *n = makeNode(ExecuteStmt);
					n->name = $2;
					n->params = $3;
					$$ = (Node *) n;
				}
			| CREATE OptTemp TABLE create_as_target AS
				EXECUTE name execute_param_clause opt_with_data
				{
					CreateTableAsStmt *ctas = makeNode(CreateTableAsStmt);
					ExecuteStmt *n = makeNode(ExecuteStmt);
					n->name = $7;
					n->params = $8;
					ctas->query = (Node *) n;
					ctas->into = $4;
					ctas->objtype = OBJECT_TABLE;
					ctas->is_select_into = false;
					ctas->if_not_exists = false;
					/* cram additional flags into the IntoClause */
					$4->rel->relpersistence = $2;
					$4->skipData = !($9);
					$$ = (Node *) ctas;
				}
			| CREATE OptTemp TABLE IF_P NOT EXISTS create_as_target AS
				EXECUTE name execute_param_clause opt_with_data
				{
					CreateTableAsStmt *ctas = makeNode(CreateTableAsStmt);
					ExecuteStmt *n = makeNode(ExecuteStmt);
					n->name = $10;
					n->params = $11;
					ctas->query = (Node *) n;
					ctas->into = $7;
					ctas->objtype = OBJECT_TABLE;
					ctas->is_select_into = false;
					ctas->if_not_exists = true;
					/* cram additional flags into the IntoClause */
					$7->rel->relpersistence = $2;
					$7->skipData = !($12);
					$$ = (Node *) ctas;
				}
		;

execute_param_clause: '(' expr_list ')'				{ $$ = $2; }
					| /* EMPTY */					{ $$ = NIL; }
					;

/*****************************************************************************
 *
 *		QUERY:
 *				DEALLOCATE [PREPARE] <plan_name>
 *
 *****************************************************************************/

DeallocateStmt: DEALLOCATE name
					{
						DeallocateStmt *n = makeNode(DeallocateStmt);
						n->name = $2;
						$$ = (Node *) n;
					}
				| DEALLOCATE PREPARE name
					{
						DeallocateStmt *n = makeNode(DeallocateStmt);
						n->name = $3;
						$$ = (Node *) n;
					}
				| DEALLOCATE ALL
					{
						DeallocateStmt *n = makeNode(DeallocateStmt);
						n->name = NULL;
						$$ = (Node *) n;
					}
				| DEALLOCATE PREPARE ALL
					{
						DeallocateStmt *n = makeNode(DeallocateStmt);
						n->name = NULL;
						$$ = (Node *) n;
					}
		;

/*****************************************************************************
 *
 *		QUERY:
 *				INSERT STATEMENTS
 *
 *****************************************************************************/

InsertStmt:
			opt_with_clause INSERT INTO insert_target insert_rest
			opt_on_conflict returning_clause
				{
					$5->relation = $4;
					$5->onConflictClause = $6;
					$5->returningList = $7;
					$5->withClause = $1;
					$$ = (Node *) $5;
				}
		;

/*
 * Can't easily make AS optional here, because VALUES in insert_rest would
 * have a shift/reduce conflict with VALUES as an optional alias.  We could
 * easily allow unreserved_keywords as optional aliases, but that'd be an odd
 * divergence from other places.  So just require AS for now.
 */
insert_target:
			qualified_name
				{
					$$ = $1;
				}
			| qualified_name AS ColId
				{
					$1->alias = makeAlias($3, NIL);
					$$ = $1;
				}
		;

insert_rest:
			SelectStmt
				{
					$$ = makeNode(InsertStmt);
					$$->cols = NIL;
					$$->selectStmt = $1;
				}
			| OVERRIDING override_kind VALUE_P SelectStmt
				{
					$$ = makeNode(InsertStmt);
					$$->cols = NIL;
					$$->override = $2;
					$$->selectStmt = $4;
				}
			| '(' insert_column_list ')' SelectStmt
				{
					$$ = makeNode(InsertStmt);
					$$->cols = $2;
					$$->selectStmt = $4;
				}
			| '(' insert_column_list ')' OVERRIDING override_kind VALUE_P SelectStmt
				{
					$$ = makeNode(InsertStmt);
					$$->cols = $2;
					$$->override = $5;
					$$->selectStmt = $7;
				}
			| DEFAULT VALUES
				{
					$$ = makeNode(InsertStmt);
					$$->cols = NIL;
					$$->selectStmt = NULL;
				}
		;

override_kind:
			USER		{ $$ = OVERRIDING_USER_VALUE; }
			| SYSTEM_P	{ $$ = OVERRIDING_SYSTEM_VALUE; }
		;

insert_column_list:
			insert_column_item
					{ $$ = list_make1($1); }
			| insert_column_list ',' insert_column_item
					{ $$ = lappend($1, $3); }
		;

insert_column_item:
			ColId opt_indirection
				{
					$$ = makeNode(ResTarget);
					$$->name = $1;
					$$->indirection = check_indirection($2, yyscanner);
					$$->val = NULL;
					$$->location = @1;
				}
		;

opt_on_conflict:
			ON CONFLICT opt_conf_expr DO UPDATE SET set_clause_list	where_clause
				{
					$$ = makeNode(OnConflictClause);
					$$->action = ONCONFLICT_UPDATE;
					$$->infer = $3;
					$$->targetList = $7;
					$$->whereClause = $8;
					$$->location = @1;
				}
			|
			ON CONFLICT opt_conf_expr DO NOTHING
				{
					$$ = makeNode(OnConflictClause);
					$$->action = ONCONFLICT_NOTHING;
					$$->infer = $3;
					$$->targetList = NIL;
					$$->whereClause = NULL;
					$$->location = @1;
				}
			| /*EMPTY*/
				{
					$$ = NULL;
				}
		;

opt_conf_expr:
			'(' index_params ')' where_clause
				{
					$$ = makeNode(InferClause);
					$$->indexElems = $2;
					$$->whereClause = $4;
					$$->conname = NULL;
					$$->location = @1;
				}
			|
			ON CONSTRAINT name
				{
					$$ = makeNode(InferClause);
					$$->indexElems = NIL;
					$$->whereClause = NULL;
					$$->conname = $3;
					$$->location = @1;
				}
			| /*EMPTY*/
				{
					$$ = NULL;
				}
		;

returning_clause:
			RETURNING target_list		{ $$ = $2; }
			| /* EMPTY */				{ $$ = NIL; }
		;


/*****************************************************************************
 *
 *		QUERY:
 *				DELETE STATEMENTS
 *
 *****************************************************************************/

DeleteStmt: opt_with_clause DELETE_P FROM relation_expr_opt_alias
			using_clause where_or_current_clause returning_clause
				{
					DeleteStmt *n = makeNode(DeleteStmt);
					n->relation = $4;
					n->usingClause = $5;
					n->whereClause = $6;
					n->returningList = $7;
					n->withClause = $1;
					$$ = (Node *)n;
				}
		;

using_clause:
				USING from_list						{ $$ = $2; }
			| /*EMPTY*/								{ $$ = NIL; }
		;


/*****************************************************************************
 *
 *		QUERY:
 *				LOCK TABLE
 *
 *****************************************************************************/

LockStmt:	LOCK_P opt_table relation_expr_list opt_lock opt_nowait
				{
					LockStmt *n = makeNode(LockStmt);

					n->relations = $3;
					n->mode = $4;
					n->nowait = $5;
					$$ = (Node *)n;
				}
		;

opt_lock:	IN_P lock_type MODE				{ $$ = $2; }
			| /*EMPTY*/						{ $$ = AccessExclusiveLock; }
		;

lock_type:	ACCESS SHARE					{ $$ = AccessShareLock; }
			| ROW SHARE						{ $$ = RowShareLock; }
			| ROW EXCLUSIVE					{ $$ = RowExclusiveLock; }
			| SHARE UPDATE EXCLUSIVE		{ $$ = ShareUpdateExclusiveLock; }
			| SHARE							{ $$ = ShareLock; }
			| SHARE ROW EXCLUSIVE			{ $$ = ShareRowExclusiveLock; }
			| EXCLUSIVE						{ $$ = ExclusiveLock; }
			| ACCESS EXCLUSIVE				{ $$ = AccessExclusiveLock; }
		;

opt_nowait:	NOWAIT							{ $$ = true; }
			| /*EMPTY*/						{ $$ = false; }
		;

opt_nowait_or_skip:
			NOWAIT							{ $$ = LockWaitError; }
			| SKIP LOCKED					{ $$ = LockWaitSkip; }
			| /*EMPTY*/						{ $$ = LockWaitBlock; }
		;


/*****************************************************************************
 *
 *		QUERY:
 *				UpdateStmt (UPDATE)
 *
 *****************************************************************************/

UpdateStmt: opt_with_clause UPDATE relation_expr_opt_alias
			SET set_clause_list
			from_clause
			where_or_current_clause
			returning_clause
				{
					UpdateStmt *n = makeNode(UpdateStmt);
					n->relation = $3;
					n->targetList = $5;
					n->fromClause = $6;
					n->whereClause = $7;
					n->returningList = $8;
					n->withClause = $1;
					$$ = (Node *)n;
				}
		;

set_clause_list:
			set_clause							{ $$ = $1; }
			| set_clause_list ',' set_clause	{ $$ = list_concat($1,$3); }
		;

set_clause:
			set_target '=' a_expr
				{
					$1->val = (Node *) $3;
					$$ = list_make1($1);
				}
			| '(' set_target_list ')' '=' a_expr
				{
					int ncolumns = list_length($2);
					int i = 1;
					ListCell *col_cell;

					/* Create a MultiAssignRef source for each target */
					foreach(col_cell, $2)
					{
						ResTarget *res_col = (ResTarget *) lfirst(col_cell);
						MultiAssignRef *r = makeNode(MultiAssignRef);

						r->source = (Node *) $5;
						r->colno = i;
						r->ncolumns = ncolumns;
						res_col->val = (Node *) r;
						i++;
					}

					$$ = $2;
				}
		;

set_target:
			ColId opt_indirection
				{
					$$ = makeNode(ResTarget);
					$$->name = $1;
					$$->indirection = check_indirection($2, yyscanner);
					$$->val = NULL;	/* upper production sets this */
					$$->location = @1;
				}
		;

set_target_list:
			set_target								{ $$ = list_make1($1); }
			| set_target_list ',' set_target		{ $$ = lappend($1,$3); }
		;


/*****************************************************************************
 *
 *		QUERY:
 *				CURSOR STATEMENTS
 *
 *****************************************************************************/
DeclareCursorStmt: DECLARE cursor_name cursor_options CURSOR opt_hold FOR SelectStmt
				{
					DeclareCursorStmt *n = makeNode(DeclareCursorStmt);
					n->portalname = $2;
					/* currently we always set FAST_PLAN option */
					n->options = $3 | $5 | CURSOR_OPT_FAST_PLAN;
					n->query = $7;
					$$ = (Node *)n;
				}
		;

cursor_name:	name						{ $$ = $1; }
		;

cursor_options: /*EMPTY*/					{ $$ = 0; }
			| cursor_options NO SCROLL		{ $$ = $1 | CURSOR_OPT_NO_SCROLL; }
			| cursor_options SCROLL			{ $$ = $1 | CURSOR_OPT_SCROLL; }
			| cursor_options BINARY			{ $$ = $1 | CURSOR_OPT_BINARY; }
			| cursor_options ASENSITIVE		{ $$ = $1 | CURSOR_OPT_ASENSITIVE; }
			| cursor_options INSENSITIVE	{ $$ = $1 | CURSOR_OPT_INSENSITIVE; }
		;

opt_hold: /* EMPTY */						{ $$ = 0; }
			| WITH HOLD						{ $$ = CURSOR_OPT_HOLD; }
			| WITHOUT HOLD					{ $$ = 0; }
		;

/*****************************************************************************
 *
 *		QUERY:
 *				SELECT STATEMENTS
 *
 *****************************************************************************/

/* A complete SELECT statement looks like this.
 *
 * The rule returns either a single SelectStmt node or a tree of them,
 * representing a set-operation tree.
 *
 * There is an ambiguity when a sub-SELECT is within an a_expr and there
 * are excess parentheses: do the parentheses belong to the sub-SELECT or
 * to the surrounding a_expr?  We don't really care, but bison wants to know.
 * To resolve the ambiguity, we are careful to define the grammar so that
 * the decision is staved off as long as possible: as long as we can keep
 * absorbing parentheses into the sub-SELECT, we will do so, and only when
 * it's no longer possible to do that will we decide that parens belong to
 * the expression.	For example, in "SELECT (((SELECT 2)) + 3)" the extra
 * parentheses are treated as part of the sub-select.  The necessity of doing
 * it that way is shown by "SELECT (((SELECT 2)) UNION SELECT 2)".	Had we
 * parsed "((SELECT 2))" as an a_expr, it'd be too late to go back to the
 * SELECT viewpoint when we see the UNION.
 *
 * This approach is implemented by defining a nonterminal select_with_parens,
 * which represents a SELECT with at least one outer layer of parentheses,
 * and being careful to use select_with_parens, never '(' SelectStmt ')',
 * in the expression grammar.  We will then have shift-reduce conflicts
 * which we can resolve in favor of always treating '(' <select> ')' as
 * a select_with_parens.  To resolve the conflicts, the productions that
 * conflict with the select_with_parens productions are manually given
 * precedences lower than the precedence of ')', thereby ensuring that we
 * shift ')' (and then reduce to select_with_parens) rather than trying to
 * reduce the inner <select> nonterminal to something else.  We use UMINUS
 * precedence for this, which is a fairly arbitrary choice.
 *
 * To be able to define select_with_parens itself without ambiguity, we need
 * a nonterminal select_no_parens that represents a SELECT structure with no
 * outermost parentheses.  This is a little bit tedious, but it works.
 *
 * In non-expression contexts, we use SelectStmt which can represent a SELECT
 * with or without outer parentheses.
 */

SelectStmt: select_no_parens			%prec UMINUS
			| select_with_parens		%prec UMINUS
		;

select_with_parens:
			'(' select_no_parens ')'				{ $$ = $2; }
			| '(' select_with_parens ')'			{ $$ = $2; }
		;

/*
 * This rule parses the equivalent of the standard's <query expression>.
 * The duplicative productions are annoying, but hard to get rid of without
 * creating shift/reduce conflicts.
 *
 *	The locking clause (FOR UPDATE etc) may be before or after LIMIT/OFFSET.
 *	In <=7.2.X, LIMIT/OFFSET had to be after FOR UPDATE
 *	We now support both orderings, but prefer LIMIT/OFFSET before the locking
 * clause.
 *	2002-08-28 bjm
 */
select_no_parens:
			simple_select						{ $$ = $1; }
			| select_clause sort_clause
				{
					insertSelectOptions((SelectStmt *) $1, $2, NIL,
										NULL, NULL,
										yyscanner);
					$$ = $1;
				}
			| select_clause opt_sort_clause for_locking_clause opt_select_limit
				{
					insertSelectOptions((SelectStmt *) $1, $2, $3,
										$4,
										NULL,
										yyscanner);
					$$ = $1;
				}
			| select_clause opt_sort_clause select_limit opt_for_locking_clause
				{
					insertSelectOptions((SelectStmt *) $1, $2, $4,
										$3,
										NULL,
										yyscanner);
					$$ = $1;
				}
			| with_clause select_clause
				{
					insertSelectOptions((SelectStmt *) $2, NULL, NIL,
										NULL,
										$1,
										yyscanner);
					$$ = $2;
				}
			| with_clause select_clause sort_clause
				{
					insertSelectOptions((SelectStmt *) $2, $3, NIL,
										NULL,
										$1,
										yyscanner);
					$$ = $2;
				}
			| with_clause select_clause opt_sort_clause for_locking_clause opt_select_limit
				{
					insertSelectOptions((SelectStmt *) $2, $3, $4,
										$5,
										$1,
										yyscanner);
					$$ = $2;
				}
			| with_clause select_clause opt_sort_clause select_limit opt_for_locking_clause
				{
					insertSelectOptions((SelectStmt *) $2, $3, $5,
										$4,
										$1,
										yyscanner);
					$$ = $2;
				}
		;

select_clause:
			simple_select							{ $$ = $1; }
			| select_with_parens					{ $$ = $1; }
		;

/*
 * This rule parses SELECT statements that can appear within set operations,
 * including UNION, INTERSECT and EXCEPT.  '(' and ')' can be used to specify
 * the ordering of the set operations.	Without '(' and ')' we want the
 * operations to be ordered per the precedence specs at the head of this file.
 *
 * As with select_no_parens, simple_select cannot have outer parentheses,
 * but can have parenthesized subclauses.
 *
 * It might appear that we could fold the first two alternatives into one
 * by using opt_distinct_clause.  However, that causes a shift/reduce conflict
 * against INSERT ... SELECT ... ON CONFLICT.  We avoid the ambiguity by
 * requiring SELECT DISTINCT [ON] to be followed by a non-empty target_list.
 *
 * Note that sort clauses cannot be included at this level --- SQL requires
 *		SELECT foo UNION SELECT bar ORDER BY baz
 * to be parsed as
 *		(SELECT foo UNION SELECT bar) ORDER BY baz
 * not
 *		SELECT foo UNION (SELECT bar ORDER BY baz)
 * Likewise for WITH, FOR UPDATE and LIMIT.  Therefore, those clauses are
 * described as part of the select_no_parens production, not simple_select.
 * This does not limit functionality, because you can reintroduce these
 * clauses inside parentheses.
 *
 * NOTE: only the leftmost component SelectStmt should have INTO.
 * However, this is not checked by the grammar; parse analysis must check it.
 */
simple_select:
			SELECT opt_all_clause opt_target_list
			into_clause from_clause where_clause
			group_clause having_clause window_clause
				{
					SelectStmt *n = makeNode(SelectStmt);
					n->targetList = $3;
					n->intoClause = $4;
					n->fromClause = $5;
					n->whereClause = $6;
					n->groupClause = ($7)->list;
					n->groupDistinct = ($7)->distinct;
					n->havingClause = $8;
					n->windowClause = $9;
					$$ = (Node *)n;
				}
			| SELECT distinct_clause target_list
			into_clause from_clause where_clause
			group_clause having_clause window_clause
				{
					SelectStmt *n = makeNode(SelectStmt);
					n->distinctClause = $2;
					n->targetList = $3;
					n->intoClause = $4;
					n->fromClause = $5;
					n->whereClause = $6;
					n->groupClause = ($7)->list;
					n->groupDistinct = ($7)->distinct;
					n->havingClause = $8;
					n->windowClause = $9;
					$$ = (Node *)n;
				}
			| values_clause							{ $$ = $1; }
			| TABLE relation_expr
				{
					/* same as SELECT * FROM relation_expr */
					ColumnRef *cr = makeNode(ColumnRef);
					ResTarget *rt = makeNode(ResTarget);
					SelectStmt *n = makeNode(SelectStmt);

					cr->fields = list_make1(makeNode(A_Star));
					cr->location = -1;

					rt->name = NULL;
					rt->indirection = NIL;
					rt->val = (Node *)cr;
					rt->location = -1;

					n->targetList = list_make1(rt);
					n->fromClause = list_make1($2);
					$$ = (Node *)n;
				}
			| select_clause UNION set_quantifier select_clause
				{
					$$ = makeSetOp(SETOP_UNION, $3 == SET_QUANTIFIER_ALL, $1, $4);
				}
			| select_clause INTERSECT set_quantifier select_clause
				{
					$$ = makeSetOp(SETOP_INTERSECT, $3 == SET_QUANTIFIER_ALL, $1, $4);
				}
			| select_clause EXCEPT set_quantifier select_clause
				{
					$$ = makeSetOp(SETOP_EXCEPT, $3 == SET_QUANTIFIER_ALL, $1, $4);
				}
		;

/*
 * SQL standard WITH clause looks like:
 *
 * WITH [ RECURSIVE ] <query name> [ (<column>,...) ]
 *		AS (query) [ SEARCH or CYCLE clause ]
 *
 * Recognizing WITH_LA here allows a CTE to be named TIME or ORDINALITY.
 */
with_clause:
		WITH cte_list
			{
				$$ = makeNode(WithClause);
				$$->ctes = $2;
				$$->recursive = false;
				$$->location = @1;
			}
		| WITH_LA cte_list
			{
				$$ = makeNode(WithClause);
				$$->ctes = $2;
				$$->recursive = false;
				$$->location = @1;
			}
		| WITH RECURSIVE cte_list
			{
				$$ = makeNode(WithClause);
				$$->ctes = $3;
				$$->recursive = true;
				$$->location = @1;
			}
		;

cte_list:
		common_table_expr						{ $$ = list_make1($1); }
		| cte_list ',' common_table_expr		{ $$ = lappend($1, $3); }
		;

common_table_expr:  name opt_name_list AS opt_materialized '(' PreparableStmt ')' opt_search_clause opt_cycle_clause
			{
				CommonTableExpr *n = makeNode(CommonTableExpr);
				n->ctename = $1;
				n->aliascolnames = $2;
				n->ctematerialized = $4;
				n->ctequery = $6;
				n->search_clause = castNode(CTESearchClause, $8);
				n->cycle_clause = castNode(CTECycleClause, $9);
				n->location = @1;
				$$ = (Node *) n;
			}
		;

opt_materialized:
		MATERIALIZED							{ $$ = CTEMaterializeAlways; }
		| NOT MATERIALIZED						{ $$ = CTEMaterializeNever; }
		| /*EMPTY*/								{ $$ = CTEMaterializeDefault; }
		;

opt_search_clause:
		SEARCH DEPTH FIRST_P BY columnList SET ColId
			{
				CTESearchClause *n = makeNode(CTESearchClause);
				n->search_col_list = $5;
				n->search_breadth_first = false;
				n->search_seq_column = $7;
				n->location = @1;
				$$ = (Node *) n;
			}
		| SEARCH BREADTH FIRST_P BY columnList SET ColId
			{
				CTESearchClause *n = makeNode(CTESearchClause);
				n->search_col_list = $5;
				n->search_breadth_first = true;
				n->search_seq_column = $7;
				n->location = @1;
				$$ = (Node *) n;
			}
		| /*EMPTY*/
			{
				$$ = NULL;
			}
		;

opt_cycle_clause:
		CYCLE columnList SET ColId TO AexprConst DEFAULT AexprConst USING ColId
			{
				CTECycleClause *n = makeNode(CTECycleClause);
				n->cycle_col_list = $2;
				n->cycle_mark_column = $4;
				n->cycle_mark_value = $6;
				n->cycle_mark_default = $8;
				n->cycle_path_column = $10;
				n->location = @1;
				$$ = (Node *) n;
			}
		| CYCLE columnList SET ColId USING ColId
			{
				CTECycleClause *n = makeNode(CTECycleClause);
				n->cycle_col_list = $2;
				n->cycle_mark_column = $4;
				n->cycle_mark_value = makeBoolAConst(true, -1);
				n->cycle_mark_default = makeBoolAConst(false, -1);
				n->cycle_path_column = $6;
				n->location = @1;
				$$ = (Node *) n;
			}
		| /*EMPTY*/
			{
				$$ = NULL;
			}
		;

opt_with_clause:
		with_clause								{ $$ = $1; }
		| /*EMPTY*/								{ $$ = NULL; }
		;

into_clause:
			INTO OptTempTableName
				{
					$$ = makeNode(IntoClause);
					$$->rel = $2;
					$$->colNames = NIL;
					$$->options = NIL;
					$$->onCommit = ONCOMMIT_NOOP;
					$$->tableSpaceName = NULL;
					$$->viewQuery = NULL;
					$$->skipData = false;
				}
			| /*EMPTY*/
				{ $$ = NULL; }
		;

/*
 * Redundancy here is needed to avoid shift/reduce conflicts,
 * since TEMP is not a reserved word.  See also OptTemp.
 */
OptTempTableName:
			TEMPORARY opt_table qualified_name
				{
					$$ = $3;
					$$->relpersistence = RELPERSISTENCE_TEMP;
				}
			| TEMP opt_table qualified_name
				{
					$$ = $3;
					$$->relpersistence = RELPERSISTENCE_TEMP;
				}
			| LOCAL TEMPORARY opt_table qualified_name
				{
					$$ = $4;
					$$->relpersistence = RELPERSISTENCE_TEMP;
				}
			| LOCAL TEMP opt_table qualified_name
				{
					$$ = $4;
					$$->relpersistence = RELPERSISTENCE_TEMP;
				}
			| GLOBAL TEMPORARY opt_table qualified_name
				{
					ereport(WARNING,
							(errmsg("GLOBAL is deprecated in temporary table creation"),
							 parser_errposition(@1)));
					$$ = $4;
					$$->relpersistence = RELPERSISTENCE_TEMP;
				}
			| GLOBAL TEMP opt_table qualified_name
				{
					ereport(WARNING,
							(errmsg("GLOBAL is deprecated in temporary table creation"),
							 parser_errposition(@1)));
					$$ = $4;
					$$->relpersistence = RELPERSISTENCE_TEMP;
				}
			| UNLOGGED opt_table qualified_name
				{
					$$ = $3;
					$$->relpersistence = RELPERSISTENCE_UNLOGGED;
				}
			| TABLE qualified_name
				{
					$$ = $2;
					$$->relpersistence = RELPERSISTENCE_PERMANENT;
				}
			| qualified_name
				{
					$$ = $1;
					$$->relpersistence = RELPERSISTENCE_PERMANENT;
				}
		;

opt_table:	TABLE
			| /*EMPTY*/
		;

set_quantifier:
			ALL										{ $$ = SET_QUANTIFIER_ALL; }
			| DISTINCT								{ $$ = SET_QUANTIFIER_DISTINCT; }
			| /*EMPTY*/								{ $$ = SET_QUANTIFIER_DEFAULT; }
		;

/* We use (NIL) as a placeholder to indicate that all target expressions
 * should be placed in the DISTINCT list during parsetree analysis.
 */
distinct_clause:
			DISTINCT								{ $$ = list_make1(NIL); }
			| DISTINCT ON '(' expr_list ')'			{ $$ = $4; }
		;

opt_all_clause:
			ALL
			| /*EMPTY*/
		;

opt_distinct_clause:
			distinct_clause							{ $$ = $1; }
			| opt_all_clause						{ $$ = NIL; }
		;

opt_sort_clause:
			sort_clause								{ $$ = $1; }
			| /*EMPTY*/								{ $$ = NIL; }
		;

sort_clause:
			ORDER BY sortby_list					{ $$ = $3; }
		;

sortby_list:
			sortby									{ $$ = list_make1($1); }
			| sortby_list ',' sortby				{ $$ = lappend($1, $3); }
		;

sortby:		a_expr USING qual_all_Op opt_nulls_order
				{
					$$ = makeNode(SortBy);
					$$->node = $1;
					$$->sortby_dir = SORTBY_USING;
					$$->sortby_nulls = $4;
					$$->useOp = $3;
					$$->location = @3;
				}
			| a_expr opt_asc_desc opt_nulls_order
				{
					$$ = makeNode(SortBy);
					$$->node = $1;
					$$->sortby_dir = $2;
					$$->sortby_nulls = $3;
					$$->useOp = NIL;
					$$->location = -1;		/* no operator */
				}
		;


select_limit:
			limit_clause offset_clause
				{
					$$ = $1;
					($$)->limitOffset = $2;
				}
			| offset_clause limit_clause
				{
					$$ = $2;
					($$)->limitOffset = $1;
				}
			| limit_clause
				{
					$$ = $1;
				}
			| offset_clause
				{
					SelectLimit *n = (SelectLimit *) palloc(sizeof(SelectLimit));
					n->limitOffset = $1;
					n->limitCount = NULL;
					n->limitOption = LIMIT_OPTION_COUNT;
					$$ = n;
				}
		;

opt_select_limit:
			select_limit						{ $$ = $1; }
			| /* EMPTY */						{ $$ = NULL; }
		;

limit_clause:
			LIMIT select_limit_value
				{
					SelectLimit *n = (SelectLimit *) palloc(sizeof(SelectLimit));
					n->limitOffset = NULL;
					n->limitCount = $2;
					n->limitOption = LIMIT_OPTION_COUNT;
					$$ = n;
				}
			| LIMIT select_limit_value ',' select_offset_value
				{
					/* Disabled because it was too confusing, bjm 2002-02-18 */
					ereport(ERROR,
							(errcode(ERRCODE_SYNTAX_ERROR),
							 errmsg("LIMIT #,# syntax is not supported"),
							 errhint("Use separate LIMIT and OFFSET clauses."),
							 parser_errposition(@1)));
				}
			/* SQL:2008 syntax */
			/* to avoid shift/reduce conflicts, handle the optional value with
			 * a separate production rather than an opt_ expression.  The fact
			 * that ONLY is fully reserved means that this way, we defer any
			 * decision about what rule reduces ROW or ROWS to the point where
			 * we can see the ONLY token in the lookahead slot.
			 */
			| FETCH first_or_next select_fetch_first_value row_or_rows ONLY
				{
					SelectLimit *n = (SelectLimit *) palloc(sizeof(SelectLimit));
					n->limitOffset = NULL;
					n->limitCount = $3;
					n->limitOption = LIMIT_OPTION_COUNT;
					$$ = n;
				}
			| FETCH first_or_next select_fetch_first_value row_or_rows WITH TIES
				{
					SelectLimit *n = (SelectLimit *) palloc(sizeof(SelectLimit));
					n->limitOffset = NULL;
					n->limitCount = $3;
					n->limitOption = LIMIT_OPTION_WITH_TIES;
					$$ = n;
				}
			| FETCH first_or_next row_or_rows ONLY
				{
					SelectLimit *n = (SelectLimit *) palloc(sizeof(SelectLimit));
					n->limitOffset = NULL;
					n->limitCount = makeIntConst(1, -1);
					n->limitOption = LIMIT_OPTION_COUNT;
					$$ = n;
				}
			| FETCH first_or_next row_or_rows WITH TIES
				{
					SelectLimit *n = (SelectLimit *) palloc(sizeof(SelectLimit));
					n->limitOffset = NULL;
					n->limitCount = makeIntConst(1, -1);
					n->limitOption = LIMIT_OPTION_WITH_TIES;
					$$ = n;
				}
		;

offset_clause:
			OFFSET select_offset_value
				{ $$ = $2; }
			/* SQL:2008 syntax */
			| OFFSET select_fetch_first_value row_or_rows
				{ $$ = $2; }
		;

select_limit_value:
			a_expr									{ $$ = $1; }
			| ALL
				{
					/* LIMIT ALL is represented as a NULL constant */
					$$ = makeNullAConst(@1);
				}
		;

select_offset_value:
			a_expr									{ $$ = $1; }
		;

/*
 * Allowing full expressions without parentheses causes various parsing
 * problems with the trailing ROW/ROWS key words.  SQL spec only calls for
 * <simple value specification>, which is either a literal or a parameter (but
 * an <SQL parameter reference> could be an identifier, bringing up conflicts
 * with ROW/ROWS). We solve this by leveraging the presence of ONLY (see above)
 * to determine whether the expression is missing rather than trying to make it
 * optional in this rule.
 *
 * c_expr covers almost all the spec-required cases (and more), but it doesn't
 * cover signed numeric literals, which are allowed by the spec. So we include
 * those here explicitly. We need FCONST as well as ICONST because values that
 * don't fit in the platform's "long", but do fit in bigint, should still be
 * accepted here. (This is possible in 64-bit Windows as well as all 32-bit
 * builds.)
 */
select_fetch_first_value:
			c_expr									{ $$ = $1; }
			| '+' I_or_F_const
				{ $$ = (Node *) makeSimpleA_Expr(AEXPR_OP, "+", NULL, $2, @1); }
			| '-' I_or_F_const
				{ $$ = doNegate($2, @1); }
		;

I_or_F_const:
			Iconst									{ $$ = makeIntConst($1,@1); }
			| FCONST								{ $$ = makeFloatConst($1,@1); }
		;

/* noise words */
row_or_rows: ROW									{ $$ = 0; }
			| ROWS									{ $$ = 0; }
		;

first_or_next: FIRST_P								{ $$ = 0; }
			| NEXT									{ $$ = 0; }
		;


/*
 * This syntax for group_clause tries to follow the spec quite closely.
 * However, the spec allows only column references, not expressions,
 * which introduces an ambiguity between implicit row constructors
 * (a,b) and lists of column references.
 *
 * We handle this by using the a_expr production for what the spec calls
 * <ordinary grouping set>, which in the spec represents either one column
 * reference or a parenthesized list of column references. Then, we check the
 * top node of the a_expr to see if it's an implicit RowExpr, and if so, just
 * grab and use the list, discarding the node. (this is done in parse analysis,
 * not here)
 *
 * (we abuse the row_format field of RowExpr to distinguish implicit and
 * explicit row constructors; it's debatable if anyone sanely wants to use them
 * in a group clause, but if they have a reason to, we make it possible.)
 *
 * Each item in the group_clause list is either an expression tree or a
 * GroupingSet node of some type.
 */
group_clause:
			GROUP_P BY set_quantifier group_by_list
				{
					GroupClause *n = (GroupClause *) palloc(sizeof(GroupClause));
					n->distinct = $3 == SET_QUANTIFIER_DISTINCT;
					n->list = $4;
					$$ = n;
				}
			| /*EMPTY*/
				{
					GroupClause *n = (GroupClause *) palloc(sizeof(GroupClause));
					n->distinct = false;
					n->list = NIL;
					$$ = n;
				}
		;

group_by_list:
			group_by_item							{ $$ = list_make1($1); }
			| group_by_list ',' group_by_item		{ $$ = lappend($1,$3); }
		;

group_by_item:
			a_expr									{ $$ = $1; }
			| empty_grouping_set					{ $$ = $1; }
			| cube_clause							{ $$ = $1; }
			| rollup_clause							{ $$ = $1; }
			| grouping_sets_clause					{ $$ = $1; }
		;

empty_grouping_set:
			'(' ')'
				{
					$$ = (Node *) makeGroupingSet(GROUPING_SET_EMPTY, NIL, @1);
				}
		;

/*
 * These hacks rely on setting precedence of CUBE and ROLLUP below that of '(',
 * so that they shift in these rules rather than reducing the conflicting
 * unreserved_keyword rule.
 */

rollup_clause:
			ROLLUP '(' expr_list ')'
				{
					$$ = (Node *) makeGroupingSet(GROUPING_SET_ROLLUP, $3, @1);
				}
		;

cube_clause:
			CUBE '(' expr_list ')'
				{
					$$ = (Node *) makeGroupingSet(GROUPING_SET_CUBE, $3, @1);
				}
		;

grouping_sets_clause:
			GROUPING SETS '(' group_by_list ')'
				{
					$$ = (Node *) makeGroupingSet(GROUPING_SET_SETS, $4, @1);
				}
		;

having_clause:
			HAVING a_expr							{ $$ = $2; }
			| /*EMPTY*/								{ $$ = NULL; }
		;

for_locking_clause:
			for_locking_items						{ $$ = $1; }
			| FOR READ ONLY							{ $$ = NIL; }
		;

opt_for_locking_clause:
			for_locking_clause						{ $$ = $1; }
			| /* EMPTY */							{ $$ = NIL; }
		;

for_locking_items:
			for_locking_item						{ $$ = list_make1($1); }
			| for_locking_items for_locking_item	{ $$ = lappend($1, $2); }
		;

for_locking_item:
			for_locking_strength locked_rels_list opt_nowait_or_skip
				{
					LockingClause *n = makeNode(LockingClause);
					n->lockedRels = $2;
					n->strength = $1;
					n->waitPolicy = $3;
					$$ = (Node *) n;
				}
		;

for_locking_strength:
			FOR UPDATE							{ $$ = LCS_FORUPDATE; }
			| FOR NO KEY UPDATE					{ $$ = LCS_FORNOKEYUPDATE; }
			| FOR SHARE							{ $$ = LCS_FORSHARE; }
			| FOR KEY SHARE						{ $$ = LCS_FORKEYSHARE; }
		;

locked_rels_list:
			OF qualified_name_list					{ $$ = $2; }
			| /* EMPTY */							{ $$ = NIL; }
		;


/*
 * We should allow ROW '(' expr_list ')' too, but that seems to require
 * making VALUES a fully reserved word, which will probably break more apps
 * than allowing the noise-word is worth.
 */
values_clause:
			VALUES '(' expr_list ')'
				{
					SelectStmt *n = makeNode(SelectStmt);
					n->valuesLists = list_make1($3);
					$$ = (Node *) n;
				}
			| values_clause ',' '(' expr_list ')'
				{
					SelectStmt *n = (SelectStmt *) $1;
					n->valuesLists = lappend(n->valuesLists, $4);
					$$ = (Node *) n;
				}
		;


/*****************************************************************************
 *
 *	clauses common to all Optimizable Stmts:
 *		from_clause		- allow list of both JOIN expressions and table names
 *		where_clause	- qualifications for joins or restrictions
 *
 *****************************************************************************/

from_clause:
			FROM from_list							{ $$ = $2; }
			| /*EMPTY*/								{ $$ = NIL; }
		;

from_list:
			table_ref								{ $$ = list_make1($1); }
			| from_list ',' table_ref				{ $$ = lappend($1, $3); }
		;

/*
 * table_ref is where an alias clause can be attached.
 */
table_ref:	relation_expr opt_alias_clause
				{
					$1->alias = $2;
					$$ = (Node *) $1;
				}
			| relation_expr opt_alias_clause tablesample_clause
				{
					RangeTableSample *n = (RangeTableSample *) $3;
					$1->alias = $2;
					/* relation_expr goes inside the RangeTableSample node */
					n->relation = (Node *) $1;
					$$ = (Node *) n;
				}
			| func_table func_alias_clause
				{
					RangeFunction *n = (RangeFunction *) $1;
					n->alias = linitial($2);
					n->coldeflist = lsecond($2);
					$$ = (Node *) n;
				}
			| LATERAL_P func_table func_alias_clause
				{
					RangeFunction *n = (RangeFunction *) $2;
					n->lateral = true;
					n->alias = linitial($3);
					n->coldeflist = lsecond($3);
					$$ = (Node *) n;
				}
			| xmltable opt_alias_clause
				{
					RangeTableFunc *n = (RangeTableFunc *) $1;
					n->alias = $2;
					$$ = (Node *) n;
				}
			| LATERAL_P xmltable opt_alias_clause
				{
					RangeTableFunc *n = (RangeTableFunc *) $2;
					n->lateral = true;
					n->alias = $3;
					$$ = (Node *) n;
				}
			| select_with_parens opt_alias_clause
				{
					RangeSubselect *n = makeNode(RangeSubselect);
					n->lateral = false;
					n->subquery = $1;
					n->alias = $2;
					/*
					 * The SQL spec does not permit a subselect
					 * (<derived_table>) without an alias clause,
					 * so we don't either.  This avoids the problem
					 * of needing to invent a unique refname for it.
					 * That could be surmounted if there's sufficient
					 * popular demand, but for now let's just implement
					 * the spec and see if anyone complains.
					 * However, it does seem like a good idea to emit
					 * an error message that's better than "syntax error".
					 */
					if ($2 == NULL)
					{
						if (IsA($1, SelectStmt) &&
							((SelectStmt *) $1)->valuesLists)
							ereport(ERROR,
									(errcode(ERRCODE_SYNTAX_ERROR),
									 errmsg("VALUES in FROM must have an alias"),
									 errhint("For example, FROM (VALUES ...) [AS] foo."),
									 parser_errposition(@1)));
						else
							ereport(ERROR,
									(errcode(ERRCODE_SYNTAX_ERROR),
									 errmsg("subquery in FROM must have an alias"),
									 errhint("For example, FROM (SELECT ...) [AS] foo."),
									 parser_errposition(@1)));
					}
					$$ = (Node *) n;
				}
			| LATERAL_P select_with_parens opt_alias_clause
				{
					RangeSubselect *n = makeNode(RangeSubselect);
					n->lateral = true;
					n->subquery = $2;
					n->alias = $3;
					/* same comment as above */
					if ($3 == NULL)
					{
						if (IsA($2, SelectStmt) &&
							((SelectStmt *) $2)->valuesLists)
							ereport(ERROR,
									(errcode(ERRCODE_SYNTAX_ERROR),
									 errmsg("VALUES in FROM must have an alias"),
									 errhint("For example, FROM (VALUES ...) [AS] foo."),
									 parser_errposition(@2)));
						else
							ereport(ERROR,
									(errcode(ERRCODE_SYNTAX_ERROR),
									 errmsg("subquery in FROM must have an alias"),
									 errhint("For example, FROM (SELECT ...) [AS] foo."),
									 parser_errposition(@2)));
					}
					$$ = (Node *) n;
				}
			| joined_table
				{
					$$ = (Node *) $1;
				}
			| '(' joined_table ')' alias_clause
				{
					$2->alias = $4;
					$$ = (Node *) $2;
				}
			| qualified_name GRAPH_TABLE '(' MATCH path_pattern_list where_clause COLUMNS '(' xml_attribute_list ')' ')' alias_clause
				{
					RangeGraphTable *n = makeNode(RangeGraphTable);
					n->alias = $12;
					n->location = @2;
					$$ = (Node *) n;
				}
		;

path_pattern_list:
			path_pattern
			| path_pattern_list ',' path_pattern
		;

path_pattern:
			path_pattern_expression
			| ColId AS path_pattern_expression
		;

path_pattern_expression:
			path_primary
			| path_pattern_expression path_primary
		;

optional_element_pattern_filler:
			opt_colid opt_is_label_expression where_clause
		;

mandatory_edge_pattern_filler:
			ColId IS label_expression
			| ColId ':' label_expression
			| IS label_expression
			| ':' label_expression
		;

path_primary:
			'(' optional_element_pattern_filler ')'
			| MINUS_LEFT_BRACKET optional_element_pattern_filler BRACKET_RIGHT_ARROW
			| '-' mandatory_edge_pattern_filler RIGHT_ARROW
			| LEFT_ARROW_BRACKET optional_element_pattern_filler RIGHT_BRACKET_MINUS
			| LEFT_ARROW mandatory_edge_pattern_filler '-'
			| MINUS_LEFT_BRACKET optional_element_pattern_filler RIGHT_BRACKET_MINUS
			| '-' mandatory_edge_pattern_filler '-'
			| RIGHT_ARROW
			| LEFT_ARROW
			| '-'
		;

opt_colid:
			ColId
			| /*EMPTY*/
		;

opt_is_label_expression:
			IS label_expression
			| ':' label_expression
			| /*EMPTY*/
		;

label_expression:
			ColId
		;


/*
 * It may seem silly to separate joined_table from table_ref, but there is
 * method in SQL's madness: if you don't do it this way you get reduce-
 * reduce conflicts, because it's not clear to the parser generator whether
 * to expect alias_clause after ')' or not.  For the same reason we must
 * treat 'JOIN' and 'join_type JOIN' separately, rather than allowing
 * join_type to expand to empty; if we try it, the parser generator can't
 * figure out when to reduce an empty join_type right after table_ref.
 *
 * Note that a CROSS JOIN is the same as an unqualified
 * INNER JOIN, and an INNER JOIN/ON has the same shape
 * but a qualification expression to limit membership.
 * A NATURAL JOIN implicitly matches column names between
 * tables and the shape is determined by which columns are
 * in common. We'll collect columns during the later transformations.
 */

joined_table:
			'(' joined_table ')'
				{
					$$ = $2;
				}
			| table_ref CROSS JOIN table_ref
				{
					/* CROSS JOIN is same as unqualified inner join */
					JoinExpr *n = makeNode(JoinExpr);
					n->jointype = JOIN_INNER;
					n->isNatural = false;
					n->larg = $1;
					n->rarg = $4;
					n->usingClause = NIL;
					n->join_using_alias = NULL;
					n->quals = NULL;
					$$ = n;
				}
			| table_ref join_type JOIN table_ref join_qual
				{
					JoinExpr *n = makeNode(JoinExpr);
					n->jointype = $2;
					n->isNatural = false;
					n->larg = $1;
					n->rarg = $4;
					if ($5 != NULL && IsA($5, List))
					{
						 /* USING clause */
						n->usingClause = linitial_node(List, castNode(List, $5));
						n->join_using_alias = lsecond_node(Alias, castNode(List, $5));
					}
					else
					{
						/* ON clause */
						n->quals = $5;
					}
					$$ = n;
				}
			| table_ref JOIN table_ref join_qual
				{
					/* letting join_type reduce to empty doesn't work */
					JoinExpr *n = makeNode(JoinExpr);
					n->jointype = JOIN_INNER;
					n->isNatural = false;
					n->larg = $1;
					n->rarg = $3;
					if ($4 != NULL && IsA($4, List))
					{
						/* USING clause */
						n->usingClause = linitial_node(List, castNode(List, $4));
						n->join_using_alias = lsecond_node(Alias, castNode(List, $4));
					}
					else
					{
						/* ON clause */
						n->quals = $4;
					}
					$$ = n;
				}
			| table_ref NATURAL join_type JOIN table_ref
				{
					JoinExpr *n = makeNode(JoinExpr);
					n->jointype = $3;
					n->isNatural = true;
					n->larg = $1;
					n->rarg = $5;
					n->usingClause = NIL; /* figure out which columns later... */
					n->join_using_alias = NULL;
					n->quals = NULL; /* fill later */
					$$ = n;
				}
			| table_ref NATURAL JOIN table_ref
				{
					/* letting join_type reduce to empty doesn't work */
					JoinExpr *n = makeNode(JoinExpr);
					n->jointype = JOIN_INNER;
					n->isNatural = true;
					n->larg = $1;
					n->rarg = $4;
					n->usingClause = NIL; /* figure out which columns later... */
					n->join_using_alias = NULL;
					n->quals = NULL; /* fill later */
					$$ = n;
				}
		;

alias_clause:
			AS ColId '(' name_list ')'
				{
					$$ = makeNode(Alias);
					$$->aliasname = $2;
					$$->colnames = $4;
				}
			| AS ColId
				{
					$$ = makeNode(Alias);
					$$->aliasname = $2;
				}
			| ColId '(' name_list ')'
				{
					$$ = makeNode(Alias);
					$$->aliasname = $1;
					$$->colnames = $3;
				}
			| ColId
				{
					$$ = makeNode(Alias);
					$$->aliasname = $1;
				}
		;

opt_alias_clause: alias_clause						{ $$ = $1; }
			| /*EMPTY*/								{ $$ = NULL; }
		;

/*
 * The alias clause after JOIN ... USING only accepts the AS ColId spelling,
 * per SQL standard.  (The grammar could parse the other variants, but they
 * don't seem to be useful, and it might lead to parser problems in the
 * future.)
 */
opt_alias_clause_for_join_using:
			AS ColId
				{
					$$ = makeNode(Alias);
					$$->aliasname = $2;
					/* the column name list will be inserted later */
				}
			| /*EMPTY*/								{ $$ = NULL; }
		;

/*
 * func_alias_clause can include both an Alias and a coldeflist, so we make it
 * return a 2-element list that gets disassembled by calling production.
 */
func_alias_clause:
			alias_clause
				{
					$$ = list_make2($1, NIL);
				}
			| AS '(' TableFuncElementList ')'
				{
					$$ = list_make2(NULL, $3);
				}
			| AS ColId '(' TableFuncElementList ')'
				{
					Alias *a = makeNode(Alias);
					a->aliasname = $2;
					$$ = list_make2(a, $4);
				}
			| ColId '(' TableFuncElementList ')'
				{
					Alias *a = makeNode(Alias);
					a->aliasname = $1;
					$$ = list_make2(a, $3);
				}
			| /*EMPTY*/
				{
					$$ = list_make2(NULL, NIL);
				}
		;

join_type:	FULL opt_outer							{ $$ = JOIN_FULL; }
			| LEFT opt_outer						{ $$ = JOIN_LEFT; }
			| RIGHT opt_outer						{ $$ = JOIN_RIGHT; }
			| INNER_P								{ $$ = JOIN_INNER; }
		;

/* OUTER is just noise... */
opt_outer: OUTER_P
			| /*EMPTY*/
		;

/* JOIN qualification clauses
 * Possibilities are:
 *	USING ( column list ) [ AS alias ]
 *						  allows only unqualified column names,
 *						  which must match between tables.
 *	ON expr allows more general qualifications.
 *
 * We return USING as a two-element List (the first item being a sub-List
 * of the common column names, and the second either an Alias item or NULL).
 * An ON-expr will not be a List, so it can be told apart that way.
 */

join_qual: USING '(' name_list ')' opt_alias_clause_for_join_using
				{
					$$ = (Node *) list_make2($3, $5);
				}
			| ON a_expr
				{
					$$ = $2;
				}
		;


relation_expr:
			qualified_name
				{
					/* inheritance query, implicitly */
					$$ = $1;
					$$->inh = true;
					$$->alias = NULL;
				}
			| qualified_name '*'
				{
					/* inheritance query, explicitly */
					$$ = $1;
					$$->inh = true;
					$$->alias = NULL;
				}
			| ONLY qualified_name
				{
					/* no inheritance */
					$$ = $2;
					$$->inh = false;
					$$->alias = NULL;
				}
			| ONLY '(' qualified_name ')'
				{
					/* no inheritance, SQL99-style syntax */
					$$ = $3;
					$$->inh = false;
					$$->alias = NULL;
				}
		;


relation_expr_list:
			relation_expr							{ $$ = list_make1($1); }
			| relation_expr_list ',' relation_expr	{ $$ = lappend($1, $3); }
		;


/*
 * Given "UPDATE foo set set ...", we have to decide without looking any
 * further ahead whether the first "set" is an alias or the UPDATE's SET
 * keyword.  Since "set" is allowed as a column name both interpretations
 * are feasible.  We resolve the shift/reduce conflict by giving the first
 * relation_expr_opt_alias production a higher precedence than the SET token
 * has, causing the parser to prefer to reduce, in effect assuming that the
 * SET is not an alias.
 */
relation_expr_opt_alias: relation_expr					%prec UMINUS
				{
					$$ = $1;
				}
			| relation_expr ColId
				{
					Alias *alias = makeNode(Alias);
					alias->aliasname = $2;
					$1->alias = alias;
					$$ = $1;
				}
			| relation_expr AS ColId
				{
					Alias *alias = makeNode(Alias);
					alias->aliasname = $3;
					$1->alias = alias;
					$$ = $1;
				}
		;

/*
 * TABLESAMPLE decoration in a FROM item
 */
tablesample_clause:
			TABLESAMPLE func_name '(' expr_list ')' opt_repeatable_clause
				{
					RangeTableSample *n = makeNode(RangeTableSample);
					/* n->relation will be filled in later */
					n->method = $2;
					n->args = $4;
					n->repeatable = $6;
					n->location = @2;
					$$ = (Node *) n;
				}
		;

opt_repeatable_clause:
			REPEATABLE '(' a_expr ')'	{ $$ = (Node *) $3; }
			| /*EMPTY*/					{ $$ = NULL; }
		;

/*
 * func_table represents a function invocation in a FROM list. It can be
 * a plain function call, like "foo(...)", or a ROWS FROM expression with
 * one or more function calls, "ROWS FROM (foo(...), bar(...))",
 * optionally with WITH ORDINALITY attached.
 * In the ROWS FROM syntax, a column definition list can be given for each
 * function, for example:
 *     ROWS FROM (foo() AS (foo_res_a text, foo_res_b text),
 *                bar() AS (bar_res_a text, bar_res_b text))
 * It's also possible to attach a column definition list to the RangeFunction
 * as a whole, but that's handled by the table_ref production.
 */
func_table: func_expr_windowless opt_ordinality
				{
					RangeFunction *n = makeNode(RangeFunction);
					n->lateral = false;
					n->ordinality = $2;
					n->is_rowsfrom = false;
					n->functions = list_make1(list_make2($1, NIL));
					/* alias and coldeflist are set by table_ref production */
					$$ = (Node *) n;
				}
			| ROWS FROM '(' rowsfrom_list ')' opt_ordinality
				{
					RangeFunction *n = makeNode(RangeFunction);
					n->lateral = false;
					n->ordinality = $6;
					n->is_rowsfrom = true;
					n->functions = $4;
					/* alias and coldeflist are set by table_ref production */
					$$ = (Node *) n;
				}
		;

rowsfrom_item: func_expr_windowless opt_col_def_list
				{ $$ = list_make2($1, $2); }
		;

rowsfrom_list:
			rowsfrom_item						{ $$ = list_make1($1); }
			| rowsfrom_list ',' rowsfrom_item	{ $$ = lappend($1, $3); }
		;

opt_col_def_list: AS '(' TableFuncElementList ')'	{ $$ = $3; }
			| /*EMPTY*/								{ $$ = NIL; }
		;

opt_ordinality: WITH_LA ORDINALITY					{ $$ = true; }
			| /*EMPTY*/								{ $$ = false; }
		;


where_clause:
			WHERE a_expr							{ $$ = $2; }
			| /*EMPTY*/								{ $$ = NULL; }
		;

/* variant for UPDATE and DELETE */
where_or_current_clause:
			WHERE a_expr							{ $$ = $2; }
			| WHERE CURRENT_P OF cursor_name
				{
					CurrentOfExpr *n = makeNode(CurrentOfExpr);
					/* cvarno is filled in by parse analysis */
					n->cursor_name = $4;
					n->cursor_param = 0;
					$$ = (Node *) n;
				}
			| /*EMPTY*/								{ $$ = NULL; }
		;


OptTableFuncElementList:
			TableFuncElementList				{ $$ = $1; }
			| /*EMPTY*/							{ $$ = NIL; }
		;

TableFuncElementList:
			TableFuncElement
				{
					$$ = list_make1($1);
				}
			| TableFuncElementList ',' TableFuncElement
				{
					$$ = lappend($1, $3);
				}
		;

TableFuncElement:	ColId Typename opt_collate_clause
				{
					ColumnDef *n = makeNode(ColumnDef);
					n->colname = $1;
					n->typeName = $2;
					n->inhcount = 0;
					n->is_local = true;
					n->is_not_null = false;
					n->is_from_type = false;
					n->storage = 0;
					n->raw_default = NULL;
					n->cooked_default = NULL;
					n->collClause = (CollateClause *) $3;
					n->collOid = InvalidOid;
					n->constraints = NIL;
					n->location = @1;
					$$ = (Node *)n;
				}
		;

/*
 * XMLTABLE
 */
xmltable:
			XMLTABLE '(' c_expr xmlexists_argument COLUMNS xmltable_column_list ')'
				{
					RangeTableFunc *n = makeNode(RangeTableFunc);
					n->rowexpr = $3;
					n->docexpr = $4;
					n->columns = $6;
					n->namespaces = NIL;
					n->location = @1;
					$$ = (Node *)n;
				}
			| XMLTABLE '(' XMLNAMESPACES '(' xml_namespace_list ')' ','
				c_expr xmlexists_argument COLUMNS xmltable_column_list ')'
				{
					RangeTableFunc *n = makeNode(RangeTableFunc);
					n->rowexpr = $8;
					n->docexpr = $9;
					n->columns = $11;
					n->namespaces = $5;
					n->location = @1;
					$$ = (Node *)n;
				}
		;

xmltable_column_list: xmltable_column_el					{ $$ = list_make1($1); }
			| xmltable_column_list ',' xmltable_column_el	{ $$ = lappend($1, $3); }
		;

xmltable_column_el:
			ColId Typename
				{
					RangeTableFuncCol	   *fc = makeNode(RangeTableFuncCol);

					fc->colname = $1;
					fc->for_ordinality = false;
					fc->typeName = $2;
					fc->is_not_null = false;
					fc->colexpr = NULL;
					fc->coldefexpr = NULL;
					fc->location = @1;

					$$ = (Node *) fc;
				}
			| ColId Typename xmltable_column_option_list
				{
					RangeTableFuncCol	   *fc = makeNode(RangeTableFuncCol);
					ListCell		   *option;
					bool				nullability_seen = false;

					fc->colname = $1;
					fc->typeName = $2;
					fc->for_ordinality = false;
					fc->is_not_null = false;
					fc->colexpr = NULL;
					fc->coldefexpr = NULL;
					fc->location = @1;

					foreach(option, $3)
					{
						DefElem   *defel = (DefElem *) lfirst(option);

						if (strcmp(defel->defname, "default") == 0)
						{
							if (fc->coldefexpr != NULL)
								ereport(ERROR,
										(errcode(ERRCODE_SYNTAX_ERROR),
										 errmsg("only one DEFAULT value is allowed"),
										 parser_errposition(defel->location)));
							fc->coldefexpr = defel->arg;
						}
						else if (strcmp(defel->defname, "path") == 0)
						{
							if (fc->colexpr != NULL)
								ereport(ERROR,
										(errcode(ERRCODE_SYNTAX_ERROR),
										 errmsg("only one PATH value per column is allowed"),
										 parser_errposition(defel->location)));
							fc->colexpr = defel->arg;
						}
						else if (strcmp(defel->defname, "is_not_null") == 0)
						{
							if (nullability_seen)
								ereport(ERROR,
										(errcode(ERRCODE_SYNTAX_ERROR),
										 errmsg("conflicting or redundant NULL / NOT NULL declarations for column \"%s\"", fc->colname),
										 parser_errposition(defel->location)));
							fc->is_not_null = intVal(defel->arg);
							nullability_seen = true;
						}
						else
						{
							ereport(ERROR,
									(errcode(ERRCODE_SYNTAX_ERROR),
									 errmsg("unrecognized column option \"%s\"",
											defel->defname),
									 parser_errposition(defel->location)));
						}
					}
					$$ = (Node *) fc;
				}
			| ColId FOR ORDINALITY
				{
					RangeTableFuncCol	   *fc = makeNode(RangeTableFuncCol);

					fc->colname = $1;
					fc->for_ordinality = true;
					/* other fields are ignored, initialized by makeNode */
					fc->location = @1;

					$$ = (Node *) fc;
				}
		;

xmltable_column_option_list:
			xmltable_column_option_el
				{ $$ = list_make1($1); }
			| xmltable_column_option_list xmltable_column_option_el
				{ $$ = lappend($1, $2); }
		;

xmltable_column_option_el:
			IDENT b_expr
				{ $$ = makeDefElem($1, $2, @1); }
			| DEFAULT b_expr
				{ $$ = makeDefElem("default", $2, @1); }
			| NOT NULL_P
				{ $$ = makeDefElem("is_not_null", (Node *) makeInteger(true), @1); }
			| NULL_P
				{ $$ = makeDefElem("is_not_null", (Node *) makeInteger(false), @1); }
		;

xml_namespace_list:
			xml_namespace_el
				{ $$ = list_make1($1); }
			| xml_namespace_list ',' xml_namespace_el
				{ $$ = lappend($1, $3); }
		;

xml_namespace_el:
			b_expr AS ColLabel
				{
					$$ = makeNode(ResTarget);
					$$->name = $3;
					$$->indirection = NIL;
					$$->val = $1;
					$$->location = @1;
				}
			| DEFAULT b_expr
				{
					$$ = makeNode(ResTarget);
					$$->name = NULL;
					$$->indirection = NIL;
					$$->val = $2;
					$$->location = @1;
				}
		;

/*****************************************************************************
 *
 *	Type syntax
 *		SQL introduces a large amount of type-specific syntax.
 *		Define individual clauses to handle these cases, and use
 *		 the generic case to handle regular type-extensible Postgres syntax.
 *		- thomas 1997-10-10
 *
 *****************************************************************************/

Typename:	SimpleTypename opt_array_bounds
				{
					$$ = $1;
					$$->arrayBounds = $2;
				}
			| SETOF SimpleTypename opt_array_bounds
				{
					$$ = $2;
					$$->arrayBounds = $3;
					$$->setof = true;
				}
			/* SQL standard syntax, currently only one-dimensional */
			| SimpleTypename ARRAY '[' Iconst ']'
				{
					$$ = $1;
					$$->arrayBounds = list_make1(makeInteger($4));
				}
			| SETOF SimpleTypename ARRAY '[' Iconst ']'
				{
					$$ = $2;
					$$->arrayBounds = list_make1(makeInteger($5));
					$$->setof = true;
				}
			| SimpleTypename ARRAY
				{
					$$ = $1;
					$$->arrayBounds = list_make1(makeInteger(-1));
				}
			| SETOF SimpleTypename ARRAY
				{
					$$ = $2;
					$$->arrayBounds = list_make1(makeInteger(-1));
					$$->setof = true;
				}
		;

opt_array_bounds:
			opt_array_bounds '[' ']'
					{  $$ = lappend($1, makeInteger(-1)); }
			| opt_array_bounds '[' Iconst ']'
					{  $$ = lappend($1, makeInteger($3)); }
			| /*EMPTY*/
					{  $$ = NIL; }
		;

SimpleTypename:
			GenericType								{ $$ = $1; }
			| Numeric								{ $$ = $1; }
			| Bit									{ $$ = $1; }
			| Character								{ $$ = $1; }
			| ConstDatetime							{ $$ = $1; }
			| ConstInterval opt_interval
				{
					$$ = $1;
					$$->typmods = $2;
				}
			| ConstInterval '(' Iconst ')'
				{
					$$ = $1;
					$$->typmods = list_make2(makeIntConst(INTERVAL_FULL_RANGE, -1),
											 makeIntConst($3, @3));
				}
		;

/* We have a separate ConstTypename to allow defaulting fixed-length
 * types such as CHAR() and BIT() to an unspecified length.
 * SQL9x requires that these default to a length of one, but this
 * makes no sense for constructs like CHAR 'hi' and BIT '0101',
 * where there is an obvious better choice to make.
 * Note that ConstInterval is not included here since it must
 * be pushed up higher in the rules to accommodate the postfix
 * options (e.g. INTERVAL '1' YEAR). Likewise, we have to handle
 * the generic-type-name case in AexprConst to avoid premature
 * reduce/reduce conflicts against function names.
 */
ConstTypename:
			Numeric									{ $$ = $1; }
			| ConstBit								{ $$ = $1; }
			| ConstCharacter						{ $$ = $1; }
			| ConstDatetime							{ $$ = $1; }
		;

/*
 * GenericType covers all type names that don't have special syntax mandated
 * by the standard, including qualified names.  We also allow type modifiers.
 * To avoid parsing conflicts against function invocations, the modifiers
 * have to be shown as expr_list here, but parse analysis will only accept
 * constants for them.
 */
GenericType:
			type_function_name opt_type_modifiers
				{
					$$ = makeTypeName($1);
					$$->typmods = $2;
					$$->location = @1;
				}
			| type_function_name attrs opt_type_modifiers
				{
					$$ = makeTypeNameFromNameList(lcons(makeString($1), $2));
					$$->typmods = $3;
					$$->location = @1;
				}
		;

opt_type_modifiers: '(' expr_list ')'				{ $$ = $2; }
					| /* EMPTY */					{ $$ = NIL; }
		;

/*
 * SQL numeric data types
 */
Numeric:	INT_P
				{
					$$ = SystemTypeName("int4");
					$$->location = @1;
				}
			| INTEGER
				{
					$$ = SystemTypeName("int4");
					$$->location = @1;
				}
			| SMALLINT
				{
					$$ = SystemTypeName("int2");
					$$->location = @1;
				}
			| BIGINT
				{
					$$ = SystemTypeName("int8");
					$$->location = @1;
				}
			| REAL
				{
					$$ = SystemTypeName("float4");
					$$->location = @1;
				}
			| FLOAT_P opt_float
				{
					$$ = $2;
					$$->location = @1;
				}
			| DOUBLE_P PRECISION
				{
					$$ = SystemTypeName("float8");
					$$->location = @1;
				}
			| DECIMAL_P opt_type_modifiers
				{
					$$ = SystemTypeName("numeric");
					$$->typmods = $2;
					$$->location = @1;
				}
			| DEC opt_type_modifiers
				{
					$$ = SystemTypeName("numeric");
					$$->typmods = $2;
					$$->location = @1;
				}
			| NUMERIC opt_type_modifiers
				{
					$$ = SystemTypeName("numeric");
					$$->typmods = $2;
					$$->location = @1;
				}
			| BOOLEAN_P
				{
					$$ = SystemTypeName("bool");
					$$->location = @1;
				}
		;

opt_float:	'(' Iconst ')'
				{
					/*
					 * Check FLOAT() precision limits assuming IEEE floating
					 * types - thomas 1997-09-18
					 */
					if ($2 < 1)
						ereport(ERROR,
								(errcode(ERRCODE_INVALID_PARAMETER_VALUE),
								 errmsg("precision for type float must be at least 1 bit"),
								 parser_errposition(@2)));
					else if ($2 <= 24)
						$$ = SystemTypeName("float4");
					else if ($2 <= 53)
						$$ = SystemTypeName("float8");
					else
						ereport(ERROR,
								(errcode(ERRCODE_INVALID_PARAMETER_VALUE),
								 errmsg("precision for type float must be less than 54 bits"),
								 parser_errposition(@2)));
				}
			| /*EMPTY*/
				{
					$$ = SystemTypeName("float8");
				}
		;

/*
 * SQL bit-field data types
 * The following implements BIT() and BIT VARYING().
 */
Bit:		BitWithLength
				{
					$$ = $1;
				}
			| BitWithoutLength
				{
					$$ = $1;
				}
		;

/* ConstBit is like Bit except "BIT" defaults to unspecified length */
/* See notes for ConstCharacter, which addresses same issue for "CHAR" */
ConstBit:	BitWithLength
				{
					$$ = $1;
				}
			| BitWithoutLength
				{
					$$ = $1;
					$$->typmods = NIL;
				}
		;

BitWithLength:
			BIT opt_varying '(' expr_list ')'
				{
					char *typname;

					typname = $2 ? "varbit" : "bit";
					$$ = SystemTypeName(typname);
					$$->typmods = $4;
					$$->location = @1;
				}
		;

BitWithoutLength:
			BIT opt_varying
				{
					/* bit defaults to bit(1), varbit to no limit */
					if ($2)
					{
						$$ = SystemTypeName("varbit");
					}
					else
					{
						$$ = SystemTypeName("bit");
						$$->typmods = list_make1(makeIntConst(1, -1));
					}
					$$->location = @1;
				}
		;


/*
 * SQL character data types
 * The following implements CHAR() and VARCHAR().
 */
Character:  CharacterWithLength
				{
					$$ = $1;
				}
			| CharacterWithoutLength
				{
					$$ = $1;
				}
		;

ConstCharacter:  CharacterWithLength
				{
					$$ = $1;
				}
			| CharacterWithoutLength
				{
					/* Length was not specified so allow to be unrestricted.
					 * This handles problems with fixed-length (bpchar) strings
					 * which in column definitions must default to a length
					 * of one, but should not be constrained if the length
					 * was not specified.
					 */
					$$ = $1;
					$$->typmods = NIL;
				}
		;

CharacterWithLength:  character '(' Iconst ')'
				{
					$$ = SystemTypeName($1);
					$$->typmods = list_make1(makeIntConst($3, @3));
					$$->location = @1;
				}
		;

CharacterWithoutLength:	 character
				{
					$$ = SystemTypeName($1);
					/* char defaults to char(1), varchar to no limit */
					if (strcmp($1, "bpchar") == 0)
						$$->typmods = list_make1(makeIntConst(1, -1));
					$$->location = @1;
				}
		;

character:	CHARACTER opt_varying
										{ $$ = $2 ? "varchar": "bpchar"; }
			| CHAR_P opt_varying
										{ $$ = $2 ? "varchar": "bpchar"; }
			| VARCHAR
										{ $$ = "varchar"; }
			| NATIONAL CHARACTER opt_varying
										{ $$ = $3 ? "varchar": "bpchar"; }
			| NATIONAL CHAR_P opt_varying
										{ $$ = $3 ? "varchar": "bpchar"; }
			| NCHAR opt_varying
										{ $$ = $2 ? "varchar": "bpchar"; }
		;

opt_varying:
			VARYING									{ $$ = true; }
			| /*EMPTY*/								{ $$ = false; }
		;

/*
 * SQL date/time types
 */
ConstDatetime:
			TIMESTAMP '(' Iconst ')' opt_timezone
				{
					if ($5)
						$$ = SystemTypeName("timestamptz");
					else
						$$ = SystemTypeName("timestamp");
					$$->typmods = list_make1(makeIntConst($3, @3));
					$$->location = @1;
				}
			| TIMESTAMP opt_timezone
				{
					if ($2)
						$$ = SystemTypeName("timestamptz");
					else
						$$ = SystemTypeName("timestamp");
					$$->location = @1;
				}
			| TIME '(' Iconst ')' opt_timezone
				{
					if ($5)
						$$ = SystemTypeName("timetz");
					else
						$$ = SystemTypeName("time");
					$$->typmods = list_make1(makeIntConst($3, @3));
					$$->location = @1;
				}
			| TIME opt_timezone
				{
					if ($2)
						$$ = SystemTypeName("timetz");
					else
						$$ = SystemTypeName("time");
					$$->location = @1;
				}
		;

ConstInterval:
			INTERVAL
				{
					$$ = SystemTypeName("interval");
					$$->location = @1;
				}
		;

opt_timezone:
			WITH_LA TIME ZONE						{ $$ = true; }
			| WITHOUT TIME ZONE						{ $$ = false; }
			| /*EMPTY*/								{ $$ = false; }
		;

opt_interval:
			YEAR_P
				{ $$ = list_make1(makeIntConst(INTERVAL_MASK(YEAR), @1)); }
			| MONTH_P
				{ $$ = list_make1(makeIntConst(INTERVAL_MASK(MONTH), @1)); }
			| DAY_P
				{ $$ = list_make1(makeIntConst(INTERVAL_MASK(DAY), @1)); }
			| HOUR_P
				{ $$ = list_make1(makeIntConst(INTERVAL_MASK(HOUR), @1)); }
			| MINUTE_P
				{ $$ = list_make1(makeIntConst(INTERVAL_MASK(MINUTE), @1)); }
			| interval_second
				{ $$ = $1; }
			| YEAR_P TO MONTH_P
				{
					$$ = list_make1(makeIntConst(INTERVAL_MASK(YEAR) |
												 INTERVAL_MASK(MONTH), @1));
				}
			| DAY_P TO HOUR_P
				{
					$$ = list_make1(makeIntConst(INTERVAL_MASK(DAY) |
												 INTERVAL_MASK(HOUR), @1));
				}
			| DAY_P TO MINUTE_P
				{
					$$ = list_make1(makeIntConst(INTERVAL_MASK(DAY) |
												 INTERVAL_MASK(HOUR) |
												 INTERVAL_MASK(MINUTE), @1));
				}
			| DAY_P TO interval_second
				{
					$$ = $3;
					linitial($$) = makeIntConst(INTERVAL_MASK(DAY) |
												INTERVAL_MASK(HOUR) |
												INTERVAL_MASK(MINUTE) |
												INTERVAL_MASK(SECOND), @1);
				}
			| HOUR_P TO MINUTE_P
				{
					$$ = list_make1(makeIntConst(INTERVAL_MASK(HOUR) |
												 INTERVAL_MASK(MINUTE), @1));
				}
			| HOUR_P TO interval_second
				{
					$$ = $3;
					linitial($$) = makeIntConst(INTERVAL_MASK(HOUR) |
												INTERVAL_MASK(MINUTE) |
												INTERVAL_MASK(SECOND), @1);
				}
			| MINUTE_P TO interval_second
				{
					$$ = $3;
					linitial($$) = makeIntConst(INTERVAL_MASK(MINUTE) |
												INTERVAL_MASK(SECOND), @1);
				}
			| /*EMPTY*/
				{ $$ = NIL; }
		;

interval_second:
			SECOND_P
				{
					$$ = list_make1(makeIntConst(INTERVAL_MASK(SECOND), @1));
				}
			| SECOND_P '(' Iconst ')'
				{
					$$ = list_make2(makeIntConst(INTERVAL_MASK(SECOND), @1),
									makeIntConst($3, @3));
				}
		;


/*****************************************************************************
 *
 *	expression grammar
 *
 *****************************************************************************/

/*
 * General expressions
 * This is the heart of the expression syntax.
 *
 * We have two expression types: a_expr is the unrestricted kind, and
 * b_expr is a subset that must be used in some places to avoid shift/reduce
 * conflicts.  For example, we can't do BETWEEN as "BETWEEN a_expr AND a_expr"
 * because that use of AND conflicts with AND as a boolean operator.  So,
 * b_expr is used in BETWEEN and we remove boolean keywords from b_expr.
 *
 * Note that '(' a_expr ')' is a b_expr, so an unrestricted expression can
 * always be used by surrounding it with parens.
 *
 * c_expr is all the productions that are common to a_expr and b_expr;
 * it's factored out just to eliminate redundant coding.
 *
 * Be careful of productions involving more than one terminal token.
 * By default, bison will assign such productions the precedence of their
 * last terminal, but in nearly all cases you want it to be the precedence
 * of the first terminal instead; otherwise you will not get the behavior
 * you expect!  So we use %prec annotations freely to set precedences.
 */
a_expr:		c_expr									{ $$ = $1; }
			| a_expr TYPECAST Typename
					{ $$ = makeTypeCast($1, $3, @2); }
			| a_expr COLLATE any_name
				{
					CollateClause *n = makeNode(CollateClause);
					n->arg = $1;
					n->collname = $3;
					n->location = @2;
					$$ = (Node *) n;
				}
			| a_expr AT TIME ZONE a_expr			%prec AT
				{
					$$ = (Node *) makeFuncCall(SystemFuncName("timezone"),
											   list_make2($5, $1),
											   COERCE_SQL_SYNTAX,
											   @2);
				}
		/*
		 * These operators must be called out explicitly in order to make use
		 * of bison's automatic operator-precedence handling.  All other
		 * operator names are handled by the generic productions using "Op",
		 * below; and all those operators will have the same precedence.
		 *
		 * If you add more explicitly-known operators, be sure to add them
		 * also to b_expr and to the MathOp list below.
		 */
			| '+' a_expr					%prec UMINUS
				{ $$ = (Node *) makeSimpleA_Expr(AEXPR_OP, "+", NULL, $2, @1); }
			| '-' a_expr					%prec UMINUS
				{ $$ = doNegate($2, @1); }
			| a_expr '+' a_expr
				{ $$ = (Node *) makeSimpleA_Expr(AEXPR_OP, "+", $1, $3, @2); }
			| a_expr '-' a_expr
				{ $$ = (Node *) makeSimpleA_Expr(AEXPR_OP, "-", $1, $3, @2); }
			| a_expr '*' a_expr
				{ $$ = (Node *) makeSimpleA_Expr(AEXPR_OP, "*", $1, $3, @2); }
			| a_expr '/' a_expr
				{ $$ = (Node *) makeSimpleA_Expr(AEXPR_OP, "/", $1, $3, @2); }
			| a_expr '%' a_expr
				{ $$ = (Node *) makeSimpleA_Expr(AEXPR_OP, "%", $1, $3, @2); }
			| a_expr '^' a_expr
				{ $$ = (Node *) makeSimpleA_Expr(AEXPR_OP, "^", $1, $3, @2); }
			| a_expr '<' a_expr
				{ $$ = (Node *) makeSimpleA_Expr(AEXPR_OP, "<", $1, $3, @2); }
			| a_expr '>' a_expr
				{ $$ = (Node *) makeSimpleA_Expr(AEXPR_OP, ">", $1, $3, @2); }
			| a_expr '=' a_expr
				{ $$ = (Node *) makeSimpleA_Expr(AEXPR_OP, "=", $1, $3, @2); }
			| a_expr LESS_EQUALS a_expr
				{ $$ = (Node *) makeSimpleA_Expr(AEXPR_OP, "<=", $1, $3, @2); }
			| a_expr GREATER_EQUALS a_expr
				{ $$ = (Node *) makeSimpleA_Expr(AEXPR_OP, ">=", $1, $3, @2); }
			| a_expr NOT_EQUALS a_expr
				{ $$ = (Node *) makeSimpleA_Expr(AEXPR_OP, "<>", $1, $3, @2); }
			| a_expr LEFT_ARROW a_expr
				{ $$ = (Node *) makeSimpleA_Expr(AEXPR_OP, "<-", $1, $3, @2); }
			| a_expr RIGHT_ARROW a_expr
				{ $$ = (Node *) makeSimpleA_Expr(AEXPR_OP, "->", $1, $3, @2); }

			| a_expr qual_Op a_expr				%prec Op
				{ $$ = (Node *) makeA_Expr(AEXPR_OP, $2, $1, $3, @2); }
			| qual_Op a_expr					%prec Op
				{ $$ = (Node *) makeA_Expr(AEXPR_OP, $1, NULL, $2, @1); }

			| a_expr AND a_expr
				{ $$ = makeAndExpr($1, $3, @2); }
			| a_expr OR a_expr
				{ $$ = makeOrExpr($1, $3, @2); }
			| NOT a_expr
				{ $$ = makeNotExpr($2, @1); }
			| NOT_LA a_expr						%prec NOT
				{ $$ = makeNotExpr($2, @1); }

			| a_expr LIKE a_expr
				{
					$$ = (Node *) makeSimpleA_Expr(AEXPR_LIKE, "~~",
												   $1, $3, @2);
				}
			| a_expr LIKE a_expr ESCAPE a_expr					%prec LIKE
				{
					FuncCall *n = makeFuncCall(SystemFuncName("like_escape"),
											   list_make2($3, $5),
											   COERCE_EXPLICIT_CALL,
											   @2);
					$$ = (Node *) makeSimpleA_Expr(AEXPR_LIKE, "~~",
												   $1, (Node *) n, @2);
				}
			| a_expr NOT_LA LIKE a_expr							%prec NOT_LA
				{
					$$ = (Node *) makeSimpleA_Expr(AEXPR_LIKE, "!~~",
												   $1, $4, @2);
				}
			| a_expr NOT_LA LIKE a_expr ESCAPE a_expr			%prec NOT_LA
				{
					FuncCall *n = makeFuncCall(SystemFuncName("like_escape"),
											   list_make2($4, $6),
											   COERCE_EXPLICIT_CALL,
											   @2);
					$$ = (Node *) makeSimpleA_Expr(AEXPR_LIKE, "!~~",
												   $1, (Node *) n, @2);
				}
			| a_expr ILIKE a_expr
				{
					$$ = (Node *) makeSimpleA_Expr(AEXPR_ILIKE, "~~*",
												   $1, $3, @2);
				}
			| a_expr ILIKE a_expr ESCAPE a_expr					%prec ILIKE
				{
					FuncCall *n = makeFuncCall(SystemFuncName("like_escape"),
											   list_make2($3, $5),
											   COERCE_EXPLICIT_CALL,
											   @2);
					$$ = (Node *) makeSimpleA_Expr(AEXPR_ILIKE, "~~*",
												   $1, (Node *) n, @2);
				}
			| a_expr NOT_LA ILIKE a_expr						%prec NOT_LA
				{
					$$ = (Node *) makeSimpleA_Expr(AEXPR_ILIKE, "!~~*",
												   $1, $4, @2);
				}
			| a_expr NOT_LA ILIKE a_expr ESCAPE a_expr			%prec NOT_LA
				{
					FuncCall *n = makeFuncCall(SystemFuncName("like_escape"),
											   list_make2($4, $6),
											   COERCE_EXPLICIT_CALL,
											   @2);
					$$ = (Node *) makeSimpleA_Expr(AEXPR_ILIKE, "!~~*",
												   $1, (Node *) n, @2);
				}

			| a_expr SIMILAR TO a_expr							%prec SIMILAR
				{
					FuncCall *n = makeFuncCall(SystemFuncName("similar_to_escape"),
											   list_make1($4),
											   COERCE_EXPLICIT_CALL,
											   @2);
					$$ = (Node *) makeSimpleA_Expr(AEXPR_SIMILAR, "~",
												   $1, (Node *) n, @2);
				}
			| a_expr SIMILAR TO a_expr ESCAPE a_expr			%prec SIMILAR
				{
					FuncCall *n = makeFuncCall(SystemFuncName("similar_to_escape"),
											   list_make2($4, $6),
											   COERCE_EXPLICIT_CALL,
											   @2);
					$$ = (Node *) makeSimpleA_Expr(AEXPR_SIMILAR, "~",
												   $1, (Node *) n, @2);
				}
			| a_expr NOT_LA SIMILAR TO a_expr					%prec NOT_LA
				{
					FuncCall *n = makeFuncCall(SystemFuncName("similar_to_escape"),
											   list_make1($5),
											   COERCE_EXPLICIT_CALL,
											   @2);
					$$ = (Node *) makeSimpleA_Expr(AEXPR_SIMILAR, "!~",
												   $1, (Node *) n, @2);
				}
			| a_expr NOT_LA SIMILAR TO a_expr ESCAPE a_expr		%prec NOT_LA
				{
					FuncCall *n = makeFuncCall(SystemFuncName("similar_to_escape"),
											   list_make2($5, $7),
											   COERCE_EXPLICIT_CALL,
											   @2);
					$$ = (Node *) makeSimpleA_Expr(AEXPR_SIMILAR, "!~",
												   $1, (Node *) n, @2);
				}

			/* NullTest clause
			 * Define SQL-style Null test clause.
			 * Allow two forms described in the standard:
			 *	a IS NULL
			 *	a IS NOT NULL
			 * Allow two SQL extensions
			 *	a ISNULL
			 *	a NOTNULL
			 */
			| a_expr IS NULL_P							%prec IS
				{
					NullTest *n = makeNode(NullTest);
					n->arg = (Expr *) $1;
					n->nulltesttype = IS_NULL;
					n->location = @2;
					$$ = (Node *)n;
				}
			| a_expr ISNULL
				{
					NullTest *n = makeNode(NullTest);
					n->arg = (Expr *) $1;
					n->nulltesttype = IS_NULL;
					n->location = @2;
					$$ = (Node *)n;
				}
			| a_expr IS NOT NULL_P						%prec IS
				{
					NullTest *n = makeNode(NullTest);
					n->arg = (Expr *) $1;
					n->nulltesttype = IS_NOT_NULL;
					n->location = @2;
					$$ = (Node *)n;
				}
			| a_expr NOTNULL
				{
					NullTest *n = makeNode(NullTest);
					n->arg = (Expr *) $1;
					n->nulltesttype = IS_NOT_NULL;
					n->location = @2;
					$$ = (Node *)n;
				}
			| row OVERLAPS row
				{
					if (list_length($1) != 2)
						ereport(ERROR,
								(errcode(ERRCODE_SYNTAX_ERROR),
								 errmsg("wrong number of parameters on left side of OVERLAPS expression"),
								 parser_errposition(@1)));
					if (list_length($3) != 2)
						ereport(ERROR,
								(errcode(ERRCODE_SYNTAX_ERROR),
								 errmsg("wrong number of parameters on right side of OVERLAPS expression"),
								 parser_errposition(@3)));
					$$ = (Node *) makeFuncCall(SystemFuncName("overlaps"),
											   list_concat($1, $3),
											   COERCE_SQL_SYNTAX,
											   @2);
				}
			| a_expr IS TRUE_P							%prec IS
				{
					BooleanTest *b = makeNode(BooleanTest);
					b->arg = (Expr *) $1;
					b->booltesttype = IS_TRUE;
					b->location = @2;
					$$ = (Node *)b;
				}
			| a_expr IS NOT TRUE_P						%prec IS
				{
					BooleanTest *b = makeNode(BooleanTest);
					b->arg = (Expr *) $1;
					b->booltesttype = IS_NOT_TRUE;
					b->location = @2;
					$$ = (Node *)b;
				}
			| a_expr IS FALSE_P							%prec IS
				{
					BooleanTest *b = makeNode(BooleanTest);
					b->arg = (Expr *) $1;
					b->booltesttype = IS_FALSE;
					b->location = @2;
					$$ = (Node *)b;
				}
			| a_expr IS NOT FALSE_P						%prec IS
				{
					BooleanTest *b = makeNode(BooleanTest);
					b->arg = (Expr *) $1;
					b->booltesttype = IS_NOT_FALSE;
					b->location = @2;
					$$ = (Node *)b;
				}
			| a_expr IS UNKNOWN							%prec IS
				{
					BooleanTest *b = makeNode(BooleanTest);
					b->arg = (Expr *) $1;
					b->booltesttype = IS_UNKNOWN;
					b->location = @2;
					$$ = (Node *)b;
				}
			| a_expr IS NOT UNKNOWN						%prec IS
				{
					BooleanTest *b = makeNode(BooleanTest);
					b->arg = (Expr *) $1;
					b->booltesttype = IS_NOT_UNKNOWN;
					b->location = @2;
					$$ = (Node *)b;
				}
			| a_expr IS DISTINCT FROM a_expr			%prec IS
				{
					$$ = (Node *) makeSimpleA_Expr(AEXPR_DISTINCT, "=", $1, $5, @2);
				}
			| a_expr IS NOT DISTINCT FROM a_expr		%prec IS
				{
					$$ = (Node *) makeSimpleA_Expr(AEXPR_NOT_DISTINCT, "=", $1, $6, @2);
				}
			| a_expr BETWEEN opt_asymmetric b_expr AND a_expr		%prec BETWEEN
				{
					$$ = (Node *) makeSimpleA_Expr(AEXPR_BETWEEN,
												   "BETWEEN",
												   $1,
												   (Node *) list_make2($4, $6),
												   @2);
				}
			| a_expr NOT_LA BETWEEN opt_asymmetric b_expr AND a_expr %prec NOT_LA
				{
					$$ = (Node *) makeSimpleA_Expr(AEXPR_NOT_BETWEEN,
												   "NOT BETWEEN",
												   $1,
												   (Node *) list_make2($5, $7),
												   @2);
				}
			| a_expr BETWEEN SYMMETRIC b_expr AND a_expr			%prec BETWEEN
				{
					$$ = (Node *) makeSimpleA_Expr(AEXPR_BETWEEN_SYM,
												   "BETWEEN SYMMETRIC",
												   $1,
												   (Node *) list_make2($4, $6),
												   @2);
				}
			| a_expr NOT_LA BETWEEN SYMMETRIC b_expr AND a_expr		%prec NOT_LA
				{
					$$ = (Node *) makeSimpleA_Expr(AEXPR_NOT_BETWEEN_SYM,
												   "NOT BETWEEN SYMMETRIC",
												   $1,
												   (Node *) list_make2($5, $7),
												   @2);
				}
			| a_expr IN_P in_expr
				{
					/* in_expr returns a SubLink or a list of a_exprs */
					if (IsA($3, SubLink))
					{
						/* generate foo = ANY (subquery) */
						SubLink *n = (SubLink *) $3;
						n->subLinkType = ANY_SUBLINK;
						n->subLinkId = 0;
						n->testexpr = $1;
						n->operName = NIL;		/* show it's IN not = ANY */
						n->location = @2;
						$$ = (Node *)n;
					}
					else
					{
						/* generate scalar IN expression */
						$$ = (Node *) makeSimpleA_Expr(AEXPR_IN, "=", $1, $3, @2);
					}
				}
			| a_expr NOT_LA IN_P in_expr						%prec NOT_LA
				{
					/* in_expr returns a SubLink or a list of a_exprs */
					if (IsA($4, SubLink))
					{
						/* generate NOT (foo = ANY (subquery)) */
						/* Make an = ANY node */
						SubLink *n = (SubLink *) $4;
						n->subLinkType = ANY_SUBLINK;
						n->subLinkId = 0;
						n->testexpr = $1;
						n->operName = NIL;		/* show it's IN not = ANY */
						n->location = @2;
						/* Stick a NOT on top; must have same parse location */
						$$ = makeNotExpr((Node *) n, @2);
					}
					else
					{
						/* generate scalar NOT IN expression */
						$$ = (Node *) makeSimpleA_Expr(AEXPR_IN, "<>", $1, $4, @2);
					}
				}
			| a_expr subquery_Op sub_type select_with_parens	%prec Op
				{
					SubLink *n = makeNode(SubLink);
					n->subLinkType = $3;
					n->subLinkId = 0;
					n->testexpr = $1;
					n->operName = $2;
					n->subselect = $4;
					n->location = @2;
					$$ = (Node *)n;
				}
			| a_expr subquery_Op sub_type '(' a_expr ')'		%prec Op
				{
					if ($3 == ANY_SUBLINK)
						$$ = (Node *) makeA_Expr(AEXPR_OP_ANY, $2, $1, $5, @2);
					else
						$$ = (Node *) makeA_Expr(AEXPR_OP_ALL, $2, $1, $5, @2);
				}
			| UNIQUE select_with_parens
				{
					/* Not sure how to get rid of the parentheses
					 * but there are lots of shift/reduce errors without them.
					 *
					 * Should be able to implement this by plopping the entire
					 * select into a node, then transforming the target expressions
					 * from whatever they are into count(*), and testing the
					 * entire result equal to one.
					 * But, will probably implement a separate node in the executor.
					 */
					ereport(ERROR,
							(errcode(ERRCODE_FEATURE_NOT_SUPPORTED),
							 errmsg("UNIQUE predicate is not yet implemented"),
							 parser_errposition(@1)));
				}
			| a_expr IS DOCUMENT_P					%prec IS
				{
					$$ = makeXmlExpr(IS_DOCUMENT, NULL, NIL,
									 list_make1($1), @2);
				}
			| a_expr IS NOT DOCUMENT_P				%prec IS
				{
					$$ = makeNotExpr(makeXmlExpr(IS_DOCUMENT, NULL, NIL,
												 list_make1($1), @2),
									 @2);
				}
			| a_expr IS NORMALIZED								%prec IS
				{
					$$ = (Node *) makeFuncCall(SystemFuncName("is_normalized"),
											   list_make1($1),
											   COERCE_SQL_SYNTAX,
											   @2);
				}
			| a_expr IS unicode_normal_form NORMALIZED			%prec IS
				{
					$$ = (Node *) makeFuncCall(SystemFuncName("is_normalized"),
											   list_make2($1, makeStringConst($3, @3)),
											   COERCE_SQL_SYNTAX,
											   @2);
				}
			| a_expr IS NOT NORMALIZED							%prec IS
				{
					$$ = makeNotExpr((Node *) makeFuncCall(SystemFuncName("is_normalized"),
														   list_make1($1),
														   COERCE_SQL_SYNTAX,
														   @2),
									 @2);
				}
			| a_expr IS NOT unicode_normal_form NORMALIZED		%prec IS
				{
					$$ = makeNotExpr((Node *) makeFuncCall(SystemFuncName("is_normalized"),
														   list_make2($1, makeStringConst($4, @4)),
														   COERCE_SQL_SYNTAX,
														   @2),
									 @2);
				}
			| DEFAULT
				{
					/*
					 * The SQL spec only allows DEFAULT in "contextually typed
					 * expressions", but for us, it's easier to allow it in
					 * any a_expr and then throw error during parse analysis
					 * if it's in an inappropriate context.  This way also
					 * lets us say something smarter than "syntax error".
					 */
					SetToDefault *n = makeNode(SetToDefault);
					/* parse analysis will fill in the rest */
					n->location = @1;
					$$ = (Node *)n;
				}
		;

/*
 * Restricted expressions
 *
 * b_expr is a subset of the complete expression syntax defined by a_expr.
 *
 * Presently, AND, NOT, IS, and IN are the a_expr keywords that would
 * cause trouble in the places where b_expr is used.  For simplicity, we
 * just eliminate all the boolean-keyword-operator productions from b_expr.
 */
b_expr:		c_expr
				{ $$ = $1; }
			| b_expr TYPECAST Typename
				{ $$ = makeTypeCast($1, $3, @2); }
			| '+' b_expr					%prec UMINUS
				{ $$ = (Node *) makeSimpleA_Expr(AEXPR_OP, "+", NULL, $2, @1); }
			| '-' b_expr					%prec UMINUS
				{ $$ = doNegate($2, @1); }
			| b_expr '+' b_expr
				{ $$ = (Node *) makeSimpleA_Expr(AEXPR_OP, "+", $1, $3, @2); }
			| b_expr '-' b_expr
				{ $$ = (Node *) makeSimpleA_Expr(AEXPR_OP, "-", $1, $3, @2); }
			| b_expr '*' b_expr
				{ $$ = (Node *) makeSimpleA_Expr(AEXPR_OP, "*", $1, $3, @2); }
			| b_expr '/' b_expr
				{ $$ = (Node *) makeSimpleA_Expr(AEXPR_OP, "/", $1, $3, @2); }
			| b_expr '%' b_expr
				{ $$ = (Node *) makeSimpleA_Expr(AEXPR_OP, "%", $1, $3, @2); }
			| b_expr '^' b_expr
				{ $$ = (Node *) makeSimpleA_Expr(AEXPR_OP, "^", $1, $3, @2); }
			| b_expr '<' b_expr
				{ $$ = (Node *) makeSimpleA_Expr(AEXPR_OP, "<", $1, $3, @2); }
			| b_expr '>' b_expr
				{ $$ = (Node *) makeSimpleA_Expr(AEXPR_OP, ">", $1, $3, @2); }
			| b_expr '=' b_expr
				{ $$ = (Node *) makeSimpleA_Expr(AEXPR_OP, "=", $1, $3, @2); }
			| b_expr LESS_EQUALS b_expr
				{ $$ = (Node *) makeSimpleA_Expr(AEXPR_OP, "<=", $1, $3, @2); }
			| b_expr GREATER_EQUALS b_expr
				{ $$ = (Node *) makeSimpleA_Expr(AEXPR_OP, ">=", $1, $3, @2); }
			| b_expr NOT_EQUALS b_expr
				{ $$ = (Node *) makeSimpleA_Expr(AEXPR_OP, "<>", $1, $3, @2); }
			| b_expr LEFT_ARROW b_expr
				{ $$ = (Node *) makeSimpleA_Expr(AEXPR_OP, "<-", $1, $3, @2); }
			| b_expr RIGHT_ARROW b_expr
				{ $$ = (Node *) makeSimpleA_Expr(AEXPR_OP, "->", $1, $3, @2); }
			| b_expr qual_Op b_expr				%prec Op
				{ $$ = (Node *) makeA_Expr(AEXPR_OP, $2, $1, $3, @2); }
			| qual_Op b_expr					%prec Op
				{ $$ = (Node *) makeA_Expr(AEXPR_OP, $1, NULL, $2, @1); }
			| b_expr IS DISTINCT FROM b_expr		%prec IS
				{
					$$ = (Node *) makeSimpleA_Expr(AEXPR_DISTINCT, "=", $1, $5, @2);
				}
			| b_expr IS NOT DISTINCT FROM b_expr	%prec IS
				{
					$$ = (Node *) makeSimpleA_Expr(AEXPR_NOT_DISTINCT, "=", $1, $6, @2);
				}
			| b_expr IS DOCUMENT_P					%prec IS
				{
					$$ = makeXmlExpr(IS_DOCUMENT, NULL, NIL,
									 list_make1($1), @2);
				}
			| b_expr IS NOT DOCUMENT_P				%prec IS
				{
					$$ = makeNotExpr(makeXmlExpr(IS_DOCUMENT, NULL, NIL,
												 list_make1($1), @2),
									 @2);
				}
		;

/*
 * Productions that can be used in both a_expr and b_expr.
 *
 * Note: productions that refer recursively to a_expr or b_expr mostly
 * cannot appear here.	However, it's OK to refer to a_exprs that occur
 * inside parentheses, such as function arguments; that cannot introduce
 * ambiguity to the b_expr syntax.
 */
c_expr:		columnref								{ $$ = $1; }
			| AexprConst							{ $$ = $1; }
			| PARAM opt_indirection
				{
					ParamRef *p = makeNode(ParamRef);
					p->number = $1;
					p->location = @1;
					if ($2)
					{
						A_Indirection *n = makeNode(A_Indirection);
						n->arg = (Node *) p;
						n->indirection = check_indirection($2, yyscanner);
						$$ = (Node *) n;
					}
					else
						$$ = (Node *) p;
				}
			| '(' a_expr ')' opt_indirection
				{
					if ($4)
					{
						A_Indirection *n = makeNode(A_Indirection);
						n->arg = $2;
						n->indirection = check_indirection($4, yyscanner);
						$$ = (Node *)n;
					}
					else
						$$ = $2;
				}
			| case_expr
				{ $$ = $1; }
			| func_expr
				{ $$ = $1; }
			| select_with_parens			%prec UMINUS
				{
					SubLink *n = makeNode(SubLink);
					n->subLinkType = EXPR_SUBLINK;
					n->subLinkId = 0;
					n->testexpr = NULL;
					n->operName = NIL;
					n->subselect = $1;
					n->location = @1;
					$$ = (Node *)n;
				}
			| select_with_parens indirection
				{
					/*
					 * Because the select_with_parens nonterminal is designed
					 * to "eat" as many levels of parens as possible, the
					 * '(' a_expr ')' opt_indirection production above will
					 * fail to match a sub-SELECT with indirection decoration;
					 * the sub-SELECT won't be regarded as an a_expr as long
					 * as there are parens around it.  To support applying
					 * subscripting or field selection to a sub-SELECT result,
					 * we need this redundant-looking production.
					 */
					SubLink *n = makeNode(SubLink);
					A_Indirection *a = makeNode(A_Indirection);
					n->subLinkType = EXPR_SUBLINK;
					n->subLinkId = 0;
					n->testexpr = NULL;
					n->operName = NIL;
					n->subselect = $1;
					n->location = @1;
					a->arg = (Node *)n;
					a->indirection = check_indirection($2, yyscanner);
					$$ = (Node *)a;
				}
			| EXISTS select_with_parens
				{
					SubLink *n = makeNode(SubLink);
					n->subLinkType = EXISTS_SUBLINK;
					n->subLinkId = 0;
					n->testexpr = NULL;
					n->operName = NIL;
					n->subselect = $2;
					n->location = @1;
					$$ = (Node *)n;
				}
			| ARRAY select_with_parens
				{
					SubLink *n = makeNode(SubLink);
					n->subLinkType = ARRAY_SUBLINK;
					n->subLinkId = 0;
					n->testexpr = NULL;
					n->operName = NIL;
					n->subselect = $2;
					n->location = @1;
					$$ = (Node *)n;
				}
			| ARRAY array_expr
				{
					A_ArrayExpr *n = castNode(A_ArrayExpr, $2);
					/* point outermost A_ArrayExpr to the ARRAY keyword */
					n->location = @1;
					$$ = (Node *)n;
				}
			| explicit_row
				{
					RowExpr *r = makeNode(RowExpr);
					r->args = $1;
					r->row_typeid = InvalidOid;	/* not analyzed yet */
					r->colnames = NIL;	/* to be filled in during analysis */
					r->row_format = COERCE_EXPLICIT_CALL; /* abuse */
					r->location = @1;
					$$ = (Node *)r;
				}
			| implicit_row
				{
					RowExpr *r = makeNode(RowExpr);
					r->args = $1;
					r->row_typeid = InvalidOid;	/* not analyzed yet */
					r->colnames = NIL;	/* to be filled in during analysis */
					r->row_format = COERCE_IMPLICIT_CAST; /* abuse */
					r->location = @1;
					$$ = (Node *)r;
				}
			| GROUPING '(' expr_list ')'
			  {
				  GroupingFunc *g = makeNode(GroupingFunc);
				  g->args = $3;
				  g->location = @1;
				  $$ = (Node *)g;
			  }
		;

func_application: func_name '(' ')'
				{
					$$ = (Node *) makeFuncCall($1, NIL,
											   COERCE_EXPLICIT_CALL,
											   @1);
				}
			| func_name '(' func_arg_list opt_sort_clause ')'
				{
					FuncCall *n = makeFuncCall($1, $3,
											   COERCE_EXPLICIT_CALL,
											   @1);
					n->agg_order = $4;
					$$ = (Node *)n;
				}
			| func_name '(' VARIADIC func_arg_expr opt_sort_clause ')'
				{
					FuncCall *n = makeFuncCall($1, list_make1($4),
											   COERCE_EXPLICIT_CALL,
											   @1);
					n->func_variadic = true;
					n->agg_order = $5;
					$$ = (Node *)n;
				}
			| func_name '(' func_arg_list ',' VARIADIC func_arg_expr opt_sort_clause ')'
				{
					FuncCall *n = makeFuncCall($1, lappend($3, $6),
											   COERCE_EXPLICIT_CALL,
											   @1);
					n->func_variadic = true;
					n->agg_order = $7;
					$$ = (Node *)n;
				}
			| func_name '(' ALL func_arg_list opt_sort_clause ')'
				{
					FuncCall *n = makeFuncCall($1, $4,
											   COERCE_EXPLICIT_CALL,
											   @1);
					n->agg_order = $5;
					/* Ideally we'd mark the FuncCall node to indicate
					 * "must be an aggregate", but there's no provision
					 * for that in FuncCall at the moment.
					 */
					$$ = (Node *)n;
				}
			| func_name '(' DISTINCT func_arg_list opt_sort_clause ')'
				{
					FuncCall *n = makeFuncCall($1, $4,
											   COERCE_EXPLICIT_CALL,
											   @1);
					n->agg_order = $5;
					n->agg_distinct = true;
					$$ = (Node *)n;
				}
			| func_name '(' '*' ')'
				{
					/*
					 * We consider AGGREGATE(*) to invoke a parameterless
					 * aggregate.  This does the right thing for COUNT(*),
					 * and there are no other aggregates in SQL that accept
					 * '*' as parameter.
					 *
					 * The FuncCall node is also marked agg_star = true,
					 * so that later processing can detect what the argument
					 * really was.
					 */
					FuncCall *n = makeFuncCall($1, NIL,
											   COERCE_EXPLICIT_CALL,
											   @1);
					n->agg_star = true;
					$$ = (Node *)n;
				}
		;


/*
 * func_expr and its cousin func_expr_windowless are split out from c_expr just
 * so that we have classifications for "everything that is a function call or
 * looks like one".  This isn't very important, but it saves us having to
 * document which variants are legal in places like "FROM function()" or the
 * backwards-compatible functional-index syntax for CREATE INDEX.
 * (Note that many of the special SQL functions wouldn't actually make any
 * sense as functional index entries, but we ignore that consideration here.)
 */
func_expr: func_application within_group_clause filter_clause over_clause
				{
					FuncCall *n = (FuncCall *) $1;
					/*
					 * The order clause for WITHIN GROUP and the one for
					 * plain-aggregate ORDER BY share a field, so we have to
					 * check here that at most one is present.  We also check
					 * for DISTINCT and VARIADIC here to give a better error
					 * location.  Other consistency checks are deferred to
					 * parse analysis.
					 */
					if ($2 != NIL)
					{
						if (n->agg_order != NIL)
							ereport(ERROR,
									(errcode(ERRCODE_SYNTAX_ERROR),
									 errmsg("cannot use multiple ORDER BY clauses with WITHIN GROUP"),
									 parser_errposition(@2)));
						if (n->agg_distinct)
							ereport(ERROR,
									(errcode(ERRCODE_SYNTAX_ERROR),
									 errmsg("cannot use DISTINCT with WITHIN GROUP"),
									 parser_errposition(@2)));
						if (n->func_variadic)
							ereport(ERROR,
									(errcode(ERRCODE_SYNTAX_ERROR),
									 errmsg("cannot use VARIADIC with WITHIN GROUP"),
									 parser_errposition(@2)));
						n->agg_order = $2;
						n->agg_within_group = true;
					}
					n->agg_filter = $3;
					n->over = $4;
					$$ = (Node *) n;
				}
			| func_expr_common_subexpr
				{ $$ = $1; }
		;

/*
 * As func_expr but does not accept WINDOW functions directly
 * (but they can still be contained in arguments for functions etc).
 * Use this when window expressions are not allowed, where needed to
 * disambiguate the grammar (e.g. in CREATE INDEX).
 */
func_expr_windowless:
			func_application						{ $$ = $1; }
			| func_expr_common_subexpr				{ $$ = $1; }
		;

/*
 * Special expressions that are considered to be functions.
 */
func_expr_common_subexpr:
			COLLATION FOR '(' a_expr ')'
				{
					$$ = (Node *) makeFuncCall(SystemFuncName("pg_collation_for"),
											   list_make1($4),
											   COERCE_SQL_SYNTAX,
											   @1);
				}
			| CURRENT_DATE
				{
					$$ = makeSQLValueFunction(SVFOP_CURRENT_DATE, -1, @1);
				}
			| CURRENT_TIME
				{
					$$ = makeSQLValueFunction(SVFOP_CURRENT_TIME, -1, @1);
				}
			| CURRENT_TIME '(' Iconst ')'
				{
					$$ = makeSQLValueFunction(SVFOP_CURRENT_TIME_N, $3, @1);
				}
			| CURRENT_TIMESTAMP
				{
					$$ = makeSQLValueFunction(SVFOP_CURRENT_TIMESTAMP, -1, @1);
				}
			| CURRENT_TIMESTAMP '(' Iconst ')'
				{
					$$ = makeSQLValueFunction(SVFOP_CURRENT_TIMESTAMP_N, $3, @1);
				}
			| LOCALTIME
				{
					$$ = makeSQLValueFunction(SVFOP_LOCALTIME, -1, @1);
				}
			| LOCALTIME '(' Iconst ')'
				{
					$$ = makeSQLValueFunction(SVFOP_LOCALTIME_N, $3, @1);
				}
			| LOCALTIMESTAMP
				{
					$$ = makeSQLValueFunction(SVFOP_LOCALTIMESTAMP, -1, @1);
				}
			| LOCALTIMESTAMP '(' Iconst ')'
				{
					$$ = makeSQLValueFunction(SVFOP_LOCALTIMESTAMP_N, $3, @1);
				}
			| CURRENT_ROLE
				{
					$$ = makeSQLValueFunction(SVFOP_CURRENT_ROLE, -1, @1);
				}
			| CURRENT_USER
				{
					$$ = makeSQLValueFunction(SVFOP_CURRENT_USER, -1, @1);
				}
			| SESSION_USER
				{
					$$ = makeSQLValueFunction(SVFOP_SESSION_USER, -1, @1);
				}
			| USER
				{
					$$ = makeSQLValueFunction(SVFOP_USER, -1, @1);
				}
			| CURRENT_CATALOG
				{
					$$ = makeSQLValueFunction(SVFOP_CURRENT_CATALOG, -1, @1);
				}
			| CURRENT_SCHEMA
				{
					$$ = makeSQLValueFunction(SVFOP_CURRENT_SCHEMA, -1, @1);
				}
			| CAST '(' a_expr AS Typename ')'
				{ $$ = makeTypeCast($3, $5, @1); }
			| EXTRACT '(' extract_list ')'
				{
					$$ = (Node *) makeFuncCall(SystemFuncName("extract"),
											   $3,
											   COERCE_SQL_SYNTAX,
											   @1);
				}
			| NORMALIZE '(' a_expr ')'
				{
					$$ = (Node *) makeFuncCall(SystemFuncName("normalize"),
											   list_make1($3),
											   COERCE_SQL_SYNTAX,
											   @1);
				}
			| NORMALIZE '(' a_expr ',' unicode_normal_form ')'
				{
					$$ = (Node *) makeFuncCall(SystemFuncName("normalize"),
											   list_make2($3, makeStringConst($5, @5)),
											   COERCE_SQL_SYNTAX,
											   @1);
				}
			| OVERLAY '(' overlay_list ')'
				{
					$$ = (Node *) makeFuncCall(SystemFuncName("overlay"),
											   $3,
											   COERCE_SQL_SYNTAX,
											   @1);
				}
			| OVERLAY '(' func_arg_list_opt ')'
				{
					/*
					 * allow functions named overlay() to be called without
					 * special syntax
					 */
					$$ = (Node *) makeFuncCall(list_make1(makeString("overlay")),
											   $3,
											   COERCE_EXPLICIT_CALL,
											   @1);
				}
			| POSITION '(' position_list ')'
				{
					/*
					 * position(A in B) is converted to position(B, A)
					 *
					 * We deliberately don't offer a "plain syntax" option
					 * for position(), because the reversal of the arguments
					 * creates too much risk of confusion.
					 */
					$$ = (Node *) makeFuncCall(SystemFuncName("position"),
											   $3,
											   COERCE_SQL_SYNTAX,
											   @1);
				}
			| SUBSTRING '(' substr_list ')'
				{
					/* substring(A from B for C) is converted to
					 * substring(A, B, C) - thomas 2000-11-28
					 */
					$$ = (Node *) makeFuncCall(SystemFuncName("substring"),
											   $3,
											   COERCE_SQL_SYNTAX,
											   @1);
				}
			| SUBSTRING '(' func_arg_list_opt ')'
				{
					/*
					 * allow functions named substring() to be called without
					 * special syntax
					 */
					$$ = (Node *) makeFuncCall(list_make1(makeString("substring")),
											   $3,
											   COERCE_EXPLICIT_CALL,
											   @1);
				}
			| TREAT '(' a_expr AS Typename ')'
				{
					/* TREAT(expr AS target) converts expr of a particular type to target,
					 * which is defined to be a subtype of the original expression.
					 * In SQL99, this is intended for use with structured UDTs,
					 * but let's make this a generally useful form allowing stronger
					 * coercions than are handled by implicit casting.
					 *
					 * Convert SystemTypeName() to SystemFuncName() even though
					 * at the moment they result in the same thing.
					 */
					$$ = (Node *) makeFuncCall(SystemFuncName(strVal(llast($5->names))),
											   list_make1($3),
											   COERCE_EXPLICIT_CALL,
											   @1);
				}
			| TRIM '(' BOTH trim_list ')'
				{
					/* various trim expressions are defined in SQL
					 * - thomas 1997-07-19
					 */
					$$ = (Node *) makeFuncCall(SystemFuncName("btrim"),
											   $4,
											   COERCE_SQL_SYNTAX,
											   @1);
				}
			| TRIM '(' LEADING trim_list ')'
				{
					$$ = (Node *) makeFuncCall(SystemFuncName("ltrim"),
											   $4,
											   COERCE_SQL_SYNTAX,
											   @1);
				}
			| TRIM '(' TRAILING trim_list ')'
				{
					$$ = (Node *) makeFuncCall(SystemFuncName("rtrim"),
											   $4,
											   COERCE_SQL_SYNTAX,
											   @1);
				}
			| TRIM '(' trim_list ')'
				{
					$$ = (Node *) makeFuncCall(SystemFuncName("btrim"),
											   $3,
											   COERCE_SQL_SYNTAX,
											   @1);
				}
			| NULLIF '(' a_expr ',' a_expr ')'
				{
					$$ = (Node *) makeSimpleA_Expr(AEXPR_NULLIF, "=", $3, $5, @1);
				}
			| COALESCE '(' expr_list ')'
				{
					CoalesceExpr *c = makeNode(CoalesceExpr);
					c->args = $3;
					c->location = @1;
					$$ = (Node *)c;
				}
			| GREATEST '(' expr_list ')'
				{
					MinMaxExpr *v = makeNode(MinMaxExpr);
					v->args = $3;
					v->op = IS_GREATEST;
					v->location = @1;
					$$ = (Node *)v;
				}
			| LEAST '(' expr_list ')'
				{
					MinMaxExpr *v = makeNode(MinMaxExpr);
					v->args = $3;
					v->op = IS_LEAST;
					v->location = @1;
					$$ = (Node *)v;
				}
			| XMLCONCAT '(' expr_list ')'
				{
					$$ = makeXmlExpr(IS_XMLCONCAT, NULL, NIL, $3, @1);
				}
			| XMLELEMENT '(' NAME_P ColLabel ')'
				{
					$$ = makeXmlExpr(IS_XMLELEMENT, $4, NIL, NIL, @1);
				}
			| XMLELEMENT '(' NAME_P ColLabel ',' xml_attributes ')'
				{
					$$ = makeXmlExpr(IS_XMLELEMENT, $4, $6, NIL, @1);
				}
			| XMLELEMENT '(' NAME_P ColLabel ',' expr_list ')'
				{
					$$ = makeXmlExpr(IS_XMLELEMENT, $4, NIL, $6, @1);
				}
			| XMLELEMENT '(' NAME_P ColLabel ',' xml_attributes ',' expr_list ')'
				{
					$$ = makeXmlExpr(IS_XMLELEMENT, $4, $6, $8, @1);
				}
			| XMLEXISTS '(' c_expr xmlexists_argument ')'
				{
					/* xmlexists(A PASSING [BY REF] B [BY REF]) is
					 * converted to xmlexists(A, B)*/
					$$ = (Node *) makeFuncCall(SystemFuncName("xmlexists"),
											   list_make2($3, $4),
											   COERCE_SQL_SYNTAX,
											   @1);
				}
			| XMLFOREST '(' xml_attribute_list ')'
				{
					$$ = makeXmlExpr(IS_XMLFOREST, NULL, $3, NIL, @1);
				}
			| XMLPARSE '(' document_or_content a_expr xml_whitespace_option ')'
				{
					XmlExpr *x = (XmlExpr *)
						makeXmlExpr(IS_XMLPARSE, NULL, NIL,
									list_make2($4, makeBoolAConst($5, -1)),
									@1);
					x->xmloption = $3;
					$$ = (Node *)x;
				}
			| XMLPI '(' NAME_P ColLabel ')'
				{
					$$ = makeXmlExpr(IS_XMLPI, $4, NULL, NIL, @1);
				}
			| XMLPI '(' NAME_P ColLabel ',' a_expr ')'
				{
					$$ = makeXmlExpr(IS_XMLPI, $4, NULL, list_make1($6), @1);
				}
			| XMLROOT '(' a_expr ',' xml_root_version opt_xml_root_standalone ')'
				{
					$$ = makeXmlExpr(IS_XMLROOT, NULL, NIL,
									 list_make3($3, $5, $6), @1);
				}
			| XMLSERIALIZE '(' document_or_content a_expr AS SimpleTypename ')'
				{
					XmlSerialize *n = makeNode(XmlSerialize);
					n->xmloption = $3;
					n->expr = $4;
					n->typeName = $6;
					n->location = @1;
					$$ = (Node *)n;
				}
		;

/*
 * SQL/XML support
 */
xml_root_version: VERSION_P a_expr
				{ $$ = $2; }
			| VERSION_P NO VALUE_P
				{ $$ = makeNullAConst(-1); }
		;

opt_xml_root_standalone: ',' STANDALONE_P YES_P
				{ $$ = makeIntConst(XML_STANDALONE_YES, -1); }
			| ',' STANDALONE_P NO
				{ $$ = makeIntConst(XML_STANDALONE_NO, -1); }
			| ',' STANDALONE_P NO VALUE_P
				{ $$ = makeIntConst(XML_STANDALONE_NO_VALUE, -1); }
			| /*EMPTY*/
				{ $$ = makeIntConst(XML_STANDALONE_OMITTED, -1); }
		;

xml_attributes: XMLATTRIBUTES '(' xml_attribute_list ')'	{ $$ = $3; }
		;

xml_attribute_list:	xml_attribute_el					{ $$ = list_make1($1); }
			| xml_attribute_list ',' xml_attribute_el	{ $$ = lappend($1, $3); }
		;

xml_attribute_el: a_expr AS ColLabel
				{
					$$ = makeNode(ResTarget);
					$$->name = $3;
					$$->indirection = NIL;
					$$->val = (Node *) $1;
					$$->location = @1;
				}
			| a_expr
				{
					$$ = makeNode(ResTarget);
					$$->name = NULL;
					$$->indirection = NIL;
					$$->val = (Node *) $1;
					$$->location = @1;
				}
		;

document_or_content: DOCUMENT_P						{ $$ = XMLOPTION_DOCUMENT; }
			| CONTENT_P								{ $$ = XMLOPTION_CONTENT; }
		;

xml_whitespace_option: PRESERVE WHITESPACE_P		{ $$ = true; }
			| STRIP_P WHITESPACE_P					{ $$ = false; }
			| /*EMPTY*/								{ $$ = false; }
		;

/* We allow several variants for SQL and other compatibility. */
xmlexists_argument:
			PASSING c_expr
				{
					$$ = $2;
				}
			| PASSING c_expr xml_passing_mech
				{
					$$ = $2;
				}
			| PASSING xml_passing_mech c_expr
				{
					$$ = $3;
				}
			| PASSING xml_passing_mech c_expr xml_passing_mech
				{
					$$ = $3;
				}
		;

xml_passing_mech:
			BY REF
			| BY VALUE_P
		;


/*
 * Aggregate decoration clauses
 */
within_group_clause:
			WITHIN GROUP_P '(' sort_clause ')'		{ $$ = $4; }
			| /*EMPTY*/								{ $$ = NIL; }
		;

filter_clause:
			FILTER '(' WHERE a_expr ')'				{ $$ = $4; }
			| /*EMPTY*/								{ $$ = NULL; }
		;


/*
 * Window Definitions
 */
window_clause:
			WINDOW window_definition_list			{ $$ = $2; }
			| /*EMPTY*/								{ $$ = NIL; }
		;

window_definition_list:
			window_definition						{ $$ = list_make1($1); }
			| window_definition_list ',' window_definition
													{ $$ = lappend($1, $3); }
		;

window_definition:
			ColId AS window_specification
				{
					WindowDef *n = $3;
					n->name = $1;
					$$ = n;
				}
		;

over_clause: OVER window_specification
				{ $$ = $2; }
			| OVER ColId
				{
					WindowDef *n = makeNode(WindowDef);
					n->name = $2;
					n->refname = NULL;
					n->partitionClause = NIL;
					n->orderClause = NIL;
					n->frameOptions = FRAMEOPTION_DEFAULTS;
					n->startOffset = NULL;
					n->endOffset = NULL;
					n->location = @2;
					$$ = n;
				}
			| /*EMPTY*/
				{ $$ = NULL; }
		;

window_specification: '(' opt_existing_window_name opt_partition_clause
						opt_sort_clause opt_frame_clause ')'
				{
					WindowDef *n = makeNode(WindowDef);
					n->name = NULL;
					n->refname = $2;
					n->partitionClause = $3;
					n->orderClause = $4;
					/* copy relevant fields of opt_frame_clause */
					n->frameOptions = $5->frameOptions;
					n->startOffset = $5->startOffset;
					n->endOffset = $5->endOffset;
					n->location = @1;
					$$ = n;
				}
		;

/*
 * If we see PARTITION, RANGE, ROWS or GROUPS as the first token after the '('
 * of a window_specification, we want the assumption to be that there is
 * no existing_window_name; but those keywords are unreserved and so could
 * be ColIds.  We fix this by making them have the same precedence as IDENT
 * and giving the empty production here a slightly higher precedence, so
 * that the shift/reduce conflict is resolved in favor of reducing the rule.
 * These keywords are thus precluded from being an existing_window_name but
 * are not reserved for any other purpose.
 */
opt_existing_window_name: ColId						{ $$ = $1; }
			| /*EMPTY*/				%prec Op		{ $$ = NULL; }
		;

opt_partition_clause: PARTITION BY expr_list		{ $$ = $3; }
			| /*EMPTY*/								{ $$ = NIL; }
		;

/*
 * For frame clauses, we return a WindowDef, but only some fields are used:
 * frameOptions, startOffset, and endOffset.
 */
opt_frame_clause:
			RANGE frame_extent opt_window_exclusion_clause
				{
					WindowDef *n = $2;
					n->frameOptions |= FRAMEOPTION_NONDEFAULT | FRAMEOPTION_RANGE;
					n->frameOptions |= $3;
					$$ = n;
				}
			| ROWS frame_extent opt_window_exclusion_clause
				{
					WindowDef *n = $2;
					n->frameOptions |= FRAMEOPTION_NONDEFAULT | FRAMEOPTION_ROWS;
					n->frameOptions |= $3;
					$$ = n;
				}
			| GROUPS frame_extent opt_window_exclusion_clause
				{
					WindowDef *n = $2;
					n->frameOptions |= FRAMEOPTION_NONDEFAULT | FRAMEOPTION_GROUPS;
					n->frameOptions |= $3;
					$$ = n;
				}
			| /*EMPTY*/
				{
					WindowDef *n = makeNode(WindowDef);
					n->frameOptions = FRAMEOPTION_DEFAULTS;
					n->startOffset = NULL;
					n->endOffset = NULL;
					$$ = n;
				}
		;

frame_extent: frame_bound
				{
					WindowDef *n = $1;
					/* reject invalid cases */
					if (n->frameOptions & FRAMEOPTION_START_UNBOUNDED_FOLLOWING)
						ereport(ERROR,
								(errcode(ERRCODE_WINDOWING_ERROR),
								 errmsg("frame start cannot be UNBOUNDED FOLLOWING"),
								 parser_errposition(@1)));
					if (n->frameOptions & FRAMEOPTION_START_OFFSET_FOLLOWING)
						ereport(ERROR,
								(errcode(ERRCODE_WINDOWING_ERROR),
								 errmsg("frame starting from following row cannot end with current row"),
								 parser_errposition(@1)));
					n->frameOptions |= FRAMEOPTION_END_CURRENT_ROW;
					$$ = n;
				}
			| BETWEEN frame_bound AND frame_bound
				{
					WindowDef *n1 = $2;
					WindowDef *n2 = $4;
					/* form merged options */
					int		frameOptions = n1->frameOptions;
					/* shift converts START_ options to END_ options */
					frameOptions |= n2->frameOptions << 1;
					frameOptions |= FRAMEOPTION_BETWEEN;
					/* reject invalid cases */
					if (frameOptions & FRAMEOPTION_START_UNBOUNDED_FOLLOWING)
						ereport(ERROR,
								(errcode(ERRCODE_WINDOWING_ERROR),
								 errmsg("frame start cannot be UNBOUNDED FOLLOWING"),
								 parser_errposition(@2)));
					if (frameOptions & FRAMEOPTION_END_UNBOUNDED_PRECEDING)
						ereport(ERROR,
								(errcode(ERRCODE_WINDOWING_ERROR),
								 errmsg("frame end cannot be UNBOUNDED PRECEDING"),
								 parser_errposition(@4)));
					if ((frameOptions & FRAMEOPTION_START_CURRENT_ROW) &&
						(frameOptions & FRAMEOPTION_END_OFFSET_PRECEDING))
						ereport(ERROR,
								(errcode(ERRCODE_WINDOWING_ERROR),
								 errmsg("frame starting from current row cannot have preceding rows"),
								 parser_errposition(@4)));
					if ((frameOptions & FRAMEOPTION_START_OFFSET_FOLLOWING) &&
						(frameOptions & (FRAMEOPTION_END_OFFSET_PRECEDING |
										 FRAMEOPTION_END_CURRENT_ROW)))
						ereport(ERROR,
								(errcode(ERRCODE_WINDOWING_ERROR),
								 errmsg("frame starting from following row cannot have preceding rows"),
								 parser_errposition(@4)));
					n1->frameOptions = frameOptions;
					n1->endOffset = n2->startOffset;
					$$ = n1;
				}
		;

/*
 * This is used for both frame start and frame end, with output set up on
 * the assumption it's frame start; the frame_extent productions must reject
 * invalid cases.
 */
frame_bound:
			UNBOUNDED PRECEDING
				{
					WindowDef *n = makeNode(WindowDef);
					n->frameOptions = FRAMEOPTION_START_UNBOUNDED_PRECEDING;
					n->startOffset = NULL;
					n->endOffset = NULL;
					$$ = n;
				}
			| UNBOUNDED FOLLOWING
				{
					WindowDef *n = makeNode(WindowDef);
					n->frameOptions = FRAMEOPTION_START_UNBOUNDED_FOLLOWING;
					n->startOffset = NULL;
					n->endOffset = NULL;
					$$ = n;
				}
			| CURRENT_P ROW
				{
					WindowDef *n = makeNode(WindowDef);
					n->frameOptions = FRAMEOPTION_START_CURRENT_ROW;
					n->startOffset = NULL;
					n->endOffset = NULL;
					$$ = n;
				}
			| a_expr PRECEDING
				{
					WindowDef *n = makeNode(WindowDef);
					n->frameOptions = FRAMEOPTION_START_OFFSET_PRECEDING;
					n->startOffset = $1;
					n->endOffset = NULL;
					$$ = n;
				}
			| a_expr FOLLOWING
				{
					WindowDef *n = makeNode(WindowDef);
					n->frameOptions = FRAMEOPTION_START_OFFSET_FOLLOWING;
					n->startOffset = $1;
					n->endOffset = NULL;
					$$ = n;
				}
		;

opt_window_exclusion_clause:
			EXCLUDE CURRENT_P ROW	{ $$ = FRAMEOPTION_EXCLUDE_CURRENT_ROW; }
			| EXCLUDE GROUP_P		{ $$ = FRAMEOPTION_EXCLUDE_GROUP; }
			| EXCLUDE TIES			{ $$ = FRAMEOPTION_EXCLUDE_TIES; }
			| EXCLUDE NO OTHERS		{ $$ = 0; }
			| /*EMPTY*/				{ $$ = 0; }
		;


/*
 * Supporting nonterminals for expressions.
 */

/* Explicit row production.
 *
 * SQL99 allows an optional ROW keyword, so we can now do single-element rows
 * without conflicting with the parenthesized a_expr production.  Without the
 * ROW keyword, there must be more than one a_expr inside the parens.
 */
row:		ROW '(' expr_list ')'					{ $$ = $3; }
			| ROW '(' ')'							{ $$ = NIL; }
			| '(' expr_list ',' a_expr ')'			{ $$ = lappend($2, $4); }
		;

explicit_row:	ROW '(' expr_list ')'				{ $$ = $3; }
			| ROW '(' ')'							{ $$ = NIL; }
		;

implicit_row:	'(' expr_list ',' a_expr ')'		{ $$ = lappend($2, $4); }
		;

sub_type:	ANY										{ $$ = ANY_SUBLINK; }
			| SOME									{ $$ = ANY_SUBLINK; }
			| ALL									{ $$ = ALL_SUBLINK; }
		;

all_Op:		Op										{ $$ = $1; }
			| MathOp								{ $$ = $1; }
		;

MathOp:		 '+'									{ $$ = "+"; }
			| '-'									{ $$ = "-"; }
			| '*'									{ $$ = "*"; }
			| '/'									{ $$ = "/"; }
			| '%'									{ $$ = "%"; }
			| '^'									{ $$ = "^"; }
			| '<'									{ $$ = "<"; }
			| '>'									{ $$ = ">"; }
			| '='									{ $$ = "="; }
			| LESS_EQUALS							{ $$ = "<="; }
			| GREATER_EQUALS						{ $$ = ">="; }
			| NOT_EQUALS							{ $$ = "<>"; }
			| LEFT_ARROW							{ $$ = "<-"; }
			| RIGHT_ARROW							{ $$ = "->"; }
		;

qual_Op:	Op
					{ $$ = list_make1(makeString($1)); }
			| OPERATOR '(' any_operator ')'
					{ $$ = $3; }
		;

qual_all_Op:
			all_Op
					{ $$ = list_make1(makeString($1)); }
			| OPERATOR '(' any_operator ')'
					{ $$ = $3; }
		;

subquery_Op:
			all_Op
					{ $$ = list_make1(makeString($1)); }
			| OPERATOR '(' any_operator ')'
					{ $$ = $3; }
			| LIKE
					{ $$ = list_make1(makeString("~~")); }
			| NOT_LA LIKE
					{ $$ = list_make1(makeString("!~~")); }
			| ILIKE
					{ $$ = list_make1(makeString("~~*")); }
			| NOT_LA ILIKE
					{ $$ = list_make1(makeString("!~~*")); }
/* cannot put SIMILAR TO here, because SIMILAR TO is a hack.
 * the regular expression is preprocessed by a function (similar_to_escape),
 * and the ~ operator for posix regular expressions is used.
 *        x SIMILAR TO y     ->    x ~ similar_to_escape(y)
 * this transformation is made on the fly by the parser upwards.
 * however the SubLink structure which handles any/some/all stuff
 * is not ready for such a thing.
 */
			;

expr_list:	a_expr
				{
					$$ = list_make1($1);
				}
			| expr_list ',' a_expr
				{
					$$ = lappend($1, $3);
				}
		;

/* function arguments can have names */
func_arg_list:  func_arg_expr
				{
					$$ = list_make1($1);
				}
			| func_arg_list ',' func_arg_expr
				{
					$$ = lappend($1, $3);
				}
		;

func_arg_expr:  a_expr
				{
					$$ = $1;
				}
			| param_name COLON_EQUALS a_expr
				{
					NamedArgExpr *na = makeNode(NamedArgExpr);
					na->name = $1;
					na->arg = (Expr *) $3;
					na->argnumber = -1;		/* until determined */
					na->location = @1;
					$$ = (Node *) na;
				}
			| param_name EQUALS_GREATER a_expr
				{
					NamedArgExpr *na = makeNode(NamedArgExpr);
					na->name = $1;
					na->arg = (Expr *) $3;
					na->argnumber = -1;		/* until determined */
					na->location = @1;
					$$ = (Node *) na;
				}
		;

func_arg_list_opt:	func_arg_list					{ $$ = $1; }
			| /*EMPTY*/								{ $$ = NIL; }
		;

type_list:	Typename								{ $$ = list_make1($1); }
			| type_list ',' Typename				{ $$ = lappend($1, $3); }
		;

array_expr: '[' expr_list ']'
				{
					$$ = makeAArrayExpr($2, @1);
				}
			| '[' array_expr_list ']'
				{
					$$ = makeAArrayExpr($2, @1);
				}
			| '[' ']'
				{
					$$ = makeAArrayExpr(NIL, @1);
				}
		;

array_expr_list: array_expr							{ $$ = list_make1($1); }
			| array_expr_list ',' array_expr		{ $$ = lappend($1, $3); }
		;


extract_list:
			extract_arg FROM a_expr
				{
					$$ = list_make2(makeStringConst($1, @1), $3);
				}
		;

/* Allow delimited string Sconst in extract_arg as an SQL extension.
 * - thomas 2001-04-12
 */
extract_arg:
			IDENT									{ $$ = $1; }
			| YEAR_P								{ $$ = "year"; }
			| MONTH_P								{ $$ = "month"; }
			| DAY_P									{ $$ = "day"; }
			| HOUR_P								{ $$ = "hour"; }
			| MINUTE_P								{ $$ = "minute"; }
			| SECOND_P								{ $$ = "second"; }
			| Sconst								{ $$ = $1; }
		;

unicode_normal_form:
			NFC										{ $$ = "NFC"; }
			| NFD									{ $$ = "NFD"; }
			| NFKC									{ $$ = "NFKC"; }
			| NFKD									{ $$ = "NFKD"; }
		;

/* OVERLAY() arguments */
overlay_list:
			a_expr PLACING a_expr FROM a_expr FOR a_expr
				{
					/* overlay(A PLACING B FROM C FOR D) is converted to overlay(A, B, C, D) */
					$$ = list_make4($1, $3, $5, $7);
				}
			| a_expr PLACING a_expr FROM a_expr
				{
					/* overlay(A PLACING B FROM C) is converted to overlay(A, B, C) */
					$$ = list_make3($1, $3, $5);
				}
		;

/* position_list uses b_expr not a_expr to avoid conflict with general IN */
position_list:
			b_expr IN_P b_expr						{ $$ = list_make2($3, $1); }
		;

/*
 * SUBSTRING() arguments
 *
 * Note that SQL:1999 has both
 *     text FROM int FOR int
 * and
 *     text FROM pattern FOR escape
 *
 * In the parser we map them both to a call to the substring() function and
 * rely on type resolution to pick the right one.
 *
 * In SQL:2003, the second variant was changed to
 *     text SIMILAR pattern ESCAPE escape
 * We could in theory map that to a different function internally, but
 * since we still support the SQL:1999 version, we don't.  However,
 * ruleutils.c will reverse-list the call in the newer style.
 */
substr_list:
			a_expr FROM a_expr FOR a_expr
				{
					$$ = list_make3($1, $3, $5);
				}
			| a_expr FOR a_expr FROM a_expr
				{
					/* not legal per SQL, but might as well allow it */
					$$ = list_make3($1, $5, $3);
				}
			| a_expr FROM a_expr
				{
					/*
					 * Because we aren't restricting data types here, this
					 * syntax can end up resolving to textregexsubstr().
					 * We've historically allowed that to happen, so continue
					 * to accept it.  However, ruleutils.c will reverse-list
					 * such a call in regular function call syntax.
					 */
					$$ = list_make2($1, $3);
				}
			| a_expr FOR a_expr
				{
					/* not legal per SQL */

					/*
					 * Since there are no cases where this syntax allows
					 * a textual FOR value, we forcibly cast the argument
					 * to int4.  The possible matches in pg_proc are
					 * substring(text,int4) and substring(text,text),
					 * and we don't want the parser to choose the latter,
					 * which it is likely to do if the second argument
					 * is unknown or doesn't have an implicit cast to int4.
					 */
					$$ = list_make3($1, makeIntConst(1, -1),
									makeTypeCast($3,
												 SystemTypeName("int4"), -1));
				}
			| a_expr SIMILAR a_expr ESCAPE a_expr
				{
					$$ = list_make3($1, $3, $5);
				}
		;

trim_list:	a_expr FROM expr_list					{ $$ = lappend($3, $1); }
			| FROM expr_list						{ $$ = $2; }
			| expr_list								{ $$ = $1; }
		;

in_expr:	select_with_parens
				{
					SubLink *n = makeNode(SubLink);
					n->subselect = $1;
					/* other fields will be filled later */
					$$ = (Node *)n;
				}
			| '(' expr_list ')'						{ $$ = (Node *)$2; }
		;

/*
 * Define SQL-style CASE clause.
 * - Full specification
 *	CASE WHEN a = b THEN c ... ELSE d END
 * - Implicit argument
 *	CASE a WHEN b THEN c ... ELSE d END
 */
case_expr:	CASE case_arg when_clause_list case_default END_P
				{
					CaseExpr *c = makeNode(CaseExpr);
					c->casetype = InvalidOid; /* not analyzed yet */
					c->arg = (Expr *) $2;
					c->args = $3;
					c->defresult = (Expr *) $4;
					c->location = @1;
					$$ = (Node *)c;
				}
		;

when_clause_list:
			/* There must be at least one */
			when_clause								{ $$ = list_make1($1); }
			| when_clause_list when_clause			{ $$ = lappend($1, $2); }
		;

when_clause:
			WHEN a_expr THEN a_expr
				{
					CaseWhen *w = makeNode(CaseWhen);
					w->expr = (Expr *) $2;
					w->result = (Expr *) $4;
					w->location = @1;
					$$ = (Node *)w;
				}
		;

case_default:
			ELSE a_expr								{ $$ = $2; }
			| /*EMPTY*/								{ $$ = NULL; }
		;

case_arg:	a_expr									{ $$ = $1; }
			| /*EMPTY*/								{ $$ = NULL; }
		;

columnref:	ColId
				{
					$$ = makeColumnRef($1, NIL, @1, yyscanner);
				}
			| ColId indirection
				{
					$$ = makeColumnRef($1, $2, @1, yyscanner);
				}
		;

indirection_el:
			'.' attr_name
				{
					$$ = (Node *) makeString($2);
				}
			| '.' '*'
				{
					$$ = (Node *) makeNode(A_Star);
				}
			| '[' a_expr ']'
				{
					A_Indices *ai = makeNode(A_Indices);
					ai->is_slice = false;
					ai->lidx = NULL;
					ai->uidx = $2;
					$$ = (Node *) ai;
				}
			| '[' opt_slice_bound ':' opt_slice_bound ']'
				{
					A_Indices *ai = makeNode(A_Indices);
					ai->is_slice = true;
					ai->lidx = $2;
					ai->uidx = $4;
					$$ = (Node *) ai;
				}
		;

opt_slice_bound:
			a_expr									{ $$ = $1; }
			| /*EMPTY*/								{ $$ = NULL; }
		;

indirection:
			indirection_el							{ $$ = list_make1($1); }
			| indirection indirection_el			{ $$ = lappend($1, $2); }
		;

opt_indirection:
			/*EMPTY*/								{ $$ = NIL; }
			| opt_indirection indirection_el		{ $$ = lappend($1, $2); }
		;

opt_asymmetric: ASYMMETRIC
			| /*EMPTY*/
		;


/*****************************************************************************
 *
 *	target list for SELECT
 *
 *****************************************************************************/

opt_target_list: target_list						{ $$ = $1; }
			| /* EMPTY */							{ $$ = NIL; }
		;

target_list:
			target_el								{ $$ = list_make1($1); }
			| target_list ',' target_el				{ $$ = lappend($1, $3); }
		;

target_el:	a_expr AS ColLabel
				{
					$$ = makeNode(ResTarget);
					$$->name = $3;
					$$->indirection = NIL;
					$$->val = (Node *)$1;
					$$->location = @1;
				}
			| a_expr BareColLabel
				{
					$$ = makeNode(ResTarget);
					$$->name = $2;
					$$->indirection = NIL;
					$$->val = (Node *)$1;
					$$->location = @1;
				}
			| a_expr
				{
					$$ = makeNode(ResTarget);
					$$->name = NULL;
					$$->indirection = NIL;
					$$->val = (Node *)$1;
					$$->location = @1;
				}
			| '*'
				{
					ColumnRef *n = makeNode(ColumnRef);
					n->fields = list_make1(makeNode(A_Star));
					n->location = @1;

					$$ = makeNode(ResTarget);
					$$->name = NULL;
					$$->indirection = NIL;
					$$->val = (Node *)n;
					$$->location = @1;
				}
		;


/*****************************************************************************
 *
 *	Names and constants
 *
 *****************************************************************************/

qualified_name_list:
			qualified_name							{ $$ = list_make1($1); }
			| qualified_name_list ',' qualified_name { $$ = lappend($1, $3); }
		;

/*
 * The production for a qualified relation name has to exactly match the
 * production for a qualified func_name, because in a FROM clause we cannot
 * tell which we are parsing until we see what comes after it ('(' for a
 * func_name, something else for a relation). Therefore we allow 'indirection'
 * which may contain subscripts, and reject that case in the C code.
 */
qualified_name:
			ColId
				{
					$$ = makeRangeVar(NULL, $1, @1);
				}
			| ColId indirection
				{
					check_qualified_name($2, yyscanner);
					$$ = makeRangeVar(NULL, NULL, @1);
					switch (list_length($2))
					{
						case 1:
							$$->catalogname = NULL;
							$$->schemaname = $1;
							$$->relname = strVal(linitial($2));
							break;
						case 2:
							$$->catalogname = $1;
							$$->schemaname = strVal(linitial($2));
							$$->relname = strVal(lsecond($2));
							break;
						default:
							ereport(ERROR,
									(errcode(ERRCODE_SYNTAX_ERROR),
									 errmsg("improper qualified name (too many dotted names): %s",
											NameListToString(lcons(makeString($1), $2))),
									 parser_errposition(@1)));
							break;
					}
				}
		;

name_list:	name
					{ $$ = list_make1(makeString($1)); }
			| name_list ',' name
					{ $$ = lappend($1, makeString($3)); }
		;


name:		ColId									{ $$ = $1; };

attr_name:	ColLabel								{ $$ = $1; };

file_name:	Sconst									{ $$ = $1; };

/*
 * The production for a qualified func_name has to exactly match the
 * production for a qualified columnref, because we cannot tell which we
 * are parsing until we see what comes after it ('(' or Sconst for a func_name,
 * anything else for a columnref).  Therefore we allow 'indirection' which
 * may contain subscripts, and reject that case in the C code.  (If we
 * ever implement SQL99-like methods, such syntax may actually become legal!)
 */
func_name:	type_function_name
					{ $$ = list_make1(makeString($1)); }
			| ColId indirection
					{
						$$ = check_func_name(lcons(makeString($1), $2),
											 yyscanner);
					}
		;


/*
 * Constants
 */
AexprConst: Iconst
				{
					$$ = makeIntConst($1, @1);
				}
			| FCONST
				{
					$$ = makeFloatConst($1, @1);
				}
			| Sconst
				{
					$$ = makeStringConst($1, @1);
				}
			| BCONST
				{
					$$ = makeBitStringConst($1, @1);
				}
			| XCONST
				{
					/* This is a bit constant per SQL99:
					 * Without Feature F511, "BIT data type",
					 * a <general literal> shall not be a
					 * <bit string literal> or a <hex string literal>.
					 */
					$$ = makeBitStringConst($1, @1);
				}
			| func_name Sconst
				{
					/* generic type 'literal' syntax */
					TypeName *t = makeTypeNameFromNameList($1);
					t->location = @1;
					$$ = makeStringConstCast($2, @2, t);
				}
			| func_name '(' func_arg_list opt_sort_clause ')' Sconst
				{
					/* generic syntax with a type modifier */
					TypeName *t = makeTypeNameFromNameList($1);
					ListCell *lc;

					/*
					 * We must use func_arg_list and opt_sort_clause in the
					 * production to avoid reduce/reduce conflicts, but we
					 * don't actually wish to allow NamedArgExpr in this
					 * context, nor ORDER BY.
					 */
					foreach(lc, $3)
					{
						NamedArgExpr *arg = (NamedArgExpr *) lfirst(lc);

						if (IsA(arg, NamedArgExpr))
							ereport(ERROR,
									(errcode(ERRCODE_SYNTAX_ERROR),
									 errmsg("type modifier cannot have parameter name"),
									 parser_errposition(arg->location)));
					}
					if ($4 != NIL)
							ereport(ERROR,
									(errcode(ERRCODE_SYNTAX_ERROR),
									 errmsg("type modifier cannot have ORDER BY"),
									 parser_errposition(@4)));

					t->typmods = $3;
					t->location = @1;
					$$ = makeStringConstCast($6, @6, t);
				}
			| ConstTypename Sconst
				{
					$$ = makeStringConstCast($2, @2, $1);
				}
			| ConstInterval Sconst opt_interval
				{
					TypeName *t = $1;
					t->typmods = $3;
					$$ = makeStringConstCast($2, @2, t);
				}
			| ConstInterval '(' Iconst ')' Sconst
				{
					TypeName *t = $1;
					t->typmods = list_make2(makeIntConst(INTERVAL_FULL_RANGE, -1),
											makeIntConst($3, @3));
					$$ = makeStringConstCast($5, @5, t);
				}
			| TRUE_P
				{
					$$ = makeBoolAConst(true, @1);
				}
			| FALSE_P
				{
					$$ = makeBoolAConst(false, @1);
				}
			| NULL_P
				{
					$$ = makeNullAConst(@1);
				}
		;

Iconst:		ICONST									{ $$ = $1; };
Sconst:		SCONST									{ $$ = $1; };

SignedIconst: Iconst								{ $$ = $1; }
			| '+' Iconst							{ $$ = + $2; }
			| '-' Iconst							{ $$ = - $2; }
		;

/* Role specifications */
RoleId:		RoleSpec
				{
					RoleSpec *spc = (RoleSpec *) $1;
					switch (spc->roletype)
					{
						case ROLESPEC_CSTRING:
							$$ = spc->rolename;
							break;
						case ROLESPEC_PUBLIC:
							ereport(ERROR,
									(errcode(ERRCODE_RESERVED_NAME),
									 errmsg("role name \"%s\" is reserved",
											"public"),
									 parser_errposition(@1)));
							break;
						case ROLESPEC_SESSION_USER:
							ereport(ERROR,
									(errcode(ERRCODE_RESERVED_NAME),
									 errmsg("%s cannot be used as a role name here",
											"SESSION_USER"),
									 parser_errposition(@1)));
							break;
						case ROLESPEC_CURRENT_USER:
							ereport(ERROR,
									(errcode(ERRCODE_RESERVED_NAME),
									 errmsg("%s cannot be used as a role name here",
											"CURRENT_USER"),
									 parser_errposition(@1)));
							break;
						case ROLESPEC_CURRENT_ROLE:
							ereport(ERROR,
									(errcode(ERRCODE_RESERVED_NAME),
									 errmsg("%s cannot be used as a role name here",
											"CURRENT_ROLE"),
									 parser_errposition(@1)));
							break;
					}
				}
			;

RoleSpec:	NonReservedWord
					{
						/*
						 * "public" and "none" are not keywords, but they must
						 * be treated specially here.
						 */
						RoleSpec *n;
						if (strcmp($1, "public") == 0)
						{
							n = (RoleSpec *) makeRoleSpec(ROLESPEC_PUBLIC, @1);
							n->roletype = ROLESPEC_PUBLIC;
						}
						else if (strcmp($1, "none") == 0)
						{
							ereport(ERROR,
									(errcode(ERRCODE_RESERVED_NAME),
									 errmsg("role name \"%s\" is reserved",
											"none"),
									 parser_errposition(@1)));
						}
						else
						{
							n = makeRoleSpec(ROLESPEC_CSTRING, @1);
							n->rolename = pstrdup($1);
						}
						$$ = n;
					}
			| CURRENT_ROLE
					{
						$$ = makeRoleSpec(ROLESPEC_CURRENT_ROLE, @1);
					}
			| CURRENT_USER
					{
						$$ = makeRoleSpec(ROLESPEC_CURRENT_USER, @1);
					}
			| SESSION_USER
					{
						$$ = makeRoleSpec(ROLESPEC_SESSION_USER, @1);
					}
		;

role_list:	RoleSpec
					{ $$ = list_make1($1); }
			| role_list ',' RoleSpec
					{ $$ = lappend($1, $3); }
		;


/*****************************************************************************
 *
 * PL/pgSQL extensions
 *
 * You'd think a PL/pgSQL "expression" should be just an a_expr, but
 * historically it can include just about anything that can follow SELECT.
 * Therefore the returned struct is a SelectStmt.
 *****************************************************************************/

PLpgSQL_Expr: opt_distinct_clause opt_target_list
			from_clause where_clause
			group_clause having_clause window_clause
			opt_sort_clause opt_select_limit opt_for_locking_clause
				{
					SelectStmt *n = makeNode(SelectStmt);

					n->distinctClause = $1;
					n->targetList = $2;
					n->fromClause = $3;
					n->whereClause = $4;
					n->groupClause = ($5)->list;
					n->groupDistinct = ($5)->distinct;
					n->havingClause = $6;
					n->windowClause = $7;
					n->sortClause = $8;
					if ($9)
					{
						n->limitOffset = $9->limitOffset;
						n->limitCount = $9->limitCount;
						if (!n->sortClause &&
							$9->limitOption == LIMIT_OPTION_WITH_TIES)
							ereport(ERROR,
									(errcode(ERRCODE_SYNTAX_ERROR),
									 errmsg("WITH TIES cannot be specified without ORDER BY clause")));
						n->limitOption = $9->limitOption;
					}
					n->lockingClause = $10;
					$$ = (Node *) n;
				}
		;

/*
 * PL/pgSQL Assignment statement: name opt_indirection := PLpgSQL_Expr
 */

PLAssignStmt: plassign_target opt_indirection plassign_equals PLpgSQL_Expr
				{
					PLAssignStmt *n = makeNode(PLAssignStmt);

					n->name = $1;
					n->indirection = check_indirection($2, yyscanner);
					/* nnames will be filled by calling production */
					n->val = (SelectStmt *) $4;
					n->location = @1;
					$$ = (Node *) n;
				}
		;

plassign_target: ColId							{ $$ = $1; }
			| PARAM								{ $$ = psprintf("$%d", $1); }
		;

plassign_equals: COLON_EQUALS
			| '='
		;


/*
 * Name classification hierarchy.
 *
 * IDENT is the lexeme returned by the lexer for identifiers that match
 * no known keyword.  In most cases, we can accept certain keywords as
 * names, not only IDENTs.	We prefer to accept as many such keywords
 * as possible to minimize the impact of "reserved words" on programmers.
 * So, we divide names into several possible classes.  The classification
 * is chosen in part to make keywords acceptable as names wherever possible.
 */

/* Column identifier --- names that can be column, table, etc names.
 */
ColId:		IDENT									{ $$ = $1; }
			| unreserved_keyword					{ $$ = pstrdup($1); }
			| col_name_keyword						{ $$ = pstrdup($1); }
		;

/* Type/function identifier --- names that can be type or function names.
 */
type_function_name:	IDENT							{ $$ = $1; }
			| unreserved_keyword					{ $$ = pstrdup($1); }
			| type_func_name_keyword				{ $$ = pstrdup($1); }
		;

/* Any not-fully-reserved word --- these names can be, eg, role names.
 */
NonReservedWord:	IDENT							{ $$ = $1; }
			| unreserved_keyword					{ $$ = pstrdup($1); }
			| col_name_keyword						{ $$ = pstrdup($1); }
			| type_func_name_keyword				{ $$ = pstrdup($1); }
		;

/* Column label --- allowed labels in "AS" clauses.
 * This presently includes *all* Postgres keywords.
 */
ColLabel:	IDENT									{ $$ = $1; }
			| unreserved_keyword					{ $$ = pstrdup($1); }
			| col_name_keyword						{ $$ = pstrdup($1); }
			| type_func_name_keyword				{ $$ = pstrdup($1); }
			| reserved_keyword						{ $$ = pstrdup($1); }
		;

/* Bare column label --- names that can be column labels without writing "AS".
 * This classification is orthogonal to the other keyword categories.
 */
BareColLabel:	IDENT								{ $$ = $1; }
			| bare_label_keyword					{ $$ = pstrdup($1); }
		;


/*
 * Keyword category lists.  Generally, every keyword present in
 * the Postgres grammar should appear in exactly one of these lists.
 *
 * Put a new keyword into the first list that it can go into without causing
 * shift or reduce conflicts.  The earlier lists define "less reserved"
 * categories of keywords.
 *
 * Make sure that each keyword's category in kwlist.h matches where
 * it is listed here.  (Someday we may be able to generate these lists and
 * kwlist.h's table from one source of truth.)
 */

/* "Unreserved" keywords --- available for use as any kind of name.
 */
unreserved_keyword:
			  ABORT_P
			| ABSOLUTE_P
			| ACCESS
			| ACTION
			| ADD_P
			| ADMIN
			| AFTER
			| AGGREGATE
			| ALSO
			| ALTER
			| ALWAYS
			| ASENSITIVE
			| ASSERTION
			| ASSIGNMENT
			| AT
			| ATOMIC
			| ATTACH
			| ATTRIBUTE
			| BACKWARD
			| BEFORE
			| BEGIN_P
			| BREADTH
			| BY
			| CACHE
			| CALL
			| CALLED
			| CASCADE
			| CASCADED
			| CATALOG_P
			| CHAIN
			| CHARACTERISTICS
			| CHECKPOINT
			| CLASS
			| CLOSE
			| CLUSTER
			| COLUMNS
			| COMMENT
			| COMMENTS
			| COMMIT
			| COMMITTED
			| COMPRESSION
			| CONFIGURATION
			| CONFLICT
			| CONNECTION
			| CONSTRAINTS
			| CONTENT_P
			| CONTINUE_P
			| CONVERSION_P
			| COPY
			| COST
			| CSV
			| CUBE
			| CURRENT_P
			| CURSOR
			| CYCLE
			| DATA_P
			| DATABASE
			| DAY_P
			| DEALLOCATE
			| DECLARE
			| DEFAULTS
			| DEFERRED
			| DEFINER
			| DELETE_P
			| DELIMITER
			| DELIMITERS
			| DEPENDS
<<<<<<< HEAD
			| DESTINATION
=======
			| DEPTH
>>>>>>> 86a1aae7
			| DETACH
			| DICTIONARY
			| DISABLE_P
			| DISCARD
			| DOCUMENT_P
			| DOMAIN_P
			| DOUBLE_P
			| DROP
			| EACH
			| EDGE
			| ENABLE_P
			| ENCODING
			| ENCRYPTED
			| ENUM_P
			| ESCAPE
			| EVENT
			| EXCLUDE
			| EXCLUDING
			| EXCLUSIVE
			| EXECUTE
			| EXPLAIN
			| EXPRESSION
			| EXTENSION
			| EXTERNAL
			| FAMILY
			| FILTER
			| FINALIZE
			| FIRST_P
			| FOLLOWING
			| FORCE
			| FORWARD
			| FUNCTION
			| FUNCTIONS
			| GENERATED
			| GLOBAL
			| GRANTED
			| GRAPH
			| GROUPS
			| HANDLER
			| HEADER_P
			| HOLD
			| HOUR_P
			| IDENTITY_P
			| IF_P
			| IMMEDIATE
			| IMMUTABLE
			| IMPLICIT_P
			| IMPORT_P
			| INCLUDE
			| INCLUDING
			| INCREMENT
			| INDEX
			| INDEXES
			| INHERIT
			| INHERITS
			| INLINE_P
			| INPUT_P
			| INSENSITIVE
			| INSERT
			| INSTEAD
			| INVOKER
			| ISOLATION
			| KEY
			| LABEL
			| LANGUAGE
			| LARGE_P
			| LAST_P
			| LEAKPROOF
			| LEVEL
			| LISTEN
			| LOAD
			| LOCAL
			| LOCATION
			| LOCK_P
			| LOCKED
			| LOGGED
			| MAPPING
			| MATCH
			| MATERIALIZED
			| MAXVALUE
			| METHOD
			| MINUTE_P
			| MINVALUE
			| MODE
			| MONTH_P
			| MOVE
			| NAME_P
			| NAMES
			| NEW
			| NEXT
			| NFC
			| NFD
			| NFKC
			| NFKD
			| NO
<<<<<<< HEAD
			| NODE
=======
			| NORMALIZED
>>>>>>> 86a1aae7
			| NOTHING
			| NOTIFY
			| NOWAIT
			| NULLS_P
			| OBJECT_P
			| OF
			| OFF
			| OIDS
			| OLD
			| OPERATOR
			| OPTION
			| OPTIONS
			| ORDINALITY
			| OTHERS
			| OVER
			| OVERRIDING
			| OWNED
			| OWNER
			| PARALLEL
			| PARSER
			| PARTIAL
			| PARTITION
			| PASSING
			| PASSWORD
			| PLANS
			| POLICY
			| PRECEDING
			| PREPARE
			| PREPARED
			| PRESERVE
			| PRIOR
			| PRIVILEGES
			| PROCEDURAL
			| PROCEDURE
			| PROCEDURES
			| PROGRAM
			| PROPERTY
			| PUBLICATION
			| QUOTE
			| RANGE
			| READ
			| REASSIGN
			| RECHECK
			| RECURSIVE
			| REF
			| REFERENCING
			| REFRESH
			| REINDEX
			| RELATIONSHIP
			| RELATIVE_P
			| RELEASE
			| RENAME
			| REPEATABLE
			| REPLACE
			| REPLICA
			| RESET
			| RESTART
			| RESTRICT
			| RETURN
			| RETURNS
			| REVOKE
			| ROLE
			| ROLLBACK
			| ROLLUP
			| ROUTINE
			| ROUTINES
			| ROWS
			| RULE
			| SAVEPOINT
			| SCHEMA
			| SCHEMAS
			| SCROLL
			| SEARCH
			| SECOND_P
			| SECURITY
			| SEQUENCE
			| SEQUENCES
			| SERIALIZABLE
			| SERVER
			| SESSION
			| SET
			| SETS
			| SHARE
			| SHOW
			| SIMPLE
			| SKIP
			| SNAPSHOT
			| SOURCE
			| SQL_P
			| STABLE
			| STANDALONE_P
			| START
			| STATEMENT
			| STATISTICS
			| STDIN
			| STDOUT
			| STORAGE
			| STORED
			| STRICT_P
			| STRIP_P
			| SUBSCRIPTION
			| SUPPORT
			| SYSID
			| SYSTEM_P
			| TABLES
			| TABLESPACE
			| TEMP
			| TEMPLATE
			| TEMPORARY
			| TEXT_P
			| TIES
			| TRANSACTION
			| TRANSFORM
			| TRIGGER
			| TRUNCATE
			| TRUSTED
			| TYPE_P
			| TYPES_P
			| UESCAPE
			| UNBOUNDED
			| UNCOMMITTED
			| UNENCRYPTED
			| UNKNOWN
			| UNLISTEN
			| UNLOGGED
			| UNTIL
			| UPDATE
			| VACUUM
			| VALID
			| VALIDATE
			| VALIDATOR
			| VALUE_P
			| VARYING
			| VERSION_P
			| VERTEX
			| VIEW
			| VIEWS
			| VOLATILE
			| WHITESPACE_P
			| WITHIN
			| WITHOUT
			| WORK
			| WRAPPER
			| WRITE
			| XML_P
			| YEAR_P
			| YES_P
			| ZONE
		;

/* Column identifier --- keywords that can be column, table, etc names.
 *
 * Many of these keywords will in fact be recognized as type or function
 * names too; but they have special productions for the purpose, and so
 * can't be treated as "generic" type or function names.
 *
 * The type names appearing here are not usable as function names
 * because they can be followed by '(' in typename productions, which
 * looks too much like a function call for an LR(1) parser.
 */
col_name_keyword:
			  BETWEEN
			| BIGINT
			| BIT
			| BOOLEAN_P
			| CHAR_P
			| CHARACTER
			| COALESCE
			| DEC
			| DECIMAL_P
			| EXISTS
			| EXTRACT
			| FLOAT_P
			| GREATEST
			| GROUPING
			| INOUT
			| INT_P
			| INTEGER
			| INTERVAL
			| LEAST
			| NATIONAL
			| NCHAR
			| NONE
			| NORMALIZE
			| NULLIF
			| NUMERIC
			| OUT_P
			| OVERLAY
			| POSITION
			| PRECISION
			| REAL
			| ROW
			| SETOF
			| SMALLINT
			| SUBSTRING
			| TIME
			| TIMESTAMP
			| TREAT
			| TRIM
			| VALUES
			| VARCHAR
			| XMLATTRIBUTES
			| XMLCONCAT
			| XMLELEMENT
			| XMLEXISTS
			| XMLFOREST
			| XMLNAMESPACES
			| XMLPARSE
			| XMLPI
			| XMLROOT
			| XMLSERIALIZE
			| XMLTABLE
		;

/* Type/function identifier --- keywords that can be type or function names.
 *
 * Most of these are keywords that are used as operators in expressions;
 * in general such keywords can't be column names because they would be
 * ambiguous with variables, but they are unambiguous as function identifiers.
 *
 * Do not include POSITION, SUBSTRING, etc here since they have explicit
 * productions in a_expr to support the goofy SQL9x argument syntax.
 * - thomas 2000-11-28
 */
type_func_name_keyword:
			  AUTHORIZATION
			| BINARY
			| COLLATION
			| CONCURRENTLY
			| CROSS
			| CURRENT_SCHEMA
			| FREEZE
			| FULL
			| ILIKE
			| INNER_P
			| IS
			| ISNULL
			| JOIN
			| LEFT
			| LIKE
			| NATURAL
			| NOTNULL
			| OUTER_P
			| OVERLAPS
			| RIGHT
			| SIMILAR
			| TABLESAMPLE
			| VERBOSE
		;

/* Reserved keyword --- these keywords are usable only as a ColLabel.
 *
 * Keywords appear here if they could not be distinguished from variable,
 * type, or function names in some contexts.  Don't put things here unless
 * forced to.
 */
reserved_keyword:
			  ALL
			| ANALYSE
			| ANALYZE
			| AND
			| ANY
			| ARRAY
			| AS
			| ASC
			| ASYMMETRIC
			| BOTH
			| CASE
			| CAST
			| CHECK
			| COLLATE
			| COLUMN
			| CONSTRAINT
			| CREATE
			| CURRENT_CATALOG
			| CURRENT_DATE
			| CURRENT_ROLE
			| CURRENT_TIME
			| CURRENT_TIMESTAMP
			| CURRENT_USER
			| DEFAULT
			| DEFERRABLE
			| DESC
			| DISTINCT
			| DO
			| ELSE
			| END_P
			| EXCEPT
			| FALSE_P
			| FETCH
			| FOR
			| FOREIGN
			| FROM
			| GRANT
			| GRAPH_TABLE
			| GROUP_P
			| HAVING
			| IN_P
			| INITIALLY
			| INTERSECT
			| INTO
			| LATERAL_P
			| LEADING
			| LIMIT
			| LOCALTIME
			| LOCALTIMESTAMP
			| NOT
			| NULL_P
			| OFFSET
			| ON
			| ONLY
			| OR
			| ORDER
			| PLACING
			| PRIMARY
			| REFERENCES
			| RETURNING
			| SELECT
			| SESSION_USER
			| SOME
			| SYMMETRIC
			| TABLE
			| THEN
			| TO
			| TRAILING
			| TRUE_P
			| UNION
			| UNIQUE
			| USER
			| USING
			| VARIADIC
			| WHEN
			| WHERE
			| WINDOW
			| WITH
		;

/*
 * While all keywords can be used as column labels when preceded by AS,
 * not all of them can be used as a "bare" column label without AS.
 * Those that can be used as a bare label must be listed here,
 * in addition to appearing in one of the category lists above.
 *
 * Always add a new keyword to this list if possible.  Mark it BARE_LABEL
 * in kwlist.h if it is included here, or AS_LABEL if it is not.
 */
bare_label_keyword:
			  ABORT_P
			| ABSOLUTE_P
			| ACCESS
			| ACTION
			| ADD_P
			| ADMIN
			| AFTER
			| AGGREGATE
			| ALL
			| ALSO
			| ALTER
			| ALWAYS
			| ANALYSE
			| ANALYZE
			| AND
			| ANY
			| ASC
			| ASENSITIVE
			| ASSERTION
			| ASSIGNMENT
			| ASYMMETRIC
			| AT
			| ATOMIC
			| ATTACH
			| ATTRIBUTE
			| AUTHORIZATION
			| BACKWARD
			| BEFORE
			| BEGIN_P
			| BETWEEN
			| BIGINT
			| BINARY
			| BIT
			| BOOLEAN_P
			| BOTH
			| BREADTH
			| BY
			| CACHE
			| CALL
			| CALLED
			| CASCADE
			| CASCADED
			| CASE
			| CAST
			| CATALOG_P
			| CHAIN
			| CHARACTERISTICS
			| CHECK
			| CHECKPOINT
			| CLASS
			| CLOSE
			| CLUSTER
			| COALESCE
			| COLLATE
			| COLLATION
			| COLUMN
			| COLUMNS
			| COMMENT
			| COMMENTS
			| COMMIT
			| COMMITTED
			| COMPRESSION
			| CONCURRENTLY
			| CONFIGURATION
			| CONFLICT
			| CONNECTION
			| CONSTRAINT
			| CONSTRAINTS
			| CONTENT_P
			| CONTINUE_P
			| CONVERSION_P
			| COPY
			| COST
			| CROSS
			| CSV
			| CUBE
			| CURRENT_P
			| CURRENT_CATALOG
			| CURRENT_DATE
			| CURRENT_ROLE
			| CURRENT_SCHEMA
			| CURRENT_TIME
			| CURRENT_TIMESTAMP
			| CURRENT_USER
			| CURSOR
			| CYCLE
			| DATA_P
			| DATABASE
			| DEALLOCATE
			| DEC
			| DECIMAL_P
			| DECLARE
			| DEFAULT
			| DEFAULTS
			| DEFERRABLE
			| DEFERRED
			| DEFINER
			| DELETE_P
			| DELIMITER
			| DELIMITERS
			| DEPENDS
			| DEPTH
			| DESC
			| DETACH
			| DICTIONARY
			| DISABLE_P
			| DISCARD
			| DISTINCT
			| DO
			| DOCUMENT_P
			| DOMAIN_P
			| DOUBLE_P
			| DROP
			| EACH
			| ELSE
			| ENABLE_P
			| ENCODING
			| ENCRYPTED
			| END_P
			| ENUM_P
			| ESCAPE
			| EVENT
			| EXCLUDE
			| EXCLUDING
			| EXCLUSIVE
			| EXECUTE
			| EXISTS
			| EXPLAIN
			| EXPRESSION
			| EXTENSION
			| EXTERNAL
			| EXTRACT
			| FALSE_P
			| FAMILY
			| FINALIZE
			| FIRST_P
			| FLOAT_P
			| FOLLOWING
			| FORCE
			| FOREIGN
			| FORWARD
			| FREEZE
			| FULL
			| FUNCTION
			| FUNCTIONS
			| GENERATED
			| GLOBAL
			| GRANTED
			| GREATEST
			| GROUPING
			| GROUPS
			| HANDLER
			| HEADER_P
			| HOLD
			| IDENTITY_P
			| IF_P
			| ILIKE
			| IMMEDIATE
			| IMMUTABLE
			| IMPLICIT_P
			| IMPORT_P
			| IN_P
			| INCLUDE
			| INCLUDING
			| INCREMENT
			| INDEX
			| INDEXES
			| INHERIT
			| INHERITS
			| INITIALLY
			| INLINE_P
			| INNER_P
			| INOUT
			| INPUT_P
			| INSENSITIVE
			| INSERT
			| INSTEAD
			| INT_P
			| INTEGER
			| INTERVAL
			| INVOKER
			| IS
			| ISOLATION
			| JOIN
			| KEY
			| LABEL
			| LANGUAGE
			| LARGE_P
			| LAST_P
			| LATERAL_P
			| LEADING
			| LEAKPROOF
			| LEAST
			| LEFT
			| LEVEL
			| LIKE
			| LISTEN
			| LOAD
			| LOCAL
			| LOCALTIME
			| LOCALTIMESTAMP
			| LOCATION
			| LOCK_P
			| LOCKED
			| LOGGED
			| MAPPING
			| MATCH
			| MATERIALIZED
			| MAXVALUE
			| METHOD
			| MINVALUE
			| MODE
			| MOVE
			| NAME_P
			| NAMES
			| NATIONAL
			| NATURAL
			| NCHAR
			| NEW
			| NEXT
			| NFC
			| NFD
			| NFKC
			| NFKD
			| NO
			| NONE
			| NORMALIZE
			| NORMALIZED
			| NOT
			| NOTHING
			| NOTIFY
			| NOWAIT
			| NULL_P
			| NULLIF
			| NULLS_P
			| NUMERIC
			| OBJECT_P
			| OF
			| OFF
			| OIDS
			| OLD
			| ONLY
			| OPERATOR
			| OPTION
			| OPTIONS
			| OR
			| ORDINALITY
			| OTHERS
			| OUT_P
			| OUTER_P
			| OVERLAY
			| OVERRIDING
			| OWNED
			| OWNER
			| PARALLEL
			| PARSER
			| PARTIAL
			| PARTITION
			| PASSING
			| PASSWORD
			| PLACING
			| PLANS
			| POLICY
			| POSITION
			| PRECEDING
			| PREPARE
			| PREPARED
			| PRESERVE
			| PRIMARY
			| PRIOR
			| PRIVILEGES
			| PROCEDURAL
			| PROCEDURE
			| PROCEDURES
			| PROGRAM
			| PUBLICATION
			| QUOTE
			| RANGE
			| READ
			| REAL
			| REASSIGN
			| RECHECK
			| RECURSIVE
			| REF
			| REFERENCES
			| REFERENCING
			| REFRESH
			| REINDEX
			| RELATIVE_P
			| RELEASE
			| RENAME
			| REPEATABLE
			| REPLACE
			| REPLICA
			| RESET
			| RESTART
			| RESTRICT
			| RETURN
			| RETURNS
			| REVOKE
			| RIGHT
			| ROLE
			| ROLLBACK
			| ROLLUP
			| ROUTINE
			| ROUTINES
			| ROW
			| ROWS
			| RULE
			| SAVEPOINT
			| SCHEMA
			| SCHEMAS
			| SCROLL
			| SEARCH
			| SECURITY
			| SELECT
			| SEQUENCE
			| SEQUENCES
			| SERIALIZABLE
			| SERVER
			| SESSION
			| SESSION_USER
			| SET
			| SETOF
			| SETS
			| SHARE
			| SHOW
			| SIMILAR
			| SIMPLE
			| SKIP
			| SMALLINT
			| SNAPSHOT
			| SOME
			| SQL_P
			| STABLE
			| STANDALONE_P
			| START
			| STATEMENT
			| STATISTICS
			| STDIN
			| STDOUT
			| STORAGE
			| STORED
			| STRICT_P
			| STRIP_P
			| SUBSCRIPTION
			| SUBSTRING
			| SUPPORT
			| SYMMETRIC
			| SYSID
			| SYSTEM_P
			| TABLE
			| TABLES
			| TABLESAMPLE
			| TABLESPACE
			| TEMP
			| TEMPLATE
			| TEMPORARY
			| TEXT_P
			| THEN
			| TIES
			| TIME
			| TIMESTAMP
			| TRAILING
			| TRANSACTION
			| TRANSFORM
			| TREAT
			| TRIGGER
			| TRIM
			| TRUE_P
			| TRUNCATE
			| TRUSTED
			| TYPE_P
			| TYPES_P
			| UESCAPE
			| UNBOUNDED
			| UNCOMMITTED
			| UNENCRYPTED
			| UNIQUE
			| UNKNOWN
			| UNLISTEN
			| UNLOGGED
			| UNTIL
			| UPDATE
			| USER
			| USING
			| VACUUM
			| VALID
			| VALIDATE
			| VALIDATOR
			| VALUE_P
			| VALUES
			| VARCHAR
			| VARIADIC
			| VERBOSE
			| VERSION_P
			| VIEW
			| VIEWS
			| VOLATILE
			| WHEN
			| WHITESPACE_P
			| WORK
			| WRAPPER
			| WRITE
			| XML_P
			| XMLATTRIBUTES
			| XMLCONCAT
			| XMLELEMENT
			| XMLEXISTS
			| XMLFOREST
			| XMLNAMESPACES
			| XMLPARSE
			| XMLPI
			| XMLROOT
			| XMLSERIALIZE
			| XMLTABLE
			| YES_P
			| ZONE
		;

%%

/*
 * The signature of this function is required by bison.  However, we
 * ignore the passed yylloc and instead use the last token position
 * available from the scanner.
 */
static void
base_yyerror(YYLTYPE *yylloc, core_yyscan_t yyscanner, const char *msg)
{
	parser_yyerror(msg);
}

static RawStmt *
makeRawStmt(Node *stmt, int stmt_location)
{
	RawStmt    *rs = makeNode(RawStmt);

	rs->stmt = stmt;
	rs->stmt_location = stmt_location;
	rs->stmt_len = 0;			/* might get changed later */
	return rs;
}

/* Adjust a RawStmt to reflect that it doesn't run to the end of the string */
static void
updateRawStmtEnd(RawStmt *rs, int end_location)
{
	/*
	 * If we already set the length, don't change it.  This is for situations
	 * like "select foo ;; select bar" where the same statement will be last
	 * in the string for more than one semicolon.
	 */
	if (rs->stmt_len > 0)
		return;

	/* OK, update length of RawStmt */
	rs->stmt_len = end_location - rs->stmt_location;
}

static Node *
makeColumnRef(char *colname, List *indirection,
			  int location, core_yyscan_t yyscanner)
{
	/*
	 * Generate a ColumnRef node, with an A_Indirection node added if there
	 * is any subscripting in the specified indirection list.  However,
	 * any field selection at the start of the indirection list must be
	 * transposed into the "fields" part of the ColumnRef node.
	 */
	ColumnRef  *c = makeNode(ColumnRef);
	int		nfields = 0;
	ListCell *l;

	c->location = location;
	foreach(l, indirection)
	{
		if (IsA(lfirst(l), A_Indices))
		{
			A_Indirection *i = makeNode(A_Indirection);

			if (nfields == 0)
			{
				/* easy case - all indirection goes to A_Indirection */
				c->fields = list_make1(makeString(colname));
				i->indirection = check_indirection(indirection, yyscanner);
			}
			else
			{
				/* got to split the list in two */
				i->indirection = check_indirection(list_copy_tail(indirection,
																  nfields),
												   yyscanner);
				indirection = list_truncate(indirection, nfields);
				c->fields = lcons(makeString(colname), indirection);
			}
			i->arg = (Node *) c;
			return (Node *) i;
		}
		else if (IsA(lfirst(l), A_Star))
		{
			/* We only allow '*' at the end of a ColumnRef */
			if (lnext(indirection, l) != NULL)
				parser_yyerror("improper use of \"*\"");
		}
		nfields++;
	}
	/* No subscripting, so all indirection gets added to field list */
	c->fields = lcons(makeString(colname), indirection);
	return (Node *) c;
}

static Node *
makeTypeCast(Node *arg, TypeName *typename, int location)
{
	TypeCast *n = makeNode(TypeCast);
	n->arg = arg;
	n->typeName = typename;
	n->location = location;
	return (Node *) n;
}

static Node *
makeStringConst(char *str, int location)
{
	A_Const *n = makeNode(A_Const);

	n->val.type = T_String;
	n->val.val.str = str;
	n->location = location;

	return (Node *)n;
}

static Node *
makeStringConstCast(char *str, int location, TypeName *typename)
{
	Node *s = makeStringConst(str, location);

	return makeTypeCast(s, typename, -1);
}

static Node *
makeIntConst(int val, int location)
{
	A_Const *n = makeNode(A_Const);

	n->val.type = T_Integer;
	n->val.val.ival = val;
	n->location = location;

	return (Node *)n;
}

static Node *
makeFloatConst(char *str, int location)
{
	A_Const *n = makeNode(A_Const);

	n->val.type = T_Float;
	n->val.val.str = str;
	n->location = location;

	return (Node *)n;
}

static Node *
makeBitStringConst(char *str, int location)
{
	A_Const *n = makeNode(A_Const);

	n->val.type = T_BitString;
	n->val.val.str = str;
	n->location = location;

	return (Node *)n;
}

static Node *
makeNullAConst(int location)
{
	A_Const *n = makeNode(A_Const);

	n->val.type = T_Null;
	n->location = location;

	return (Node *)n;
}

static Node *
makeAConst(Value *v, int location)
{
	Node *n;

	switch (v->type)
	{
		case T_Float:
			n = makeFloatConst(v->val.str, location);
			break;

		case T_Integer:
			n = makeIntConst(v->val.ival, location);
			break;

		case T_String:
		default:
			n = makeStringConst(v->val.str, location);
			break;
	}

	return n;
}

/* makeBoolAConst()
 * Create an A_Const string node and put it inside a boolean cast.
 */
static Node *
makeBoolAConst(bool state, int location)
{
	A_Const *n = makeNode(A_Const);

	n->val.type = T_String;
	n->val.val.str = (state ? "t" : "f");
	n->location = location;

	return makeTypeCast((Node *)n, SystemTypeName("bool"), -1);
}

/* makeRoleSpec
 * Create a RoleSpec with the given type
 */
static RoleSpec *
makeRoleSpec(RoleSpecType type, int location)
{
	RoleSpec *spec = makeNode(RoleSpec);

	spec->roletype = type;
	spec->location = location;

	return spec;
}

/* check_qualified_name --- check the result of qualified_name production
 *
 * It's easiest to let the grammar production for qualified_name allow
 * subscripts and '*', which we then must reject here.
 */
static void
check_qualified_name(List *names, core_yyscan_t yyscanner)
{
	ListCell   *i;

	foreach(i, names)
	{
		if (!IsA(lfirst(i), String))
			parser_yyerror("syntax error");
	}
}

/* check_func_name --- check the result of func_name production
 *
 * It's easiest to let the grammar production for func_name allow subscripts
 * and '*', which we then must reject here.
 */
static List *
check_func_name(List *names, core_yyscan_t yyscanner)
{
	ListCell   *i;

	foreach(i, names)
	{
		if (!IsA(lfirst(i), String))
			parser_yyerror("syntax error");
	}
	return names;
}

/* check_indirection --- check the result of indirection production
 *
 * We only allow '*' at the end of the list, but it's hard to enforce that
 * in the grammar, so do it here.
 */
static List *
check_indirection(List *indirection, core_yyscan_t yyscanner)
{
	ListCell *l;

	foreach(l, indirection)
	{
		if (IsA(lfirst(l), A_Star))
		{
			if (lnext(indirection, l) != NULL)
				parser_yyerror("improper use of \"*\"");
		}
	}
	return indirection;
}

/* extractArgTypes()
 * Given a list of FunctionParameter nodes, extract a list of just the
 * argument types (TypeNames) for input parameters only.  This is what
 * is needed to look up an existing function, which is what is wanted by
 * the productions that use this call.
 */
static List *
extractArgTypes(List *parameters)
{
	List	   *result = NIL;
	ListCell   *i;

	foreach(i, parameters)
	{
		FunctionParameter *p = (FunctionParameter *) lfirst(i);

		if (p->mode != FUNC_PARAM_OUT && p->mode != FUNC_PARAM_TABLE)
			result = lappend(result, p->argType);
	}
	return result;
}

/* extractAggrArgTypes()
 * As above, but work from the output of the aggr_args production.
 */
static List *
extractAggrArgTypes(List *aggrargs)
{
	Assert(list_length(aggrargs) == 2);
	return extractArgTypes((List *) linitial(aggrargs));
}

/* makeOrderedSetArgs()
 * Build the result of the aggr_args production (which see the comments for).
 * This handles only the case where both given lists are nonempty, so that
 * we have to deal with multiple VARIADIC arguments.
 */
static List *
makeOrderedSetArgs(List *directargs, List *orderedargs,
				   core_yyscan_t yyscanner)
{
	FunctionParameter *lastd = (FunctionParameter *) llast(directargs);
	Value	   *ndirectargs;

	/* No restriction unless last direct arg is VARIADIC */
	if (lastd->mode == FUNC_PARAM_VARIADIC)
	{
		FunctionParameter *firsto = (FunctionParameter *) linitial(orderedargs);

		/*
		 * We ignore the names, though the aggr_arg production allows them;
		 * it doesn't allow default values, so those need not be checked.
		 */
		if (list_length(orderedargs) != 1 ||
			firsto->mode != FUNC_PARAM_VARIADIC ||
			!equal(lastd->argType, firsto->argType))
			ereport(ERROR,
					(errcode(ERRCODE_FEATURE_NOT_SUPPORTED),
					 errmsg("an ordered-set aggregate with a VARIADIC direct argument must have one VARIADIC aggregated argument of the same data type"),
					 parser_errposition(exprLocation((Node *) firsto))));

		/* OK, drop the duplicate VARIADIC argument from the internal form */
		orderedargs = NIL;
	}

	/* don't merge into the next line, as list_concat changes directargs */
	ndirectargs = makeInteger(list_length(directargs));

	return list_make2(list_concat(directargs, orderedargs),
					  ndirectargs);
}

/* insertSelectOptions()
 * Insert ORDER BY, etc into an already-constructed SelectStmt.
 *
 * This routine is just to avoid duplicating code in SelectStmt productions.
 */
static void
insertSelectOptions(SelectStmt *stmt,
					List *sortClause, List *lockingClause,
					SelectLimit *limitClause,
					WithClause *withClause,
					core_yyscan_t yyscanner)
{
	Assert(IsA(stmt, SelectStmt));

	/*
	 * Tests here are to reject constructs like
	 *	(SELECT foo ORDER BY bar) ORDER BY baz
	 */
	if (sortClause)
	{
		if (stmt->sortClause)
			ereport(ERROR,
					(errcode(ERRCODE_SYNTAX_ERROR),
					 errmsg("multiple ORDER BY clauses not allowed"),
					 parser_errposition(exprLocation((Node *) sortClause))));
		stmt->sortClause = sortClause;
	}
	/* We can handle multiple locking clauses, though */
	stmt->lockingClause = list_concat(stmt->lockingClause, lockingClause);
	if (limitClause && limitClause->limitOffset)
	{
		if (stmt->limitOffset)
			ereport(ERROR,
					(errcode(ERRCODE_SYNTAX_ERROR),
					 errmsg("multiple OFFSET clauses not allowed"),
					 parser_errposition(exprLocation(limitClause->limitOffset))));
		stmt->limitOffset = limitClause->limitOffset;
	}
	if (limitClause && limitClause->limitCount)
	{
		if (stmt->limitCount)
			ereport(ERROR,
					(errcode(ERRCODE_SYNTAX_ERROR),
					 errmsg("multiple LIMIT clauses not allowed"),
					 parser_errposition(exprLocation(limitClause->limitCount))));
		stmt->limitCount = limitClause->limitCount;
	}
	if (limitClause && limitClause->limitOption != LIMIT_OPTION_DEFAULT)
	{
		if (stmt->limitOption)
			ereport(ERROR,
					(errcode(ERRCODE_SYNTAX_ERROR),
					 errmsg("multiple limit options not allowed")));
		if (!stmt->sortClause && limitClause->limitOption == LIMIT_OPTION_WITH_TIES)
			ereport(ERROR,
					(errcode(ERRCODE_SYNTAX_ERROR),
					 errmsg("WITH TIES cannot be specified without ORDER BY clause")));
		stmt->limitOption = limitClause->limitOption;
	}
	if (withClause)
	{
		if (stmt->withClause)
			ereport(ERROR,
					(errcode(ERRCODE_SYNTAX_ERROR),
					 errmsg("multiple WITH clauses not allowed"),
					 parser_errposition(exprLocation((Node *) withClause))));
		stmt->withClause = withClause;
	}
}

static Node *
makeSetOp(SetOperation op, bool all, Node *larg, Node *rarg)
{
	SelectStmt *n = makeNode(SelectStmt);

	n->op = op;
	n->all = all;
	n->larg = (SelectStmt *) larg;
	n->rarg = (SelectStmt *) rarg;
	return (Node *) n;
}

/* SystemFuncName()
 * Build a properly-qualified reference to a built-in function.
 */
List *
SystemFuncName(char *name)
{
	return list_make2(makeString("pg_catalog"), makeString(name));
}

/* SystemTypeName()
 * Build a properly-qualified reference to a built-in type.
 *
 * typmod is defaulted, but may be changed afterwards by caller.
 * Likewise for the location.
 */
TypeName *
SystemTypeName(char *name)
{
	return makeTypeNameFromNameList(list_make2(makeString("pg_catalog"),
											   makeString(name)));
}

/* doNegate()
 * Handle negation of a numeric constant.
 *
 * Formerly, we did this here because the optimizer couldn't cope with
 * indexquals that looked like "var = -4" --- it wants "var = const"
 * and a unary minus operator applied to a constant didn't qualify.
 * As of Postgres 7.0, that problem doesn't exist anymore because there
 * is a constant-subexpression simplifier in the optimizer.  However,
 * there's still a good reason for doing this here, which is that we can
 * postpone committing to a particular internal representation for simple
 * negative constants.	It's better to leave "-123.456" in string form
 * until we know what the desired type is.
 */
static Node *
doNegate(Node *n, int location)
{
	if (IsA(n, A_Const))
	{
		A_Const *con = (A_Const *)n;

		/* report the constant's location as that of the '-' sign */
		con->location = location;

		if (con->val.type == T_Integer)
		{
			con->val.val.ival = -con->val.val.ival;
			return n;
		}
		if (con->val.type == T_Float)
		{
			doNegateFloat(&con->val);
			return n;
		}
	}

	return (Node *) makeSimpleA_Expr(AEXPR_OP, "-", NULL, n, location);
}

static void
doNegateFloat(Value *v)
{
	char   *oldval = v->val.str;

	Assert(IsA(v, Float));
	if (*oldval == '+')
		oldval++;
	if (*oldval == '-')
		v->val.str = oldval+1;	/* just strip the '-' */
	else
		v->val.str = psprintf("-%s", oldval);
}

static Node *
makeAndExpr(Node *lexpr, Node *rexpr, int location)
{
	/* Flatten "a AND b AND c ..." to a single BoolExpr on sight */
	if (IsA(lexpr, BoolExpr))
	{
		BoolExpr *blexpr = (BoolExpr *) lexpr;

		if (blexpr->boolop == AND_EXPR)
		{
			blexpr->args = lappend(blexpr->args, rexpr);
			return (Node *) blexpr;
		}
	}
	return (Node *) makeBoolExpr(AND_EXPR, list_make2(lexpr, rexpr), location);
}

static Node *
makeOrExpr(Node *lexpr, Node *rexpr, int location)
{
	/* Flatten "a OR b OR c ..." to a single BoolExpr on sight */
	if (IsA(lexpr, BoolExpr))
	{
		BoolExpr *blexpr = (BoolExpr *) lexpr;

		if (blexpr->boolop == OR_EXPR)
		{
			blexpr->args = lappend(blexpr->args, rexpr);
			return (Node *) blexpr;
		}
	}
	return (Node *) makeBoolExpr(OR_EXPR, list_make2(lexpr, rexpr), location);
}

static Node *
makeNotExpr(Node *expr, int location)
{
	return (Node *) makeBoolExpr(NOT_EXPR, list_make1(expr), location);
}

static Node *
makeAArrayExpr(List *elements, int location)
{
	A_ArrayExpr *n = makeNode(A_ArrayExpr);

	n->elements = elements;
	n->location = location;
	return (Node *) n;
}

static Node *
makeSQLValueFunction(SQLValueFunctionOp op, int32 typmod, int location)
{
	SQLValueFunction *svf = makeNode(SQLValueFunction);

	svf->op = op;
	/* svf->type will be filled during parse analysis */
	svf->typmod = typmod;
	svf->location = location;
	return (Node *) svf;
}

static Node *
makeXmlExpr(XmlExprOp op, char *name, List *named_args, List *args,
			int location)
{
	XmlExpr		*x = makeNode(XmlExpr);

	x->op = op;
	x->name = name;
	/*
	 * named_args is a list of ResTarget; it'll be split apart into separate
	 * expression and name lists in transformXmlExpr().
	 */
	x->named_args = named_args;
	x->arg_names = NIL;
	x->args = args;
	/* xmloption, if relevant, must be filled in by caller */
	/* type and typmod will be filled in during parse analysis */
	x->type = InvalidOid;			/* marks the node as not analyzed */
	x->location = location;
	return (Node *) x;
}

/*
 * Merge the input and output parameters of a table function.
 */
static List *
mergeTableFuncParameters(List *func_args, List *columns)
{
	ListCell   *lc;

	/* Explicit OUT and INOUT parameters shouldn't be used in this syntax */
	foreach(lc, func_args)
	{
		FunctionParameter *p = (FunctionParameter *) lfirst(lc);

		if (p->mode != FUNC_PARAM_DEFAULT &&
			p->mode != FUNC_PARAM_IN &&
			p->mode != FUNC_PARAM_VARIADIC)
			ereport(ERROR,
					(errcode(ERRCODE_SYNTAX_ERROR),
					 errmsg("OUT and INOUT arguments aren't allowed in TABLE functions")));
	}

	return list_concat(func_args, columns);
}

/*
 * Determine return type of a TABLE function.  A single result column
 * returns setof that column's type; otherwise return setof record.
 */
static TypeName *
TableFuncTypeName(List *columns)
{
	TypeName *result;

	if (list_length(columns) == 1)
	{
		FunctionParameter *p = (FunctionParameter *) linitial(columns);

		result = copyObject(p->argType);
	}
	else
		result = SystemTypeName("record");

	result->setof = true;

	return result;
}

/*
 * Convert a list of (dotted) names to a RangeVar (like
 * makeRangeVarFromNameList, but with position support).  The
 * "AnyName" refers to the any_name production in the grammar.
 */
static RangeVar *
makeRangeVarFromAnyName(List *names, int position, core_yyscan_t yyscanner)
{
	RangeVar *r = makeNode(RangeVar);

	switch (list_length(names))
	{
		case 1:
			r->catalogname = NULL;
			r->schemaname = NULL;
			r->relname = strVal(linitial(names));
			break;
		case 2:
			r->catalogname = NULL;
			r->schemaname = strVal(linitial(names));
			r->relname = strVal(lsecond(names));
			break;
		case 3:
			r->catalogname = strVal(linitial(names));
			r->schemaname = strVal(lsecond(names));
			r->relname = strVal(lthird(names));
			break;
		default:
			ereport(ERROR,
					(errcode(ERRCODE_SYNTAX_ERROR),
					 errmsg("improper qualified name (too many dotted names): %s",
							NameListToString(names)),
					 parser_errposition(position)));
			break;
	}

	r->relpersistence = RELPERSISTENCE_PERMANENT;
	r->location = position;

	return r;
}

/* Separate Constraint nodes from COLLATE clauses in a ColQualList */
static void
SplitColQualList(List *qualList,
				 List **constraintList, CollateClause **collClause,
				 core_yyscan_t yyscanner)
{
	ListCell   *cell;

	*collClause = NULL;
	foreach(cell, qualList)
	{
		Node   *n = (Node *) lfirst(cell);

		if (IsA(n, Constraint))
		{
			/* keep it in list */
			continue;
		}
		if (IsA(n, CollateClause))
		{
			CollateClause *c = (CollateClause *) n;

			if (*collClause)
				ereport(ERROR,
						(errcode(ERRCODE_SYNTAX_ERROR),
						 errmsg("multiple COLLATE clauses not allowed"),
						 parser_errposition(c->location)));
			*collClause = c;
		}
		else
			elog(ERROR, "unexpected node type %d", (int) n->type);
		/* remove non-Constraint nodes from qualList */
		qualList = foreach_delete_current(qualList, cell);
	}
	*constraintList = qualList;
}

/*
 * Process result of ConstraintAttributeSpec, and set appropriate bool flags
 * in the output command node.  Pass NULL for any flags the particular
 * command doesn't support.
 */
static void
processCASbits(int cas_bits, int location, const char *constrType,
			   bool *deferrable, bool *initdeferred, bool *not_valid,
			   bool *no_inherit, core_yyscan_t yyscanner)
{
	/* defaults */
	if (deferrable)
		*deferrable = false;
	if (initdeferred)
		*initdeferred = false;
	if (not_valid)
		*not_valid = false;

	if (cas_bits & (CAS_DEFERRABLE | CAS_INITIALLY_DEFERRED))
	{
		if (deferrable)
			*deferrable = true;
		else
			ereport(ERROR,
					(errcode(ERRCODE_FEATURE_NOT_SUPPORTED),
					 /* translator: %s is CHECK, UNIQUE, or similar */
					 errmsg("%s constraints cannot be marked DEFERRABLE",
							constrType),
					 parser_errposition(location)));
	}

	if (cas_bits & CAS_INITIALLY_DEFERRED)
	{
		if (initdeferred)
			*initdeferred = true;
		else
			ereport(ERROR,
					(errcode(ERRCODE_FEATURE_NOT_SUPPORTED),
					 /* translator: %s is CHECK, UNIQUE, or similar */
					 errmsg("%s constraints cannot be marked DEFERRABLE",
							constrType),
					 parser_errposition(location)));
	}

	if (cas_bits & CAS_NOT_VALID)
	{
		if (not_valid)
			*not_valid = true;
		else
			ereport(ERROR,
					(errcode(ERRCODE_FEATURE_NOT_SUPPORTED),
					 /* translator: %s is CHECK, UNIQUE, or similar */
					 errmsg("%s constraints cannot be marked NOT VALID",
							constrType),
					 parser_errposition(location)));
	}

	if (cas_bits & CAS_NO_INHERIT)
	{
		if (no_inherit)
			*no_inherit = true;
		else
			ereport(ERROR,
					(errcode(ERRCODE_FEATURE_NOT_SUPPORTED),
					 /* translator: %s is CHECK, UNIQUE, or similar */
					 errmsg("%s constraints cannot be marked NO INHERIT",
							constrType),
					 parser_errposition(location)));
	}
}

/*----------
 * Recursive view transformation
 *
 * Convert
 *
 *     CREATE RECURSIVE VIEW relname (aliases) AS query
 *
 * to
 *
 *     CREATE VIEW relname (aliases) AS
 *         WITH RECURSIVE relname (aliases) AS (query)
 *         SELECT aliases FROM relname
 *
 * Actually, just the WITH ... part, which is then inserted into the original
 * view definition as the query.
 * ----------
 */
static Node *
makeRecursiveViewSelect(char *relname, List *aliases, Node *query)
{
	SelectStmt *s = makeNode(SelectStmt);
	WithClause *w = makeNode(WithClause);
	CommonTableExpr *cte = makeNode(CommonTableExpr);
	List	   *tl = NIL;
	ListCell   *lc;

	/* create common table expression */
	cte->ctename = relname;
	cte->aliascolnames = aliases;
	cte->ctematerialized = CTEMaterializeDefault;
	cte->ctequery = query;
	cte->location = -1;

	/* create WITH clause and attach CTE */
	w->recursive = true;
	w->ctes = list_make1(cte);
	w->location = -1;

	/* create target list for the new SELECT from the alias list of the
	 * recursive view specification */
	foreach (lc, aliases)
	{
		ResTarget *rt = makeNode(ResTarget);

		rt->name = NULL;
		rt->indirection = NIL;
		rt->val = makeColumnRef(strVal(lfirst(lc)), NIL, -1, 0);
		rt->location = -1;

		tl = lappend(tl, rt);
	}

	/* create new SELECT combining WITH clause, target list, and fake FROM
	 * clause */
	s->withClause = w;
	s->targetList = tl;
	s->fromClause = list_make1(makeRangeVar(NULL, relname, -1));

	return (Node *) s;
}

/* parser_init()
 * Initialize to parse one query string
 */
void
parser_init(base_yy_extra_type *yyext)
{
	yyext->parsetree = NIL;		/* in case grammar forgets to set it */
}<|MERGE_RESOLUTION|>--- conflicted
+++ resolved
@@ -662,11 +662,7 @@
 	CURRENT_TIME CURRENT_TIMESTAMP CURRENT_USER CURSOR CYCLE
 
 	DATA_P DATABASE DAY_P DEALLOCATE DEC DECIMAL_P DECLARE DEFAULT DEFAULTS
-<<<<<<< HEAD
-	DEFERRABLE DEFERRED DEFINER DELETE_P DELIMITER DELIMITERS DEPENDS DESC DESTINATION
-=======
-	DEFERRABLE DEFERRED DEFINER DELETE_P DELIMITER DELIMITERS DEPENDS DEPTH DESC
->>>>>>> 86a1aae7
+	DEFERRABLE DEFERRED DEFINER DELETE_P DELIMITER DELIMITERS DEPENDS DEPTH DESC DESTINATION
 	DETACH DICTIONARY DISABLE_P DISCARD DISTINCT DO DOCUMENT_P DOMAIN_P
 	DOUBLE_P DROP
 
@@ -696,12 +692,8 @@
 
 	MAPPING MATCH MATERIALIZED MAXVALUE METHOD MINUTE_P MINVALUE MODE MONTH_P MOVE
 
-<<<<<<< HEAD
-	NAME_P NAMES NATIONAL NATURAL NCHAR NEW NEXT NO NODE NONE
-=======
-	NAME_P NAMES NATIONAL NATURAL NCHAR NEW NEXT NFC NFD NFKC NFKD NO NONE
+	NAME_P NAMES NATIONAL NATURAL NCHAR NEW NEXT NFC NFD NFKC NFKD NO NODE NONE
 	NORMALIZE NORMALIZED
->>>>>>> 86a1aae7
 	NOT NOTHING NOTIFY NOTNULL NOWAIT NULL_P NULLIF
 	NULLS_P NUMERIC
 
@@ -716,13 +708,8 @@
 	QUOTE
 
 	RANGE READ REAL REASSIGN RECHECK RECURSIVE REF REFERENCES REFERENCING
-<<<<<<< HEAD
 	REFRESH REINDEX RELATIONSHIP RELATIVE_P RELEASE RENAME REPEATABLE REPLACE REPLICA
-	RESET RESTART RESTRICT RETURNING RETURNS REVOKE RIGHT ROLE ROLLBACK ROLLUP
-=======
-	REFRESH REINDEX RELATIVE_P RELEASE RENAME REPEATABLE REPLACE REPLICA
 	RESET RESTART RESTRICT RETURN RETURNING RETURNS REVOKE RIGHT ROLE ROLLBACK ROLLUP
->>>>>>> 86a1aae7
 	ROUTINE ROUTINES ROW ROWS RULE
 
 	SAVEPOINT SCHEMA SCHEMAS SCROLL SEARCH SECOND_P SECURITY SELECT SEQUENCE SEQUENCES
@@ -813,15 +800,9 @@
  * rather than reducing a conflicting rule that takes CUBE as a function name.
  * Using the same precedence as IDENT seems right for the reasons given above.
  */
-<<<<<<< HEAD
-%nonassoc	UNBOUNDED		/* ideally should have same precedence as IDENT */
-%nonassoc	IDENT GENERATED NULL_P PARTITION RANGE ROWS GROUPS PRECEDING FOLLOWING CUBE ROLLUP COLUMNS
+%nonassoc	UNBOUNDED		/* ideally would have same precedence as IDENT */
+%nonassoc	IDENT PARTITION RANGE ROWS GROUPS PRECEDING FOLLOWING CUBE ROLLUP COLUMNS
 %left		Op OPERATOR LEFT_ARROW RIGHT_ARROW	/* multi-character ops and user-defined operators */
-=======
-%nonassoc	UNBOUNDED		/* ideally would have same precedence as IDENT */
-%nonassoc	IDENT PARTITION RANGE ROWS GROUPS PRECEDING FOLLOWING CUBE ROLLUP
-%left		Op OPERATOR		/* multi-character ops and user-defined operators */
->>>>>>> 86a1aae7
 %left		'+' '-'
 %left		'*' '/' '%'
 %left		'^'
@@ -2044,7 +2025,7 @@
 					AlterTableStmt *n = makeNode(AlterTableStmt);
 					n->relation = $4;
 					n->cmds = $5;
-					n->relkind = OBJECT_PROPGRAPH;
+					n->objtype = OBJECT_PROPGRAPH;
 					n->missing_ok = false;
 					$$ = (Node *)n;
 				}
@@ -2053,7 +2034,7 @@
 					AlterTableStmt *n = makeNode(AlterTableStmt);
 					n->relation = $6;
 					n->cmds = $7;
-					n->relkind = OBJECT_PROPGRAPH;
+					n->objtype = OBJECT_PROPGRAPH;
 					n->missing_ok = true;
 					$$ = (Node *)n;
 				}
@@ -6455,35 +6436,7 @@
 
 /*****************************************************************************
  *
-<<<<<<< HEAD
- *	The COMMENT ON statement can take different forms based upon the type of
- *	the object associated with the comment. The form of the statement is:
- *
- *	COMMENT ON [ [ ACCESS METHOD | CONVERSION | COLLATION |
- *                 DATABASE | DOMAIN |
- *                 EXTENSION | EVENT TRIGGER | FOREIGN DATA WRAPPER |
- *                 FOREIGN TABLE | INDEX | [PROCEDURAL] LANGUAGE |
- *                 MATERIALIZED VIEW | POLICY | PROPERTY GRAPH | ROLE | SCHEMA | SEQUENCE |
- *                 SERVER | STATISTICS | TABLE | TABLESPACE |
- *                 TEXT SEARCH CONFIGURATION | TEXT SEARCH DICTIONARY |
- *                 TEXT SEARCH PARSER | TEXT SEARCH TEMPLATE | TYPE |
- *                 VIEW] <objname> |
- *				 AGGREGATE <aggname> (arg1, ...) |
- *				 CAST (<src type> AS <dst type>) |
- *				 COLUMN <relname>.<colname> |
- *				 CONSTRAINT <constraintname> ON <relname> |
- *				 CONSTRAINT <constraintname> ON DOMAIN <domainname> |
- *				 FUNCTION <funcname> (arg1, arg2, ...) |
- *				 LARGE OBJECT <oid> |
- *				 OPERATOR <op> (leftoperand_typ, rightoperand_typ) |
- *				 OPERATOR CLASS <name> USING <access-method> |
- *				 OPERATOR FAMILY <name> USING <access-method> |
- *				 RULE <rulename> ON <relname> |
- *				 TRIGGER <triggername> ON <relname> ]
- *			   IS { 'text' | NULL }
-=======
  * COMMENT ON <object> IS <text>
->>>>>>> 86a1aae7
  *
  *****************************************************************************/
 
@@ -6639,44 +6592,6 @@
 				}
 		;
 
-<<<<<<< HEAD
-/* object types taking any_name */
-comment_type_any_name:
-			COLUMN								{ $$ = OBJECT_COLUMN; }
-			| INDEX								{ $$ = OBJECT_INDEX; }
-			| PROPERTY GRAPH					{ $$ = OBJECT_PROPGRAPH; }
-			| SEQUENCE							{ $$ = OBJECT_SEQUENCE; }
-			| STATISTICS						{ $$ = OBJECT_STATISTIC_EXT; }
-			| TABLE								{ $$ = OBJECT_TABLE; }
-			| VIEW								{ $$ = OBJECT_VIEW; }
-			| MATERIALIZED VIEW					{ $$ = OBJECT_MATVIEW; }
-			| COLLATION							{ $$ = OBJECT_COLLATION; }
-			| CONVERSION_P						{ $$ = OBJECT_CONVERSION; }
-			| FOREIGN TABLE						{ $$ = OBJECT_FOREIGN_TABLE; }
-			| TEXT_P SEARCH CONFIGURATION		{ $$ = OBJECT_TSCONFIGURATION; }
-			| TEXT_P SEARCH DICTIONARY			{ $$ = OBJECT_TSDICTIONARY; }
-			| TEXT_P SEARCH PARSER				{ $$ = OBJECT_TSPARSER; }
-			| TEXT_P SEARCH TEMPLATE			{ $$ = OBJECT_TSTEMPLATE; }
-		;
-
-/* object types taking name */
-comment_type_name:
-			ACCESS METHOD						{ $$ = OBJECT_ACCESS_METHOD; }
-			| DATABASE							{ $$ = OBJECT_DATABASE; }
-			| EVENT TRIGGER						{ $$ = OBJECT_EVENT_TRIGGER; }
-			| EXTENSION							{ $$ = OBJECT_EXTENSION; }
-			| FOREIGN DATA_P WRAPPER			{ $$ = OBJECT_FDW; }
-			| opt_procedural LANGUAGE			{ $$ = OBJECT_LANGUAGE; }
-			| PUBLICATION						{ $$ = OBJECT_PUBLICATION; }
-			| ROLE								{ $$ = OBJECT_ROLE; }
-			| SCHEMA							{ $$ = OBJECT_SCHEMA; }
-			| SERVER							{ $$ = OBJECT_FOREIGN_SERVER; }
-			| SUBSCRIPTION						{ $$ = OBJECT_SUBSCRIPTION; }
-			| TABLESPACE						{ $$ = OBJECT_TABLESPACE; }
-		;
-
-=======
->>>>>>> 86a1aae7
 comment_text:
 			Sconst								{ $$ = $1; }
 			| NULL_P							{ $$ = NULL; }
@@ -6796,34 +6711,7 @@
 		;
 
 opt_provider:	FOR NonReservedWord_or_Sconst	{ $$ = $2; }
-<<<<<<< HEAD
-				| /* empty */					{ $$ = NULL; }
-		;
-
-/* object types taking any_name */
-security_label_type_any_name:
-			COLUMN								{ $$ = OBJECT_COLUMN; }
-			| FOREIGN TABLE						{ $$ = OBJECT_FOREIGN_TABLE; }
-			| PROPERTY GRAPH					{ $$ = OBJECT_PROPGRAPH; }
-			| SEQUENCE							{ $$ = OBJECT_SEQUENCE; }
-			| TABLE								{ $$ = OBJECT_TABLE; }
-			| VIEW								{ $$ = OBJECT_VIEW; }
-			| MATERIALIZED VIEW					{ $$ = OBJECT_MATVIEW; }
-		;
-
-/* object types taking name */
-security_label_type_name:
-			DATABASE							{ $$ = OBJECT_DATABASE; }
-			| EVENT TRIGGER						{ $$ = OBJECT_EVENT_TRIGGER; }
-			| opt_procedural LANGUAGE			{ $$ = OBJECT_LANGUAGE; }
-			| PUBLICATION						{ $$ = OBJECT_PUBLICATION; }
-			| ROLE								{ $$ = OBJECT_ROLE; }
-			| SCHEMA							{ $$ = OBJECT_SCHEMA; }
-			| SUBSCRIPTION						{ $$ = OBJECT_SUBSCRIPTION; }
-			| TABLESPACE						{ $$ = OBJECT_TABLESPACE; }
-=======
 				| /* EMPTY */					{ $$ = NULL; }
->>>>>>> 86a1aae7
 		;
 
 security_label:	Sconst				{ $$ = $1; }
@@ -15893,11 +15781,8 @@
 			| DELIMITER
 			| DELIMITERS
 			| DEPENDS
-<<<<<<< HEAD
+			| DEPTH
 			| DESTINATION
-=======
-			| DEPTH
->>>>>>> 86a1aae7
 			| DETACH
 			| DICTIONARY
 			| DISABLE_P
@@ -15993,11 +15878,8 @@
 			| NFKC
 			| NFKD
 			| NO
-<<<<<<< HEAD
 			| NODE
-=======
 			| NORMALIZED
->>>>>>> 86a1aae7
 			| NOTHING
 			| NOTIFY
 			| NOWAIT
@@ -16448,6 +16330,7 @@
 			| DEPENDS
 			| DEPTH
 			| DESC
+			| DESTINATION
 			| DETACH
 			| DICTIONARY
 			| DISABLE_P
@@ -16459,6 +16342,7 @@
 			| DOUBLE_P
 			| DROP
 			| EACH
+			| EDGE
 			| ELSE
 			| ENABLE_P
 			| ENCODING
@@ -16493,6 +16377,8 @@
 			| GENERATED
 			| GLOBAL
 			| GRANTED
+			| GRAPH
+			| GRAPH_TABLE
 			| GREATEST
 			| GROUPING
 			| GROUPS
@@ -16570,6 +16456,7 @@
 			| NFKC
 			| NFKD
 			| NO
+			| NODE
 			| NONE
 			| NORMALIZE
 			| NORMALIZED
@@ -16620,6 +16507,7 @@
 			| PROCEDURE
 			| PROCEDURES
 			| PROGRAM
+			| PROPERTY
 			| PUBLICATION
 			| QUOTE
 			| RANGE
@@ -16633,6 +16521,7 @@
 			| REFERENCING
 			| REFRESH
 			| REINDEX
+			| RELATIONSHIP
 			| RELATIVE_P
 			| RELEASE
 			| RENAME
@@ -16678,6 +16567,7 @@
 			| SMALLINT
 			| SNAPSHOT
 			| SOME
+			| SOURCE
 			| SQL_P
 			| STABLE
 			| STANDALONE_P
@@ -16741,6 +16631,7 @@
 			| VARIADIC
 			| VERBOSE
 			| VERSION_P
+			| VERTEX
 			| VIEW
 			| VIEWS
 			| VOLATILE
