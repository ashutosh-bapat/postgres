/*-------------------------------------------------------------------------
 *
 * syscache.c
 *	  System cache management routines
 *
 * Portions Copyright (c) 1996-2024, PostgreSQL Global Development Group
 * Portions Copyright (c) 1994, Regents of the University of California
 *
 *
 * IDENTIFICATION
 *	  src/backend/utils/cache/syscache.c
 *
 * NOTES
 *	  These routines allow the parser/planner/executor to perform
 *	  rapid lookups on the contents of the system catalogs.
 *
 *	  see utils/syscache.h for a list of the cache IDs
 *
 *-------------------------------------------------------------------------
 */
#include "postgres.h"

#include "access/htup_details.h"
#include "access/sysattr.h"
<<<<<<< HEAD
#include "catalog/pg_aggregate.h"
#include "catalog/pg_am.h"
#include "catalog/pg_amop.h"
#include "catalog/pg_amproc.h"
#include "catalog/pg_auth_members.h"
#include "catalog/pg_authid.h"
#include "catalog/pg_cast.h"
#include "catalog/pg_collation.h"
#include "catalog/pg_constraint.h"
#include "catalog/pg_conversion.h"
#include "catalog/pg_database.h"
#include "catalog/pg_db_role_setting.h"
#include "catalog/pg_default_acl.h"
#include "catalog/pg_depend.h"
#include "catalog/pg_description.h"
#include "catalog/pg_enum.h"
#include "catalog/pg_event_trigger.h"
#include "catalog/pg_foreign_data_wrapper.h"
#include "catalog/pg_foreign_server.h"
#include "catalog/pg_foreign_table.h"
#include "catalog/pg_language.h"
#include "catalog/pg_namespace.h"
#include "catalog/pg_opclass.h"
#include "catalog/pg_operator.h"
#include "catalog/pg_opfamily.h"
#include "catalog/pg_parameter_acl.h"
#include "catalog/pg_partitioned_table.h"
#include "catalog/pg_proc.h"
#include "catalog/pg_propgraph_element.h"
#include "catalog/pg_propgraph_label.h"
#include "catalog/pg_propgraph_property.h"
#include "catalog/pg_publication.h"
#include "catalog/pg_publication_namespace.h"
#include "catalog/pg_publication_rel.h"
#include "catalog/pg_range.h"
#include "catalog/pg_replication_origin.h"
#include "catalog/pg_rewrite.h"
#include "catalog/pg_seclabel.h"
#include "catalog/pg_sequence.h"
#include "catalog/pg_shdepend.h"
#include "catalog/pg_shdescription.h"
#include "catalog/pg_shseclabel.h"
#include "catalog/pg_statistic.h"
#include "catalog/pg_statistic_ext.h"
#include "catalog/pg_statistic_ext_data.h"
#include "catalog/pg_subscription.h"
#include "catalog/pg_subscription_rel.h"
#include "catalog/pg_tablespace.h"
#include "catalog/pg_transform.h"
#include "catalog/pg_ts_config.h"
#include "catalog/pg_ts_config_map.h"
#include "catalog/pg_ts_dict.h"
#include "catalog/pg_ts_parser.h"
#include "catalog/pg_ts_template.h"
#include "catalog/pg_type.h"
#include "catalog/pg_user_mapping.h"
=======
#include "catalog/pg_db_role_setting_d.h"
#include "catalog/pg_depend_d.h"
#include "catalog/pg_description_d.h"
#include "catalog/pg_seclabel_d.h"
#include "catalog/pg_shdepend_d.h"
#include "catalog/pg_shdescription_d.h"
#include "catalog/pg_shseclabel_d.h"
>>>>>>> a89fa007
#include "lib/qunique.h"
#include "utils/catcache.h"
#include "utils/lsyscache.h"
#include "utils/rel.h"
#include "utils/syscache.h"

/*---------------------------------------------------------------------------

	Adding system caches:

	There must be a unique index underlying each syscache (ie, an index
	whose key is the same as that of the cache).  If there is not one
	already, add the definition for it to include/catalog/pg_*.h using
	DECLARE_UNIQUE_INDEX.
	(Adding an index requires a catversion.h update, while simply
	adding/deleting caches only requires a recompile.)

	Add a MAKE_SYSCACHE call to the same pg_*.h file specifying the name of
	your cache, the underlying index, and the initial number of hash buckets.

	The number of hash buckets must be a power of 2.  It's reasonable to
	set this to the number of entries that might be in the particular cache
	in a medium-size database.

	Finally, any place your relation gets heap_insert() or
	heap_update() calls, use CatalogTupleInsert() or CatalogTupleUpdate()
	instead, which also update indexes.  The heap_* calls do not do that.

*---------------------------------------------------------------------------
*/

/*
 *		struct cachedesc: information defining a single syscache
 */
struct cachedesc
{
	Oid			reloid;			/* OID of the relation being cached */
	Oid			indoid;			/* OID of index relation for this cache */
	int			nkeys;			/* # of keys needed for cache lookup */
	int			key[4];			/* attribute numbers of key attrs */
	int			nbuckets;		/* number of hash buckets for this cache */
};

/* Macro to provide nkeys and key array with convenient syntax. */
#define KEY(...) VA_ARGS_NARGS(__VA_ARGS__), { __VA_ARGS__ }

<<<<<<< HEAD
static const struct cachedesc cacheinfo[] = {
	[AGGFNOID] = {
		AggregateRelationId,
		AggregateFnoidIndexId,
		KEY(Anum_pg_aggregate_aggfnoid),
		16
	},
	[AMNAME] = {
		AccessMethodRelationId,
		AmNameIndexId,
		KEY(Anum_pg_am_amname),
		4
	},
	[AMOID] = {
		AccessMethodRelationId,
		AmOidIndexId,
		KEY(Anum_pg_am_oid),
		4
	},
	[AMOPOPID] = {
		AccessMethodOperatorRelationId,
		AccessMethodOperatorIndexId,
		KEY(Anum_pg_amop_amopopr,
			Anum_pg_amop_amoppurpose,
			Anum_pg_amop_amopfamily),
		64
	},
	[AMOPSTRATEGY] = {
		AccessMethodOperatorRelationId,
		AccessMethodStrategyIndexId,
		KEY(Anum_pg_amop_amopfamily,
			Anum_pg_amop_amoplefttype,
			Anum_pg_amop_amoprighttype,
			Anum_pg_amop_amopstrategy),
		64
	},
	[AMPROCNUM] = {
		AccessMethodProcedureRelationId,
		AccessMethodProcedureIndexId,
		KEY(Anum_pg_amproc_amprocfamily,
			Anum_pg_amproc_amproclefttype,
			Anum_pg_amproc_amprocrighttype,
			Anum_pg_amproc_amprocnum),
		16
	},
	[ATTNAME] = {
		AttributeRelationId,
		AttributeRelidNameIndexId,
		KEY(Anum_pg_attribute_attrelid,
			Anum_pg_attribute_attname),
		32
	},
	[ATTNUM] = {
		AttributeRelationId,
		AttributeRelidNumIndexId,
		KEY(Anum_pg_attribute_attrelid,
			Anum_pg_attribute_attnum),
		128
	},
	[AUTHMEMMEMROLE] = {
		AuthMemRelationId,
		AuthMemMemRoleIndexId,
		KEY(Anum_pg_auth_members_member,
			Anum_pg_auth_members_roleid,
			Anum_pg_auth_members_grantor),
		8
	},
	[AUTHMEMROLEMEM] = {
		AuthMemRelationId,
		AuthMemRoleMemIndexId,
		KEY(Anum_pg_auth_members_roleid,
			Anum_pg_auth_members_member,
			Anum_pg_auth_members_grantor),
		8
	},
	[AUTHNAME] = {
		AuthIdRelationId,
		AuthIdRolnameIndexId,
		KEY(Anum_pg_authid_rolname),
		8
	},
	[AUTHOID] = {
		AuthIdRelationId,
		AuthIdOidIndexId,
		KEY(Anum_pg_authid_oid),
		8
	},
	[CASTSOURCETARGET] = {
		CastRelationId,
		CastSourceTargetIndexId,
		KEY(Anum_pg_cast_castsource,
			Anum_pg_cast_casttarget),
		256
	},
	[CLAAMNAMENSP] = {
		OperatorClassRelationId,
		OpclassAmNameNspIndexId,
		KEY(Anum_pg_opclass_opcmethod,
			Anum_pg_opclass_opcname,
			Anum_pg_opclass_opcnamespace),
		8
	},
	[CLAOID] = {
		OperatorClassRelationId,
		OpclassOidIndexId,
		KEY(Anum_pg_opclass_oid),
		8
	},
	[COLLNAMEENCNSP] = {
		CollationRelationId,
		CollationNameEncNspIndexId,
		KEY(Anum_pg_collation_collname,
			Anum_pg_collation_collencoding,
			Anum_pg_collation_collnamespace),
		8
	},
	[COLLOID] = {
		CollationRelationId,
		CollationOidIndexId,
		KEY(Anum_pg_collation_oid),
		8
	},
	[CONDEFAULT] = {
		ConversionRelationId,
		ConversionDefaultIndexId,
		KEY(Anum_pg_conversion_connamespace,
			Anum_pg_conversion_conforencoding,
			Anum_pg_conversion_contoencoding,
			Anum_pg_conversion_oid),
		8
	},
	[CONNAMENSP] = {
		ConversionRelationId,
		ConversionNameNspIndexId,
		KEY(Anum_pg_conversion_conname,
			Anum_pg_conversion_connamespace),
		8
	},
	[CONSTROID] = {
		ConstraintRelationId,
		ConstraintOidIndexId,
		KEY(Anum_pg_constraint_oid),
		16
	},
	[CONVOID] = {
		ConversionRelationId,
		ConversionOidIndexId,
		KEY(Anum_pg_conversion_oid),
		8
	},
	[DATABASEOID] = {
		DatabaseRelationId,
		DatabaseOidIndexId,
		KEY(Anum_pg_database_oid),
		4
	},
	[DEFACLROLENSPOBJ] = {
		DefaultAclRelationId,
		DefaultAclRoleNspObjIndexId,
		KEY(Anum_pg_default_acl_defaclrole,
			Anum_pg_default_acl_defaclnamespace,
			Anum_pg_default_acl_defaclobjtype),
		8
	},
	[ENUMOID] = {
		EnumRelationId,
		EnumOidIndexId,
		KEY(Anum_pg_enum_oid),
		8
	},
	[ENUMTYPOIDNAME] = {
		EnumRelationId,
		EnumTypIdLabelIndexId,
		KEY(Anum_pg_enum_enumtypid,
			Anum_pg_enum_enumlabel),
		8
	},
	[EVENTTRIGGERNAME] = {
		EventTriggerRelationId,
		EventTriggerNameIndexId,
		KEY(Anum_pg_event_trigger_evtname),
		8
	},
	[EVENTTRIGGEROID] = {
		EventTriggerRelationId,
		EventTriggerOidIndexId,
		KEY(Anum_pg_event_trigger_oid),
		8
	},
	[FOREIGNDATAWRAPPERNAME] = {
		ForeignDataWrapperRelationId,
		ForeignDataWrapperNameIndexId,
		KEY(Anum_pg_foreign_data_wrapper_fdwname),
		2
	},
	[FOREIGNDATAWRAPPEROID] = {
		ForeignDataWrapperRelationId,
		ForeignDataWrapperOidIndexId,
		KEY(Anum_pg_foreign_data_wrapper_oid),
		2
	},
	[FOREIGNSERVERNAME] = {
		ForeignServerRelationId,
		ForeignServerNameIndexId,
		KEY(Anum_pg_foreign_server_srvname),
		2
	},
	[FOREIGNSERVEROID] = {
		ForeignServerRelationId,
		ForeignServerOidIndexId,
		KEY(Anum_pg_foreign_server_oid),
		2
	},
	[FOREIGNTABLEREL] = {
		ForeignTableRelationId,
		ForeignTableRelidIndexId,
		KEY(Anum_pg_foreign_table_ftrelid),
		4
	},
	[INDEXRELID] = {
		IndexRelationId,
		IndexRelidIndexId,
		KEY(Anum_pg_index_indexrelid),
		64
	},
	[LANGNAME] = {
		LanguageRelationId,
		LanguageNameIndexId,
		KEY(Anum_pg_language_lanname),
		4
	},
	[LANGOID] = {
		LanguageRelationId,
		LanguageOidIndexId,
		KEY(Anum_pg_language_oid),
		4
	},
	[NAMESPACENAME] = {
		NamespaceRelationId,
		NamespaceNameIndexId,
		KEY(Anum_pg_namespace_nspname),
		4
	},
	[NAMESPACEOID] = {
		NamespaceRelationId,
		NamespaceOidIndexId,
		KEY(Anum_pg_namespace_oid),
		16
	},
	[OPERNAMENSP] = {
		OperatorRelationId,
		OperatorNameNspIndexId,
		KEY(Anum_pg_operator_oprname,
			Anum_pg_operator_oprleft,
			Anum_pg_operator_oprright,
			Anum_pg_operator_oprnamespace),
		256
	},
	[OPEROID] = {
		OperatorRelationId,
		OperatorOidIndexId,
		KEY(Anum_pg_operator_oid),
		32
	},
	[OPFAMILYAMNAMENSP] = {
		OperatorFamilyRelationId,
		OpfamilyAmNameNspIndexId,
		KEY(Anum_pg_opfamily_opfmethod,
			Anum_pg_opfamily_opfname,
			Anum_pg_opfamily_opfnamespace),
		8
	},
	[OPFAMILYOID] = {
		OperatorFamilyRelationId,
		OpfamilyOidIndexId,
		KEY(Anum_pg_opfamily_oid),
		8
	},
	[PARAMETERACLNAME] = {
		ParameterAclRelationId,
		ParameterAclParnameIndexId,
		KEY(Anum_pg_parameter_acl_parname),
		4
	},
	[PARAMETERACLOID] = {
		ParameterAclRelationId,
		ParameterAclOidIndexId,
		KEY(Anum_pg_parameter_acl_oid),
		4
	},
	[PARTRELID] = {
		PartitionedRelationId,
		PartitionedRelidIndexId,
		KEY(Anum_pg_partitioned_table_partrelid),
		32
	},
	[PROCNAMEARGSNSP] = {
		ProcedureRelationId,
		ProcedureNameArgsNspIndexId,
		KEY(Anum_pg_proc_proname,
			Anum_pg_proc_proargtypes,
			Anum_pg_proc_pronamespace),
		128
	},
	[PROCOID] = {
		ProcedureRelationId,
		ProcedureOidIndexId,
		KEY(Anum_pg_proc_oid),
		128
	},
	[PROPGRAPHELALIAS] = {
		PropgraphElementRelationId,
		PropgraphElementAliasIndexId,
		KEY(Anum_pg_propgraph_element_pgepgid,
			Anum_pg_propgraph_element_pgealias),
		128
	},
	[PROPGRAPHELOID] = {
		PropgraphElementRelationId,
		PropgraphElementObjectIndexId,
		KEY(Anum_pg_propgraph_element_oid),
		128
	},
	[PROPGRAPHLABELNAME] = {
		PropgraphLabelRelationId,
		PropgraphLabelLabelIndexId,
		KEY(Anum_pg_propgraph_label_pglelid,
			Anum_pg_propgraph_label_pgllabel),
		128
	},
	[PROPGRAPHPROPNAME] = {
		PropgraphPropertyRelationId,
		PropgraphPropertyNameIndexId,
		KEY(Anum_pg_propgraph_property_pgpname,
			Anum_pg_propgraph_property_pgplabelid),
		128
	},
	[PUBLICATIONNAME] = {
		PublicationRelationId,
		PublicationNameIndexId,
		KEY(Anum_pg_publication_pubname),
		8
	},
	[PUBLICATIONNAMESPACE] = {
		PublicationNamespaceRelationId,
		PublicationNamespaceObjectIndexId,
		KEY(Anum_pg_publication_namespace_oid),
		64
	},
	[PUBLICATIONNAMESPACEMAP] = {
		PublicationNamespaceRelationId,
		PublicationNamespacePnnspidPnpubidIndexId,
		KEY(Anum_pg_publication_namespace_pnnspid,
			Anum_pg_publication_namespace_pnpubid),
		64
	},
	[PUBLICATIONOID] = {
		PublicationRelationId,
		PublicationObjectIndexId,
		KEY(Anum_pg_publication_oid),
		8
	},
	[PUBLICATIONREL] = {
		PublicationRelRelationId,
		PublicationRelObjectIndexId,
		KEY(Anum_pg_publication_rel_oid),
		64
	},
	[PUBLICATIONRELMAP] = {
		PublicationRelRelationId,
		PublicationRelPrrelidPrpubidIndexId,
		KEY(Anum_pg_publication_rel_prrelid,
			Anum_pg_publication_rel_prpubid),
		64
	},
	[RANGEMULTIRANGE] = {
		RangeRelationId,
		RangeMultirangeTypidIndexId,
		KEY(Anum_pg_range_rngmultitypid),
		4
	},
	[RANGETYPE] = {
		RangeRelationId,
		RangeTypidIndexId,
		KEY(Anum_pg_range_rngtypid),
		4
	},
	[RELNAMENSP] = {
		RelationRelationId,
		ClassNameNspIndexId,
		KEY(Anum_pg_class_relname,
			Anum_pg_class_relnamespace),
		128
	},
	[RELOID] = {
		RelationRelationId,
		ClassOidIndexId,
		KEY(Anum_pg_class_oid),
		128
	},
	[REPLORIGIDENT] = {
		ReplicationOriginRelationId,
		ReplicationOriginIdentIndex,
		KEY(Anum_pg_replication_origin_roident),
		16
	},
	[REPLORIGNAME] = {
		ReplicationOriginRelationId,
		ReplicationOriginNameIndex,
		KEY(Anum_pg_replication_origin_roname),
		16
	},
	[RULERELNAME] = {
		RewriteRelationId,
		RewriteRelRulenameIndexId,
		KEY(Anum_pg_rewrite_ev_class,
			Anum_pg_rewrite_rulename),
		8
	},
	[SEQRELID] = {
		SequenceRelationId,
		SequenceRelidIndexId,
		KEY(Anum_pg_sequence_seqrelid),
		32
	},
	[STATEXTDATASTXOID] = {
		StatisticExtDataRelationId,
		StatisticExtDataStxoidInhIndexId,
		KEY(Anum_pg_statistic_ext_data_stxoid,
			Anum_pg_statistic_ext_data_stxdinherit),
		4
	},
	[STATEXTNAMENSP] = {
		StatisticExtRelationId,
		StatisticExtNameIndexId,
		KEY(Anum_pg_statistic_ext_stxname,
			Anum_pg_statistic_ext_stxnamespace),
		4
	},
	[STATEXTOID] = {
		StatisticExtRelationId,
		StatisticExtOidIndexId,
		KEY(Anum_pg_statistic_ext_oid),
		4
	},
	[STATRELATTINH] = {
		StatisticRelationId,
		StatisticRelidAttnumInhIndexId,
		KEY(Anum_pg_statistic_starelid,
			Anum_pg_statistic_staattnum,
			Anum_pg_statistic_stainherit),
		128
	},
	[SUBSCRIPTIONNAME] = {
		SubscriptionRelationId,
		SubscriptionNameIndexId,
		KEY(Anum_pg_subscription_subdbid,
			Anum_pg_subscription_subname),
		4
	},
	[SUBSCRIPTIONOID] = {
		SubscriptionRelationId,
		SubscriptionObjectIndexId,
		KEY(Anum_pg_subscription_oid),
		4
	},
	[SUBSCRIPTIONRELMAP] = {
		SubscriptionRelRelationId,
		SubscriptionRelSrrelidSrsubidIndexId,
		KEY(Anum_pg_subscription_rel_srrelid,
			Anum_pg_subscription_rel_srsubid),
		64
	},
	[TABLESPACEOID] = {
		TableSpaceRelationId,
		TablespaceOidIndexId,
		KEY(Anum_pg_tablespace_oid),
		4
	},
	[TRFOID] = {
		TransformRelationId,
		TransformOidIndexId,
		KEY(Anum_pg_transform_oid),
		16
	},
	[TRFTYPELANG] = {
		TransformRelationId,
		TransformTypeLangIndexId,
		KEY(Anum_pg_transform_trftype,
			Anum_pg_transform_trflang),
		16
	},
	[TSCONFIGMAP] = {
		TSConfigMapRelationId,
		TSConfigMapIndexId,
		KEY(Anum_pg_ts_config_map_mapcfg,
			Anum_pg_ts_config_map_maptokentype,
			Anum_pg_ts_config_map_mapseqno),
		2
	},
	[TSCONFIGNAMENSP] = {
		TSConfigRelationId,
		TSConfigNameNspIndexId,
		KEY(Anum_pg_ts_config_cfgname,
			Anum_pg_ts_config_cfgnamespace),
		2
	},
	[TSCONFIGOID] = {
		TSConfigRelationId,
		TSConfigOidIndexId,
		KEY(Anum_pg_ts_config_oid),
		2
	},
	[TSDICTNAMENSP] = {
		TSDictionaryRelationId,
		TSDictionaryNameNspIndexId,
		KEY(Anum_pg_ts_dict_dictname,
			Anum_pg_ts_dict_dictnamespace),
		2
	},
	[TSDICTOID] = {
		TSDictionaryRelationId,
		TSDictionaryOidIndexId,
		KEY(Anum_pg_ts_dict_oid),
		2
	},
	[TSPARSERNAMENSP] = {
		TSParserRelationId,
		TSParserNameNspIndexId,
		KEY(Anum_pg_ts_parser_prsname,
			Anum_pg_ts_parser_prsnamespace),
		2
	},
	[TSPARSEROID] = {
		TSParserRelationId,
		TSParserOidIndexId,
		KEY(Anum_pg_ts_parser_oid),
		2
	},
	[TSTEMPLATENAMENSP] = {
		TSTemplateRelationId,
		TSTemplateNameNspIndexId,
		KEY(Anum_pg_ts_template_tmplname,
			Anum_pg_ts_template_tmplnamespace),
		2
	},
	[TSTEMPLATEOID] = {
		TSTemplateRelationId,
		TSTemplateOidIndexId,
		KEY(Anum_pg_ts_template_oid),
		2
	},
	[TYPENAMENSP] = {
		TypeRelationId,
		TypeNameNspIndexId,
		KEY(Anum_pg_type_typname,
			Anum_pg_type_typnamespace),
		64
	},
	[TYPEOID] = {
		TypeRelationId,
		TypeOidIndexId,
		KEY(Anum_pg_type_oid),
		64
	},
	[USERMAPPINGOID] = {
		UserMappingRelationId,
		UserMappingOidIndexId,
		KEY(Anum_pg_user_mapping_oid),
		2
	},
	[USERMAPPINGUSERSERVER] = {
		UserMappingRelationId,
		UserMappingUserServerIndexId,
		KEY(Anum_pg_user_mapping_umuser,
			Anum_pg_user_mapping_umserver),
		2
	}
};
=======
#include "catalog/syscache_info.h"
>>>>>>> a89fa007

StaticAssertDecl(lengthof(cacheinfo) == SysCacheSize,
				 "SysCacheSize does not match syscache.c's array");

static CatCache *SysCache[SysCacheSize];

static bool CacheInitialized = false;

/* Sorted array of OIDs of tables that have caches on them */
static Oid	SysCacheRelationOid[SysCacheSize];
static int	SysCacheRelationOidSize;

/* Sorted array of OIDs of tables and indexes used by caches */
static Oid	SysCacheSupportingRelOid[SysCacheSize * 2];
static int	SysCacheSupportingRelOidSize;

static int	oid_compare(const void *a, const void *b);


/*
 * InitCatalogCache - initialize the caches
 *
 * Note that no database access is done here; we only allocate memory
 * and initialize the cache structure.  Interrogation of the database
 * to complete initialization of a cache happens upon first use
 * of that cache.
 */
void
InitCatalogCache(void)
{
	int			cacheId;

	Assert(!CacheInitialized);

	SysCacheRelationOidSize = SysCacheSupportingRelOidSize = 0;

	for (cacheId = 0; cacheId < SysCacheSize; cacheId++)
	{
		/*
		 * Assert that every enumeration value defined in syscache.h has been
		 * populated in the cacheinfo array.
		 */
		Assert(OidIsValid(cacheinfo[cacheId].reloid));
		Assert(OidIsValid(cacheinfo[cacheId].indoid));
		/* .nbuckets and .key[] are checked by InitCatCache() */

		SysCache[cacheId] = InitCatCache(cacheId,
										 cacheinfo[cacheId].reloid,
										 cacheinfo[cacheId].indoid,
										 cacheinfo[cacheId].nkeys,
										 cacheinfo[cacheId].key,
										 cacheinfo[cacheId].nbuckets);
		if (!PointerIsValid(SysCache[cacheId]))
			elog(ERROR, "could not initialize cache %u (%d)",
				 cacheinfo[cacheId].reloid, cacheId);
		/* Accumulate data for OID lists, too */
		SysCacheRelationOid[SysCacheRelationOidSize++] =
			cacheinfo[cacheId].reloid;
		SysCacheSupportingRelOid[SysCacheSupportingRelOidSize++] =
			cacheinfo[cacheId].reloid;
		SysCacheSupportingRelOid[SysCacheSupportingRelOidSize++] =
			cacheinfo[cacheId].indoid;
		/* see comments for RelationInvalidatesSnapshotsOnly */
		Assert(!RelationInvalidatesSnapshotsOnly(cacheinfo[cacheId].reloid));
	}

	Assert(SysCacheRelationOidSize <= lengthof(SysCacheRelationOid));
	Assert(SysCacheSupportingRelOidSize <= lengthof(SysCacheSupportingRelOid));

	/* Sort and de-dup OID arrays, so we can use binary search. */
	pg_qsort(SysCacheRelationOid, SysCacheRelationOidSize,
			 sizeof(Oid), oid_compare);
	SysCacheRelationOidSize =
		qunique(SysCacheRelationOid, SysCacheRelationOidSize, sizeof(Oid),
				oid_compare);

	pg_qsort(SysCacheSupportingRelOid, SysCacheSupportingRelOidSize,
			 sizeof(Oid), oid_compare);
	SysCacheSupportingRelOidSize =
		qunique(SysCacheSupportingRelOid, SysCacheSupportingRelOidSize,
				sizeof(Oid), oid_compare);

	CacheInitialized = true;
}

/*
 * InitCatalogCachePhase2 - finish initializing the caches
 *
 * Finish initializing all the caches, including necessary database
 * access.
 *
 * This is *not* essential; normally we allow syscaches to be initialized
 * on first use.  However, it is useful as a mechanism to preload the
 * relcache with entries for the most-commonly-used system catalogs.
 * Therefore, we invoke this routine when we need to write a new relcache
 * init file.
 */
void
InitCatalogCachePhase2(void)
{
	int			cacheId;

	Assert(CacheInitialized);

	for (cacheId = 0; cacheId < SysCacheSize; cacheId++)
		InitCatCachePhase2(SysCache[cacheId], true);
}


/*
 * SearchSysCache
 *
 *	A layer on top of SearchCatCache that does the initialization and
 *	key-setting for you.
 *
 *	Returns the cache copy of the tuple if one is found, NULL if not.
 *	The tuple is the 'cache' copy and must NOT be modified!
 *
 *	When the caller is done using the tuple, call ReleaseSysCache()
 *	to release the reference count grabbed by SearchSysCache().  If this
 *	is not done, the tuple will remain locked in cache until end of
 *	transaction, which is tolerable but not desirable.
 *
 *	CAUTION: The tuple that is returned must NOT be freed by the caller!
 */
HeapTuple
SearchSysCache(int cacheId,
			   Datum key1,
			   Datum key2,
			   Datum key3,
			   Datum key4)
{
	Assert(cacheId >= 0 && cacheId < SysCacheSize &&
		   PointerIsValid(SysCache[cacheId]));

	return SearchCatCache(SysCache[cacheId], key1, key2, key3, key4);
}

HeapTuple
SearchSysCache1(int cacheId,
				Datum key1)
{
	Assert(cacheId >= 0 && cacheId < SysCacheSize &&
		   PointerIsValid(SysCache[cacheId]));
	Assert(SysCache[cacheId]->cc_nkeys == 1);

	return SearchCatCache1(SysCache[cacheId], key1);
}

HeapTuple
SearchSysCache2(int cacheId,
				Datum key1, Datum key2)
{
	Assert(cacheId >= 0 && cacheId < SysCacheSize &&
		   PointerIsValid(SysCache[cacheId]));
	Assert(SysCache[cacheId]->cc_nkeys == 2);

	return SearchCatCache2(SysCache[cacheId], key1, key2);
}

HeapTuple
SearchSysCache3(int cacheId,
				Datum key1, Datum key2, Datum key3)
{
	Assert(cacheId >= 0 && cacheId < SysCacheSize &&
		   PointerIsValid(SysCache[cacheId]));
	Assert(SysCache[cacheId]->cc_nkeys == 3);

	return SearchCatCache3(SysCache[cacheId], key1, key2, key3);
}

HeapTuple
SearchSysCache4(int cacheId,
				Datum key1, Datum key2, Datum key3, Datum key4)
{
	Assert(cacheId >= 0 && cacheId < SysCacheSize &&
		   PointerIsValid(SysCache[cacheId]));
	Assert(SysCache[cacheId]->cc_nkeys == 4);

	return SearchCatCache4(SysCache[cacheId], key1, key2, key3, key4);
}

/*
 * ReleaseSysCache
 *		Release previously grabbed reference count on a tuple
 */
void
ReleaseSysCache(HeapTuple tuple)
{
	ReleaseCatCache(tuple);
}

/*
 * SearchSysCacheCopy
 *
 * A convenience routine that does SearchSysCache and (if successful)
 * returns a modifiable copy of the syscache entry.  The original
 * syscache entry is released before returning.  The caller should
 * heap_freetuple() the result when done with it.
 */
HeapTuple
SearchSysCacheCopy(int cacheId,
				   Datum key1,
				   Datum key2,
				   Datum key3,
				   Datum key4)
{
	HeapTuple	tuple,
				newtuple;

	tuple = SearchSysCache(cacheId, key1, key2, key3, key4);
	if (!HeapTupleIsValid(tuple))
		return tuple;
	newtuple = heap_copytuple(tuple);
	ReleaseSysCache(tuple);
	return newtuple;
}

/*
 * SearchSysCacheExists
 *
 * A convenience routine that just probes to see if a tuple can be found.
 * No lock is retained on the syscache entry.
 */
bool
SearchSysCacheExists(int cacheId,
					 Datum key1,
					 Datum key2,
					 Datum key3,
					 Datum key4)
{
	HeapTuple	tuple;

	tuple = SearchSysCache(cacheId, key1, key2, key3, key4);
	if (!HeapTupleIsValid(tuple))
		return false;
	ReleaseSysCache(tuple);
	return true;
}

/*
 * GetSysCacheOid
 *
 * A convenience routine that does SearchSysCache and returns the OID in the
 * oidcol column of the found tuple, or InvalidOid if no tuple could be found.
 * No lock is retained on the syscache entry.
 */
Oid
GetSysCacheOid(int cacheId,
			   AttrNumber oidcol,
			   Datum key1,
			   Datum key2,
			   Datum key3,
			   Datum key4)
{
	HeapTuple	tuple;
	bool		isNull;
	Oid			result;

	tuple = SearchSysCache(cacheId, key1, key2, key3, key4);
	if (!HeapTupleIsValid(tuple))
		return InvalidOid;
	result = heap_getattr(tuple, oidcol,
						  SysCache[cacheId]->cc_tupdesc,
						  &isNull);
	Assert(!isNull);			/* columns used as oids should never be NULL */
	ReleaseSysCache(tuple);
	return result;
}


/*
 * SearchSysCacheAttName
 *
 * This routine is equivalent to SearchSysCache on the ATTNAME cache,
 * except that it will return NULL if the found attribute is marked
 * attisdropped.  This is convenient for callers that want to act as
 * though dropped attributes don't exist.
 */
HeapTuple
SearchSysCacheAttName(Oid relid, const char *attname)
{
	HeapTuple	tuple;

	tuple = SearchSysCache2(ATTNAME,
							ObjectIdGetDatum(relid),
							CStringGetDatum(attname));
	if (!HeapTupleIsValid(tuple))
		return NULL;
	if (((Form_pg_attribute) GETSTRUCT(tuple))->attisdropped)
	{
		ReleaseSysCache(tuple);
		return NULL;
	}
	return tuple;
}

/*
 * SearchSysCacheCopyAttName
 *
 * As above, an attisdropped-aware version of SearchSysCacheCopy.
 */
HeapTuple
SearchSysCacheCopyAttName(Oid relid, const char *attname)
{
	HeapTuple	tuple,
				newtuple;

	tuple = SearchSysCacheAttName(relid, attname);
	if (!HeapTupleIsValid(tuple))
		return tuple;
	newtuple = heap_copytuple(tuple);
	ReleaseSysCache(tuple);
	return newtuple;
}

/*
 * SearchSysCacheExistsAttName
 *
 * As above, an attisdropped-aware version of SearchSysCacheExists.
 */
bool
SearchSysCacheExistsAttName(Oid relid, const char *attname)
{
	HeapTuple	tuple;

	tuple = SearchSysCacheAttName(relid, attname);
	if (!HeapTupleIsValid(tuple))
		return false;
	ReleaseSysCache(tuple);
	return true;
}


/*
 * SearchSysCacheAttNum
 *
 * This routine is equivalent to SearchSysCache on the ATTNUM cache,
 * except that it will return NULL if the found attribute is marked
 * attisdropped.  This is convenient for callers that want to act as
 * though dropped attributes don't exist.
 */
HeapTuple
SearchSysCacheAttNum(Oid relid, int16 attnum)
{
	HeapTuple	tuple;

	tuple = SearchSysCache2(ATTNUM,
							ObjectIdGetDatum(relid),
							Int16GetDatum(attnum));
	if (!HeapTupleIsValid(tuple))
		return NULL;
	if (((Form_pg_attribute) GETSTRUCT(tuple))->attisdropped)
	{
		ReleaseSysCache(tuple);
		return NULL;
	}
	return tuple;
}

/*
 * SearchSysCacheCopyAttNum
 *
 * As above, an attisdropped-aware version of SearchSysCacheCopy.
 */
HeapTuple
SearchSysCacheCopyAttNum(Oid relid, int16 attnum)
{
	HeapTuple	tuple,
				newtuple;

	tuple = SearchSysCacheAttNum(relid, attnum);
	if (!HeapTupleIsValid(tuple))
		return NULL;
	newtuple = heap_copytuple(tuple);
	ReleaseSysCache(tuple);
	return newtuple;
}


/*
 * SysCacheGetAttr
 *
 *		Given a tuple previously fetched by SearchSysCache(),
 *		extract a specific attribute.
 *
 * This is equivalent to using heap_getattr() on a tuple fetched
 * from a non-cached relation.  Usually, this is only used for attributes
 * that could be NULL or variable length; the fixed-size attributes in
 * a system table are accessed just by mapping the tuple onto the C struct
 * declarations from include/catalog/.
 *
 * As with heap_getattr(), if the attribute is of a pass-by-reference type
 * then a pointer into the tuple data area is returned --- the caller must
 * not modify or pfree the datum!
 *
 * Note: it is legal to use SysCacheGetAttr() with a cacheId referencing
 * a different cache for the same catalog the tuple was fetched from.
 */
Datum
SysCacheGetAttr(int cacheId, HeapTuple tup,
				AttrNumber attributeNumber,
				bool *isNull)
{
	/*
	 * We just need to get the TupleDesc out of the cache entry, and then we
	 * can apply heap_getattr().  Normally the cache control data is already
	 * valid (because the caller recently fetched the tuple via this same
	 * cache), but there are cases where we have to initialize the cache here.
	 */
	if (cacheId < 0 || cacheId >= SysCacheSize ||
		!PointerIsValid(SysCache[cacheId]))
		elog(ERROR, "invalid cache ID: %d", cacheId);
	if (!PointerIsValid(SysCache[cacheId]->cc_tupdesc))
	{
		InitCatCachePhase2(SysCache[cacheId], false);
		Assert(PointerIsValid(SysCache[cacheId]->cc_tupdesc));
	}

	return heap_getattr(tup, attributeNumber,
						SysCache[cacheId]->cc_tupdesc,
						isNull);
}

/*
 * SysCacheGetAttrNotNull
 *
 * As above, a version of SysCacheGetAttr which knows that the attr cannot
 * be NULL.
 */
Datum
SysCacheGetAttrNotNull(int cacheId, HeapTuple tup,
					   AttrNumber attributeNumber)
{
	bool		isnull;
	Datum		attr;

	attr = SysCacheGetAttr(cacheId, tup, attributeNumber, &isnull);

	if (isnull)
	{
		elog(ERROR,
			 "unexpected null value in cached tuple for catalog %s column %s",
			 get_rel_name(cacheinfo[cacheId].reloid),
			 NameStr(TupleDescAttr(SysCache[cacheId]->cc_tupdesc, attributeNumber - 1)->attname));
	}

	return attr;
}

/*
 * GetSysCacheHashValue
 *
 * Get the hash value that would be used for a tuple in the specified cache
 * with the given search keys.
 *
 * The reason for exposing this as part of the API is that the hash value is
 * exposed in cache invalidation operations, so there are places outside the
 * catcache code that need to be able to compute the hash values.
 */
uint32
GetSysCacheHashValue(int cacheId,
					 Datum key1,
					 Datum key2,
					 Datum key3,
					 Datum key4)
{
	if (cacheId < 0 || cacheId >= SysCacheSize ||
		!PointerIsValid(SysCache[cacheId]))
		elog(ERROR, "invalid cache ID: %d", cacheId);

	return GetCatCacheHashValue(SysCache[cacheId], key1, key2, key3, key4);
}

/*
 * List-search interface
 */
struct catclist *
SearchSysCacheList(int cacheId, int nkeys,
				   Datum key1, Datum key2, Datum key3)
{
	if (cacheId < 0 || cacheId >= SysCacheSize ||
		!PointerIsValid(SysCache[cacheId]))
		elog(ERROR, "invalid cache ID: %d", cacheId);

	return SearchCatCacheList(SysCache[cacheId], nkeys,
							  key1, key2, key3);
}

/*
 * SysCacheInvalidate
 *
 *	Invalidate entries in the specified cache, given a hash value.
 *	See CatCacheInvalidate() for more info.
 *
 *	This routine is only quasi-public: it should only be used by inval.c.
 */
void
SysCacheInvalidate(int cacheId, uint32 hashValue)
{
	if (cacheId < 0 || cacheId >= SysCacheSize)
		elog(ERROR, "invalid cache ID: %d", cacheId);

	/* if this cache isn't initialized yet, no need to do anything */
	if (!PointerIsValid(SysCache[cacheId]))
		return;

	CatCacheInvalidate(SysCache[cacheId], hashValue);
}

/*
 * Certain relations that do not have system caches send snapshot invalidation
 * messages in lieu of catcache messages.  This is for the benefit of
 * GetCatalogSnapshot(), which can then reuse its existing MVCC snapshot
 * for scanning one of those catalogs, rather than taking a new one, if no
 * invalidation has been received.
 *
 * Relations that have syscaches need not (and must not) be listed here.  The
 * catcache invalidation messages will also flush the snapshot.  If you add a
 * syscache for one of these relations, remove it from this list.
 */
bool
RelationInvalidatesSnapshotsOnly(Oid relid)
{
	switch (relid)
	{
		case DbRoleSettingRelationId:
		case DependRelationId:
		case SharedDependRelationId:
		case DescriptionRelationId:
		case SharedDescriptionRelationId:
		case SecLabelRelationId:
		case SharedSecLabelRelationId:
			return true;
		default:
			break;
	}

	return false;
}

/*
 * Test whether a relation has a system cache.
 */
bool
RelationHasSysCache(Oid relid)
{
	int			low = 0,
				high = SysCacheRelationOidSize - 1;

	while (low <= high)
	{
		int			middle = low + (high - low) / 2;

		if (SysCacheRelationOid[middle] == relid)
			return true;
		if (SysCacheRelationOid[middle] < relid)
			low = middle + 1;
		else
			high = middle - 1;
	}

	return false;
}

/*
 * Test whether a relation supports a system cache, ie it is either a
 * cached table or the index used for a cache.
 */
bool
RelationSupportsSysCache(Oid relid)
{
	int			low = 0,
				high = SysCacheSupportingRelOidSize - 1;

	while (low <= high)
	{
		int			middle = low + (high - low) / 2;

		if (SysCacheSupportingRelOid[middle] == relid)
			return true;
		if (SysCacheSupportingRelOid[middle] < relid)
			low = middle + 1;
		else
			high = middle - 1;
	}

	return false;
}


/*
 * OID comparator for pg_qsort
 */
static int
oid_compare(const void *a, const void *b)
{
	Oid			oa = *((const Oid *) a);
	Oid			ob = *((const Oid *) b);

	if (oa == ob)
		return 0;
	return (oa > ob) ? 1 : -1;
}<|MERGE_RESOLUTION|>--- conflicted
+++ resolved
@@ -22,64 +22,6 @@
 
 #include "access/htup_details.h"
 #include "access/sysattr.h"
-<<<<<<< HEAD
-#include "catalog/pg_aggregate.h"
-#include "catalog/pg_am.h"
-#include "catalog/pg_amop.h"
-#include "catalog/pg_amproc.h"
-#include "catalog/pg_auth_members.h"
-#include "catalog/pg_authid.h"
-#include "catalog/pg_cast.h"
-#include "catalog/pg_collation.h"
-#include "catalog/pg_constraint.h"
-#include "catalog/pg_conversion.h"
-#include "catalog/pg_database.h"
-#include "catalog/pg_db_role_setting.h"
-#include "catalog/pg_default_acl.h"
-#include "catalog/pg_depend.h"
-#include "catalog/pg_description.h"
-#include "catalog/pg_enum.h"
-#include "catalog/pg_event_trigger.h"
-#include "catalog/pg_foreign_data_wrapper.h"
-#include "catalog/pg_foreign_server.h"
-#include "catalog/pg_foreign_table.h"
-#include "catalog/pg_language.h"
-#include "catalog/pg_namespace.h"
-#include "catalog/pg_opclass.h"
-#include "catalog/pg_operator.h"
-#include "catalog/pg_opfamily.h"
-#include "catalog/pg_parameter_acl.h"
-#include "catalog/pg_partitioned_table.h"
-#include "catalog/pg_proc.h"
-#include "catalog/pg_propgraph_element.h"
-#include "catalog/pg_propgraph_label.h"
-#include "catalog/pg_propgraph_property.h"
-#include "catalog/pg_publication.h"
-#include "catalog/pg_publication_namespace.h"
-#include "catalog/pg_publication_rel.h"
-#include "catalog/pg_range.h"
-#include "catalog/pg_replication_origin.h"
-#include "catalog/pg_rewrite.h"
-#include "catalog/pg_seclabel.h"
-#include "catalog/pg_sequence.h"
-#include "catalog/pg_shdepend.h"
-#include "catalog/pg_shdescription.h"
-#include "catalog/pg_shseclabel.h"
-#include "catalog/pg_statistic.h"
-#include "catalog/pg_statistic_ext.h"
-#include "catalog/pg_statistic_ext_data.h"
-#include "catalog/pg_subscription.h"
-#include "catalog/pg_subscription_rel.h"
-#include "catalog/pg_tablespace.h"
-#include "catalog/pg_transform.h"
-#include "catalog/pg_ts_config.h"
-#include "catalog/pg_ts_config_map.h"
-#include "catalog/pg_ts_dict.h"
-#include "catalog/pg_ts_parser.h"
-#include "catalog/pg_ts_template.h"
-#include "catalog/pg_type.h"
-#include "catalog/pg_user_mapping.h"
-=======
 #include "catalog/pg_db_role_setting_d.h"
 #include "catalog/pg_depend_d.h"
 #include "catalog/pg_description_d.h"
@@ -87,7 +29,6 @@
 #include "catalog/pg_shdepend_d.h"
 #include "catalog/pg_shdescription_d.h"
 #include "catalog/pg_shseclabel_d.h"
->>>>>>> a89fa007
 #include "lib/qunique.h"
 #include "utils/catcache.h"
 #include "utils/lsyscache.h"
@@ -134,589 +75,7 @@
 /* Macro to provide nkeys and key array with convenient syntax. */
 #define KEY(...) VA_ARGS_NARGS(__VA_ARGS__), { __VA_ARGS__ }
 
-<<<<<<< HEAD
-static const struct cachedesc cacheinfo[] = {
-	[AGGFNOID] = {
-		AggregateRelationId,
-		AggregateFnoidIndexId,
-		KEY(Anum_pg_aggregate_aggfnoid),
-		16
-	},
-	[AMNAME] = {
-		AccessMethodRelationId,
-		AmNameIndexId,
-		KEY(Anum_pg_am_amname),
-		4
-	},
-	[AMOID] = {
-		AccessMethodRelationId,
-		AmOidIndexId,
-		KEY(Anum_pg_am_oid),
-		4
-	},
-	[AMOPOPID] = {
-		AccessMethodOperatorRelationId,
-		AccessMethodOperatorIndexId,
-		KEY(Anum_pg_amop_amopopr,
-			Anum_pg_amop_amoppurpose,
-			Anum_pg_amop_amopfamily),
-		64
-	},
-	[AMOPSTRATEGY] = {
-		AccessMethodOperatorRelationId,
-		AccessMethodStrategyIndexId,
-		KEY(Anum_pg_amop_amopfamily,
-			Anum_pg_amop_amoplefttype,
-			Anum_pg_amop_amoprighttype,
-			Anum_pg_amop_amopstrategy),
-		64
-	},
-	[AMPROCNUM] = {
-		AccessMethodProcedureRelationId,
-		AccessMethodProcedureIndexId,
-		KEY(Anum_pg_amproc_amprocfamily,
-			Anum_pg_amproc_amproclefttype,
-			Anum_pg_amproc_amprocrighttype,
-			Anum_pg_amproc_amprocnum),
-		16
-	},
-	[ATTNAME] = {
-		AttributeRelationId,
-		AttributeRelidNameIndexId,
-		KEY(Anum_pg_attribute_attrelid,
-			Anum_pg_attribute_attname),
-		32
-	},
-	[ATTNUM] = {
-		AttributeRelationId,
-		AttributeRelidNumIndexId,
-		KEY(Anum_pg_attribute_attrelid,
-			Anum_pg_attribute_attnum),
-		128
-	},
-	[AUTHMEMMEMROLE] = {
-		AuthMemRelationId,
-		AuthMemMemRoleIndexId,
-		KEY(Anum_pg_auth_members_member,
-			Anum_pg_auth_members_roleid,
-			Anum_pg_auth_members_grantor),
-		8
-	},
-	[AUTHMEMROLEMEM] = {
-		AuthMemRelationId,
-		AuthMemRoleMemIndexId,
-		KEY(Anum_pg_auth_members_roleid,
-			Anum_pg_auth_members_member,
-			Anum_pg_auth_members_grantor),
-		8
-	},
-	[AUTHNAME] = {
-		AuthIdRelationId,
-		AuthIdRolnameIndexId,
-		KEY(Anum_pg_authid_rolname),
-		8
-	},
-	[AUTHOID] = {
-		AuthIdRelationId,
-		AuthIdOidIndexId,
-		KEY(Anum_pg_authid_oid),
-		8
-	},
-	[CASTSOURCETARGET] = {
-		CastRelationId,
-		CastSourceTargetIndexId,
-		KEY(Anum_pg_cast_castsource,
-			Anum_pg_cast_casttarget),
-		256
-	},
-	[CLAAMNAMENSP] = {
-		OperatorClassRelationId,
-		OpclassAmNameNspIndexId,
-		KEY(Anum_pg_opclass_opcmethod,
-			Anum_pg_opclass_opcname,
-			Anum_pg_opclass_opcnamespace),
-		8
-	},
-	[CLAOID] = {
-		OperatorClassRelationId,
-		OpclassOidIndexId,
-		KEY(Anum_pg_opclass_oid),
-		8
-	},
-	[COLLNAMEENCNSP] = {
-		CollationRelationId,
-		CollationNameEncNspIndexId,
-		KEY(Anum_pg_collation_collname,
-			Anum_pg_collation_collencoding,
-			Anum_pg_collation_collnamespace),
-		8
-	},
-	[COLLOID] = {
-		CollationRelationId,
-		CollationOidIndexId,
-		KEY(Anum_pg_collation_oid),
-		8
-	},
-	[CONDEFAULT] = {
-		ConversionRelationId,
-		ConversionDefaultIndexId,
-		KEY(Anum_pg_conversion_connamespace,
-			Anum_pg_conversion_conforencoding,
-			Anum_pg_conversion_contoencoding,
-			Anum_pg_conversion_oid),
-		8
-	},
-	[CONNAMENSP] = {
-		ConversionRelationId,
-		ConversionNameNspIndexId,
-		KEY(Anum_pg_conversion_conname,
-			Anum_pg_conversion_connamespace),
-		8
-	},
-	[CONSTROID] = {
-		ConstraintRelationId,
-		ConstraintOidIndexId,
-		KEY(Anum_pg_constraint_oid),
-		16
-	},
-	[CONVOID] = {
-		ConversionRelationId,
-		ConversionOidIndexId,
-		KEY(Anum_pg_conversion_oid),
-		8
-	},
-	[DATABASEOID] = {
-		DatabaseRelationId,
-		DatabaseOidIndexId,
-		KEY(Anum_pg_database_oid),
-		4
-	},
-	[DEFACLROLENSPOBJ] = {
-		DefaultAclRelationId,
-		DefaultAclRoleNspObjIndexId,
-		KEY(Anum_pg_default_acl_defaclrole,
-			Anum_pg_default_acl_defaclnamespace,
-			Anum_pg_default_acl_defaclobjtype),
-		8
-	},
-	[ENUMOID] = {
-		EnumRelationId,
-		EnumOidIndexId,
-		KEY(Anum_pg_enum_oid),
-		8
-	},
-	[ENUMTYPOIDNAME] = {
-		EnumRelationId,
-		EnumTypIdLabelIndexId,
-		KEY(Anum_pg_enum_enumtypid,
-			Anum_pg_enum_enumlabel),
-		8
-	},
-	[EVENTTRIGGERNAME] = {
-		EventTriggerRelationId,
-		EventTriggerNameIndexId,
-		KEY(Anum_pg_event_trigger_evtname),
-		8
-	},
-	[EVENTTRIGGEROID] = {
-		EventTriggerRelationId,
-		EventTriggerOidIndexId,
-		KEY(Anum_pg_event_trigger_oid),
-		8
-	},
-	[FOREIGNDATAWRAPPERNAME] = {
-		ForeignDataWrapperRelationId,
-		ForeignDataWrapperNameIndexId,
-		KEY(Anum_pg_foreign_data_wrapper_fdwname),
-		2
-	},
-	[FOREIGNDATAWRAPPEROID] = {
-		ForeignDataWrapperRelationId,
-		ForeignDataWrapperOidIndexId,
-		KEY(Anum_pg_foreign_data_wrapper_oid),
-		2
-	},
-	[FOREIGNSERVERNAME] = {
-		ForeignServerRelationId,
-		ForeignServerNameIndexId,
-		KEY(Anum_pg_foreign_server_srvname),
-		2
-	},
-	[FOREIGNSERVEROID] = {
-		ForeignServerRelationId,
-		ForeignServerOidIndexId,
-		KEY(Anum_pg_foreign_server_oid),
-		2
-	},
-	[FOREIGNTABLEREL] = {
-		ForeignTableRelationId,
-		ForeignTableRelidIndexId,
-		KEY(Anum_pg_foreign_table_ftrelid),
-		4
-	},
-	[INDEXRELID] = {
-		IndexRelationId,
-		IndexRelidIndexId,
-		KEY(Anum_pg_index_indexrelid),
-		64
-	},
-	[LANGNAME] = {
-		LanguageRelationId,
-		LanguageNameIndexId,
-		KEY(Anum_pg_language_lanname),
-		4
-	},
-	[LANGOID] = {
-		LanguageRelationId,
-		LanguageOidIndexId,
-		KEY(Anum_pg_language_oid),
-		4
-	},
-	[NAMESPACENAME] = {
-		NamespaceRelationId,
-		NamespaceNameIndexId,
-		KEY(Anum_pg_namespace_nspname),
-		4
-	},
-	[NAMESPACEOID] = {
-		NamespaceRelationId,
-		NamespaceOidIndexId,
-		KEY(Anum_pg_namespace_oid),
-		16
-	},
-	[OPERNAMENSP] = {
-		OperatorRelationId,
-		OperatorNameNspIndexId,
-		KEY(Anum_pg_operator_oprname,
-			Anum_pg_operator_oprleft,
-			Anum_pg_operator_oprright,
-			Anum_pg_operator_oprnamespace),
-		256
-	},
-	[OPEROID] = {
-		OperatorRelationId,
-		OperatorOidIndexId,
-		KEY(Anum_pg_operator_oid),
-		32
-	},
-	[OPFAMILYAMNAMENSP] = {
-		OperatorFamilyRelationId,
-		OpfamilyAmNameNspIndexId,
-		KEY(Anum_pg_opfamily_opfmethod,
-			Anum_pg_opfamily_opfname,
-			Anum_pg_opfamily_opfnamespace),
-		8
-	},
-	[OPFAMILYOID] = {
-		OperatorFamilyRelationId,
-		OpfamilyOidIndexId,
-		KEY(Anum_pg_opfamily_oid),
-		8
-	},
-	[PARAMETERACLNAME] = {
-		ParameterAclRelationId,
-		ParameterAclParnameIndexId,
-		KEY(Anum_pg_parameter_acl_parname),
-		4
-	},
-	[PARAMETERACLOID] = {
-		ParameterAclRelationId,
-		ParameterAclOidIndexId,
-		KEY(Anum_pg_parameter_acl_oid),
-		4
-	},
-	[PARTRELID] = {
-		PartitionedRelationId,
-		PartitionedRelidIndexId,
-		KEY(Anum_pg_partitioned_table_partrelid),
-		32
-	},
-	[PROCNAMEARGSNSP] = {
-		ProcedureRelationId,
-		ProcedureNameArgsNspIndexId,
-		KEY(Anum_pg_proc_proname,
-			Anum_pg_proc_proargtypes,
-			Anum_pg_proc_pronamespace),
-		128
-	},
-	[PROCOID] = {
-		ProcedureRelationId,
-		ProcedureOidIndexId,
-		KEY(Anum_pg_proc_oid),
-		128
-	},
-	[PROPGRAPHELALIAS] = {
-		PropgraphElementRelationId,
-		PropgraphElementAliasIndexId,
-		KEY(Anum_pg_propgraph_element_pgepgid,
-			Anum_pg_propgraph_element_pgealias),
-		128
-	},
-	[PROPGRAPHELOID] = {
-		PropgraphElementRelationId,
-		PropgraphElementObjectIndexId,
-		KEY(Anum_pg_propgraph_element_oid),
-		128
-	},
-	[PROPGRAPHLABELNAME] = {
-		PropgraphLabelRelationId,
-		PropgraphLabelLabelIndexId,
-		KEY(Anum_pg_propgraph_label_pglelid,
-			Anum_pg_propgraph_label_pgllabel),
-		128
-	},
-	[PROPGRAPHPROPNAME] = {
-		PropgraphPropertyRelationId,
-		PropgraphPropertyNameIndexId,
-		KEY(Anum_pg_propgraph_property_pgpname,
-			Anum_pg_propgraph_property_pgplabelid),
-		128
-	},
-	[PUBLICATIONNAME] = {
-		PublicationRelationId,
-		PublicationNameIndexId,
-		KEY(Anum_pg_publication_pubname),
-		8
-	},
-	[PUBLICATIONNAMESPACE] = {
-		PublicationNamespaceRelationId,
-		PublicationNamespaceObjectIndexId,
-		KEY(Anum_pg_publication_namespace_oid),
-		64
-	},
-	[PUBLICATIONNAMESPACEMAP] = {
-		PublicationNamespaceRelationId,
-		PublicationNamespacePnnspidPnpubidIndexId,
-		KEY(Anum_pg_publication_namespace_pnnspid,
-			Anum_pg_publication_namespace_pnpubid),
-		64
-	},
-	[PUBLICATIONOID] = {
-		PublicationRelationId,
-		PublicationObjectIndexId,
-		KEY(Anum_pg_publication_oid),
-		8
-	},
-	[PUBLICATIONREL] = {
-		PublicationRelRelationId,
-		PublicationRelObjectIndexId,
-		KEY(Anum_pg_publication_rel_oid),
-		64
-	},
-	[PUBLICATIONRELMAP] = {
-		PublicationRelRelationId,
-		PublicationRelPrrelidPrpubidIndexId,
-		KEY(Anum_pg_publication_rel_prrelid,
-			Anum_pg_publication_rel_prpubid),
-		64
-	},
-	[RANGEMULTIRANGE] = {
-		RangeRelationId,
-		RangeMultirangeTypidIndexId,
-		KEY(Anum_pg_range_rngmultitypid),
-		4
-	},
-	[RANGETYPE] = {
-		RangeRelationId,
-		RangeTypidIndexId,
-		KEY(Anum_pg_range_rngtypid),
-		4
-	},
-	[RELNAMENSP] = {
-		RelationRelationId,
-		ClassNameNspIndexId,
-		KEY(Anum_pg_class_relname,
-			Anum_pg_class_relnamespace),
-		128
-	},
-	[RELOID] = {
-		RelationRelationId,
-		ClassOidIndexId,
-		KEY(Anum_pg_class_oid),
-		128
-	},
-	[REPLORIGIDENT] = {
-		ReplicationOriginRelationId,
-		ReplicationOriginIdentIndex,
-		KEY(Anum_pg_replication_origin_roident),
-		16
-	},
-	[REPLORIGNAME] = {
-		ReplicationOriginRelationId,
-		ReplicationOriginNameIndex,
-		KEY(Anum_pg_replication_origin_roname),
-		16
-	},
-	[RULERELNAME] = {
-		RewriteRelationId,
-		RewriteRelRulenameIndexId,
-		KEY(Anum_pg_rewrite_ev_class,
-			Anum_pg_rewrite_rulename),
-		8
-	},
-	[SEQRELID] = {
-		SequenceRelationId,
-		SequenceRelidIndexId,
-		KEY(Anum_pg_sequence_seqrelid),
-		32
-	},
-	[STATEXTDATASTXOID] = {
-		StatisticExtDataRelationId,
-		StatisticExtDataStxoidInhIndexId,
-		KEY(Anum_pg_statistic_ext_data_stxoid,
-			Anum_pg_statistic_ext_data_stxdinherit),
-		4
-	},
-	[STATEXTNAMENSP] = {
-		StatisticExtRelationId,
-		StatisticExtNameIndexId,
-		KEY(Anum_pg_statistic_ext_stxname,
-			Anum_pg_statistic_ext_stxnamespace),
-		4
-	},
-	[STATEXTOID] = {
-		StatisticExtRelationId,
-		StatisticExtOidIndexId,
-		KEY(Anum_pg_statistic_ext_oid),
-		4
-	},
-	[STATRELATTINH] = {
-		StatisticRelationId,
-		StatisticRelidAttnumInhIndexId,
-		KEY(Anum_pg_statistic_starelid,
-			Anum_pg_statistic_staattnum,
-			Anum_pg_statistic_stainherit),
-		128
-	},
-	[SUBSCRIPTIONNAME] = {
-		SubscriptionRelationId,
-		SubscriptionNameIndexId,
-		KEY(Anum_pg_subscription_subdbid,
-			Anum_pg_subscription_subname),
-		4
-	},
-	[SUBSCRIPTIONOID] = {
-		SubscriptionRelationId,
-		SubscriptionObjectIndexId,
-		KEY(Anum_pg_subscription_oid),
-		4
-	},
-	[SUBSCRIPTIONRELMAP] = {
-		SubscriptionRelRelationId,
-		SubscriptionRelSrrelidSrsubidIndexId,
-		KEY(Anum_pg_subscription_rel_srrelid,
-			Anum_pg_subscription_rel_srsubid),
-		64
-	},
-	[TABLESPACEOID] = {
-		TableSpaceRelationId,
-		TablespaceOidIndexId,
-		KEY(Anum_pg_tablespace_oid),
-		4
-	},
-	[TRFOID] = {
-		TransformRelationId,
-		TransformOidIndexId,
-		KEY(Anum_pg_transform_oid),
-		16
-	},
-	[TRFTYPELANG] = {
-		TransformRelationId,
-		TransformTypeLangIndexId,
-		KEY(Anum_pg_transform_trftype,
-			Anum_pg_transform_trflang),
-		16
-	},
-	[TSCONFIGMAP] = {
-		TSConfigMapRelationId,
-		TSConfigMapIndexId,
-		KEY(Anum_pg_ts_config_map_mapcfg,
-			Anum_pg_ts_config_map_maptokentype,
-			Anum_pg_ts_config_map_mapseqno),
-		2
-	},
-	[TSCONFIGNAMENSP] = {
-		TSConfigRelationId,
-		TSConfigNameNspIndexId,
-		KEY(Anum_pg_ts_config_cfgname,
-			Anum_pg_ts_config_cfgnamespace),
-		2
-	},
-	[TSCONFIGOID] = {
-		TSConfigRelationId,
-		TSConfigOidIndexId,
-		KEY(Anum_pg_ts_config_oid),
-		2
-	},
-	[TSDICTNAMENSP] = {
-		TSDictionaryRelationId,
-		TSDictionaryNameNspIndexId,
-		KEY(Anum_pg_ts_dict_dictname,
-			Anum_pg_ts_dict_dictnamespace),
-		2
-	},
-	[TSDICTOID] = {
-		TSDictionaryRelationId,
-		TSDictionaryOidIndexId,
-		KEY(Anum_pg_ts_dict_oid),
-		2
-	},
-	[TSPARSERNAMENSP] = {
-		TSParserRelationId,
-		TSParserNameNspIndexId,
-		KEY(Anum_pg_ts_parser_prsname,
-			Anum_pg_ts_parser_prsnamespace),
-		2
-	},
-	[TSPARSEROID] = {
-		TSParserRelationId,
-		TSParserOidIndexId,
-		KEY(Anum_pg_ts_parser_oid),
-		2
-	},
-	[TSTEMPLATENAMENSP] = {
-		TSTemplateRelationId,
-		TSTemplateNameNspIndexId,
-		KEY(Anum_pg_ts_template_tmplname,
-			Anum_pg_ts_template_tmplnamespace),
-		2
-	},
-	[TSTEMPLATEOID] = {
-		TSTemplateRelationId,
-		TSTemplateOidIndexId,
-		KEY(Anum_pg_ts_template_oid),
-		2
-	},
-	[TYPENAMENSP] = {
-		TypeRelationId,
-		TypeNameNspIndexId,
-		KEY(Anum_pg_type_typname,
-			Anum_pg_type_typnamespace),
-		64
-	},
-	[TYPEOID] = {
-		TypeRelationId,
-		TypeOidIndexId,
-		KEY(Anum_pg_type_oid),
-		64
-	},
-	[USERMAPPINGOID] = {
-		UserMappingRelationId,
-		UserMappingOidIndexId,
-		KEY(Anum_pg_user_mapping_oid),
-		2
-	},
-	[USERMAPPINGUSERSERVER] = {
-		UserMappingRelationId,
-		UserMappingUserServerIndexId,
-		KEY(Anum_pg_user_mapping_umuser,
-			Anum_pg_user_mapping_umserver),
-		2
-	}
-};
-=======
 #include "catalog/syscache_info.h"
->>>>>>> a89fa007
 
 StaticAssertDecl(lengthof(cacheinfo) == SysCacheSize,
 				 "SysCacheSize does not match syscache.c's array");
