--- conflicted
+++ resolved
@@ -862,22 +862,15 @@
 	{
 		"policy", OBJECT_POLICY
 	},
-<<<<<<< HEAD
-	/* OCLASS_PROPGRAPH_ELEMENT */
 	{
 		"property graph element", -1
 	},
-	/* OCLASS_PROPGRAPH_LABEL */
 	{
 		"property graph label", -1
 	},
-	/* OCLASS_PROPGRAPH_PROPERTY */
 	{
 		"property graph property", -1
 	},
-	/* OCLASS_PUBLICATION */
-=======
->>>>>>> 94221999
 	{
 		"publication", OBJECT_PUBLICATION
 	},
@@ -3994,8 +3987,7 @@
 				break;
 			}
 
-<<<<<<< HEAD
-		case OCLASS_PROPGRAPH_ELEMENT:
+		case PropgraphElementRelationId:
 			{
 				HeapTuple	tup;
 				Form_pg_propgraph_element pgeform;
@@ -4021,7 +4013,7 @@
 				break;
 			}
 
-		case OCLASS_PROPGRAPH_LABEL:
+		case PropgraphLabelRelationId:
 			{
 				Relation	rel;
 				SysScanDesc scan;
@@ -4058,7 +4050,7 @@
 				break;
 			}
 
-		case OCLASS_PROPGRAPH_PROPERTY:
+		case PropgraphPropertyRelationId:
 			{
 				Relation	rel;
 				SysScanDesc scan;
@@ -4095,10 +4087,7 @@
 				break;
 			}
 
-		case OCLASS_PUBLICATION:
-=======
 		case PublicationRelationId:
->>>>>>> 94221999
 			{
 				char	   *pubname = get_publication_name(object->objectId,
 														   missing_ok);
@@ -4707,23 +4696,19 @@
 			appendStringInfoString(&buffer, "policy");
 			break;
 
-<<<<<<< HEAD
-		case OCLASS_PROPGRAPH_ELEMENT:
+		case PropgraphElementRelationId:
 			appendStringInfoString(&buffer, "property graph element");
 			break;
 
-		case OCLASS_PROPGRAPH_LABEL:
+		case PropgraphLabelRelationId:
 			appendStringInfoString(&buffer, "property graph label");
 			break;
 
-		case OCLASS_PROPGRAPH_PROPERTY:
+		case PropgraphPropertyRelationId:
 			appendStringInfoString(&buffer, "property graph property");
 			break;
 
-		case OCLASS_PUBLICATION:
-=======
 		case PublicationRelationId:
->>>>>>> 94221999
 			appendStringInfoString(&buffer, "publication");
 			break;
 
@@ -5967,23 +5952,19 @@
 				break;
 			}
 
-<<<<<<< HEAD
-		case OCLASS_PROPGRAPH_ELEMENT:
+		case PropgraphElementRelationId:
 			appendStringInfo(&buffer, "%u TODO", object->objectId);
 			break;
 
-		case OCLASS_PROPGRAPH_LABEL:
+		case PropgraphLabelRelationId:
 			appendStringInfo(&buffer, "%u TODO", object->objectId);
 			break;
 
-		case OCLASS_PROPGRAPH_PROPERTY:
+		case PropgraphPropertyRelationId:
 			appendStringInfo(&buffer, "%u TODO", object->objectId);
 			break;
 
-		case OCLASS_PUBLICATION:
-=======
 		case PublicationRelationId:
->>>>>>> 94221999
 			{
 				char	   *pubname;
 
