#-------------------------------------------------------------------------
#
# Makefile for backend/catalog
#
# Portions Copyright (c) 1996-2023, PostgreSQL Global Development Group
# Portions Copyright (c) 1994, Regents of the University of California
#
# src/backend/catalog/Makefile
#
#-------------------------------------------------------------------------

subdir = src/backend/catalog
top_builddir = ../../..
include $(top_builddir)/src/Makefile.global

OBJS = \
	aclchk.o \
	catalog.o \
	dependency.o \
	heap.o \
	index.o \
	indexing.o \
	namespace.o \
	objectaccess.o \
	objectaddress.o \
	partition.o \
	pg_aggregate.o \
	pg_attrdef.o \
	pg_cast.o \
	pg_class.o \
	pg_collation.o \
	pg_constraint.o \
	pg_conversion.o \
	pg_db_role_setting.o \
	pg_depend.o \
	pg_enum.o \
	pg_inherits.o \
	pg_largeobject.o \
	pg_namespace.o \
	pg_operator.o \
	pg_parameter_acl.o \
	pg_proc.o \
	pg_publication.o \
	pg_range.o \
	pg_shdepend.o \
	pg_subscription.o \
	pg_type.o \
	storage.o \
	toasting.o

include $(top_srcdir)/src/backend/common.mk

# Note: the order of this list determines the order in which the catalog
# header files are assembled into postgres.bki.  BKI_BOOTSTRAP catalogs
# must appear first, and pg_statistic before pg_statistic_ext_data, and
# there are reputedly other, undocumented ordering dependencies.
CATALOG_HEADERS := \
<<<<<<< HEAD
	pg_proc.h pg_type.h pg_attribute.h pg_class.h \
	pg_attrdef.h pg_constraint.h pg_inherits.h pg_index.h pg_operator.h \
	pg_opfamily.h pg_opclass.h pg_am.h pg_amop.h pg_amproc.h \
	pg_language.h pg_largeobject_metadata.h pg_largeobject.h pg_aggregate.h \
	pg_statistic.h pg_statistic_ext.h pg_statistic_ext_data.h \
	pg_rewrite.h pg_trigger.h pg_event_trigger.h pg_description.h \
	pg_cast.h pg_enum.h pg_namespace.h pg_conversion.h pg_depend.h \
	pg_database.h pg_db_role_setting.h pg_tablespace.h \
	pg_authid.h pg_auth_members.h pg_shdepend.h pg_shdescription.h \
	pg_ts_config.h pg_ts_config_map.h pg_ts_dict.h \
	pg_ts_parser.h pg_ts_template.h pg_extension.h \
	pg_foreign_data_wrapper.h pg_foreign_server.h pg_user_mapping.h \
	pg_foreign_table.h pg_policy.h pg_replication_origin.h \
	pg_default_acl.h pg_init_privs.h pg_seclabel.h pg_shseclabel.h \
	pg_collation.h pg_parameter_acl.h pg_partitioned_table.h \
	pg_range.h pg_transform.h \
	pg_sequence.h pg_publication.h pg_publication_namespace.h \
	pg_publication_rel.h pg_subscription.h pg_subscription_rel.h \
	pg_propgraph_element.h pg_propgraph_label.h pg_propgraph_property.h
=======
	pg_proc.h \
	pg_type.h \
	pg_attribute.h \
	pg_class.h \
	pg_attrdef.h \
	pg_constraint.h \
	pg_inherits.h \
	pg_index.h \
	pg_operator.h \
	pg_opfamily.h \
	pg_opclass.h \
	pg_am.h \
	pg_amop.h \
	pg_amproc.h \
	pg_language.h \
	pg_largeobject_metadata.h \
	pg_largeobject.h \
	pg_aggregate.h \
	pg_statistic.h \
	pg_statistic_ext.h \
	pg_statistic_ext_data.h \
	pg_rewrite.h \
	pg_trigger.h \
	pg_event_trigger.h \
	pg_description.h \
	pg_cast.h \
	pg_enum.h \
	pg_namespace.h \
	pg_conversion.h \
	pg_depend.h \
	pg_database.h \
	pg_db_role_setting.h \
	pg_tablespace.h \
	pg_authid.h \
	pg_auth_members.h \
	pg_shdepend.h \
	pg_shdescription.h \
	pg_ts_config.h \
	pg_ts_config_map.h \
	pg_ts_dict.h \
	pg_ts_parser.h \
	pg_ts_template.h \
	pg_extension.h \
	pg_foreign_data_wrapper.h \
	pg_foreign_server.h \
	pg_user_mapping.h \
	pg_foreign_table.h \
	pg_policy.h \
	pg_replication_origin.h \
	pg_default_acl.h \
	pg_init_privs.h \
	pg_seclabel.h \
	pg_shseclabel.h \
	pg_collation.h \
	pg_parameter_acl.h \
	pg_partitioned_table.h \
	pg_range.h \
	pg_transform.h \
	pg_sequence.h \
	pg_publication.h \
	pg_publication_namespace.h \
	pg_publication_rel.h \
	pg_subscription.h \
	pg_subscription_rel.h
>>>>>>> b0ec61c9

GENERATED_HEADERS := $(CATALOG_HEADERS:%.h=%_d.h) schemapg.h system_fk_info.h

POSTGRES_BKI_SRCS := $(addprefix $(top_srcdir)/src/include/catalog/, $(CATALOG_HEADERS))

# The .dat files we need can just be listed alphabetically.
POSTGRES_BKI_DATA = $(addprefix $(top_srcdir)/src/include/catalog/,\
	pg_aggregate.dat \
	pg_am.dat \
	pg_amop.dat \
	pg_amproc.dat \
	pg_authid.dat \
	pg_cast.dat \
	pg_class.dat \
	pg_collation.dat \
	pg_conversion.dat \
	pg_database.dat \
	pg_language.dat \
	pg_namespace.dat \
	pg_opclass.dat \
	pg_operator.dat \
	pg_opfamily.dat \
	pg_proc.dat \
	pg_range.dat \
	pg_tablespace.dat \
	pg_ts_config.dat \
	pg_ts_config_map.dat \
	pg_ts_dict.dat \
	pg_ts_parser.dat \
	pg_ts_template.dat \
	pg_type.dat \
	)

all: distprep generated-header-symlinks

distprep: bki-stamp

.PHONY: generated-header-symlinks

generated-header-symlinks: $(top_builddir)/src/include/catalog/header-stamp

# bki-stamp records the last time we ran genbki.pl.  We don't rely on
# the timestamps of the individual output files, because the Perl script
# won't update them if they didn't change (to avoid unnecessary recompiles).
# Technically, this should depend on Makefile.global which supplies
# $(MAJORVERSION); but then genbki.pl would need to be re-run after every
# configure run, even in distribution tarballs.  So depending on configure.ac
# instead is cheating a bit, but it will achieve the goal of updating the
# version number when it changes.
bki-stamp: genbki.pl Catalog.pm $(POSTGRES_BKI_SRCS) $(POSTGRES_BKI_DATA) $(top_srcdir)/configure.ac $(top_srcdir)/src/include/access/transam.h
	$(PERL) $< --include-path=$(top_srcdir)/src/include/ \
		--set-version=$(MAJORVERSION) $(POSTGRES_BKI_SRCS)
	touch $@

# The generated headers must all be symlinked into builddir/src/include/,
# using absolute links for the reasons explained in src/backend/Makefile.
# We use header-stamp to record that we've done this because the symlinks
# themselves may appear older than bki-stamp.
$(top_builddir)/src/include/catalog/header-stamp: bki-stamp
	prereqdir=`cd '$(dir $<)' >/dev/null && pwd` && \
	cd '$(dir $@)' && for file in $(GENERATED_HEADERS); do \
	  rm -f $$file && $(LN_S) "$$prereqdir/$$file" . ; \
	done
	touch $@

# Note: installation of generated headers is handled elsewhere
.PHONY: install-data
install-data: bki-stamp installdirs
	$(INSTALL_DATA) $(call vpathsearch,postgres.bki) '$(DESTDIR)$(datadir)/postgres.bki'
	$(INSTALL_DATA) $(call vpathsearch,system_constraints.sql) '$(DESTDIR)$(datadir)/system_constraints.sql'
	$(INSTALL_DATA) $(srcdir)/system_functions.sql '$(DESTDIR)$(datadir)/system_functions.sql'
	$(INSTALL_DATA) $(srcdir)/system_views.sql '$(DESTDIR)$(datadir)/system_views.sql'
	$(INSTALL_DATA) $(srcdir)/information_schema.sql '$(DESTDIR)$(datadir)/information_schema.sql'
	$(INSTALL_DATA) $(srcdir)/sql_features.txt '$(DESTDIR)$(datadir)/sql_features.txt'

installdirs:
	$(MKDIR_P) '$(DESTDIR)$(datadir)'

.PHONY: uninstall-data
uninstall-data:
	rm -f $(addprefix '$(DESTDIR)$(datadir)'/, postgres.bki system_constraints.sql system_functions.sql system_views.sql information_schema.sql sql_features.txt)

# postgres.bki, system_constraints.sql, and the generated headers are
# in the distribution tarball, so they are not cleaned here.
clean:

maintainer-clean: clean
	rm -f bki-stamp postgres.bki system_constraints.sql $(GENERATED_HEADERS)<|MERGE_RESOLUTION|>--- conflicted
+++ resolved
@@ -55,27 +55,6 @@
 # must appear first, and pg_statistic before pg_statistic_ext_data, and
 # there are reputedly other, undocumented ordering dependencies.
 CATALOG_HEADERS := \
-<<<<<<< HEAD
-	pg_proc.h pg_type.h pg_attribute.h pg_class.h \
-	pg_attrdef.h pg_constraint.h pg_inherits.h pg_index.h pg_operator.h \
-	pg_opfamily.h pg_opclass.h pg_am.h pg_amop.h pg_amproc.h \
-	pg_language.h pg_largeobject_metadata.h pg_largeobject.h pg_aggregate.h \
-	pg_statistic.h pg_statistic_ext.h pg_statistic_ext_data.h \
-	pg_rewrite.h pg_trigger.h pg_event_trigger.h pg_description.h \
-	pg_cast.h pg_enum.h pg_namespace.h pg_conversion.h pg_depend.h \
-	pg_database.h pg_db_role_setting.h pg_tablespace.h \
-	pg_authid.h pg_auth_members.h pg_shdepend.h pg_shdescription.h \
-	pg_ts_config.h pg_ts_config_map.h pg_ts_dict.h \
-	pg_ts_parser.h pg_ts_template.h pg_extension.h \
-	pg_foreign_data_wrapper.h pg_foreign_server.h pg_user_mapping.h \
-	pg_foreign_table.h pg_policy.h pg_replication_origin.h \
-	pg_default_acl.h pg_init_privs.h pg_seclabel.h pg_shseclabel.h \
-	pg_collation.h pg_parameter_acl.h pg_partitioned_table.h \
-	pg_range.h pg_transform.h \
-	pg_sequence.h pg_publication.h pg_publication_namespace.h \
-	pg_publication_rel.h pg_subscription.h pg_subscription_rel.h \
-	pg_propgraph_element.h pg_propgraph_label.h pg_propgraph_property.h
-=======
 	pg_proc.h \
 	pg_type.h \
 	pg_attribute.h \
@@ -139,8 +118,10 @@
 	pg_publication_namespace.h \
 	pg_publication_rel.h \
 	pg_subscription.h \
-	pg_subscription_rel.h
->>>>>>> b0ec61c9
+	pg_subscription_rel.h \
+	pg_propgraph_element.h \
+	pg_propgraph_label.h \
+	pg_propgraph_property.h
 
 GENERATED_HEADERS := $(CATALOG_HEADERS:%.h=%_d.h) schemapg.h system_fk_info.h
 
