B011	Embedded Ada			NO	
B012	Embedded C			YES	
B013	Embedded COBOL			NO	
B014	Embedded Fortran			NO	
B015	Embedded MUMPS			NO	
B016	Embedded Pascal			NO	
B017	Embedded PL/I			NO	
B021	Direct SQL			YES	
B030	Enhanced dynamic SQL			NO	
B031	Basic dynamic SQL			NO	
B032	Extended dynamic SQL			NO	
B033	Untyped SQL-invoked function arguments			NO	
B034	Dynamic specification of cursor attributes			NO	
B035	Non-extended descriptor names			NO	
B036	Describe input statement			NO	
B041	Extensions to embedded SQL exception declarations			NO	
B051	Enhanced execution rights			NO	
B111	Module language Ada			NO	
B112	Module language C			NO	
B113	Module language COBOL			NO	
B114	Module language Fortran			NO	
B115	Module language MUMPS			NO	
B116	Module language Pascal			NO	
B117	Module language PL/I			NO	
B121	Routine language Ada			NO	
B122	Routine language C			NO	
B123	Routine language COBOL			NO	
B124	Routine language Fortran			NO	
B125	Routine language MUMPS			NO	
B126	Routine language Pascal			NO	
B127	Routine language PL/I			NO	
B128	Routine language SQL			YES	
B200	Polymorphic table functions			NO	
B201	More than one PTF generic table parameter			NO	
B202	PTF copartitioning			NO	
B203	More than one copartition specification			NO	
B204	PRUNE WHEN EMPTY			NO	
B205	Pass-through columns			NO	
B206	PTF descriptor parameters			NO	
B207	Cross products of partitionings			NO	
B208	PTF component procedure interface			NO	
B209	PTF extended names			NO	
B211	Module language Ada: VARCHAR and NUMERIC support			NO	
B221	Routine language Ada: VARCHAR and NUMERIC support			NO	
E011	Numeric data types			YES	
E011	Numeric data types	01	INTEGER and SMALLINT data types	YES	
E011	Numeric data types	02	REAL, DOUBLE PRECISION, and FLOAT data types	YES	
E011	Numeric data types	03	DECIMAL and NUMERIC data types	YES	
E011	Numeric data types	04	Arithmetic operators	YES	
E011	Numeric data types	05	Numeric comparison	YES	
E011	Numeric data types	06	Implicit casting among the numeric data types	YES	
E021	Character data types			YES	
E021	Character string types	01	CHARACTER data type	YES	
E021	Character string types	02	CHARACTER VARYING data type	YES	
E021	Character string types	03	Character literals	YES	
E021	Character string types	04	CHARACTER_LENGTH function	YES	trims trailing spaces from CHARACTER values before counting
E021	Character string types	05	OCTET_LENGTH function	YES	
E021	Character string types	06	SUBSTRING function	YES	
E021	Character string types	07	Character concatenation	YES	
E021	Character string types	08	UPPER and LOWER functions	YES	
E021	Character string types	09	TRIM function	YES	
E021	Character string types	10	Implicit casting among the character string types	YES	
E021	Character string types	11	POSITION function	YES	
E021	Character string types	12	Character comparison	YES	
E031	Identifiers			YES	
E031	Identifiers	01	Delimited identifiers	YES	
E031	Identifiers	02	Lower case identifiers	YES	
E031	Identifiers	03	Trailing underscore	YES	
E051	Basic query specification			YES	
E051	Basic query specification	01	SELECT DISTINCT	YES	
E051	Basic query specification	02	GROUP BY clause	YES	
E051	Basic query specification	04	GROUP BY can contain columns not in <select list>	YES	
E051	Basic query specification	05	Select list items can be renamed	YES	
E051	Basic query specification	06	HAVING clause	YES	
E051	Basic query specification	07	Qualified * in select list	YES	
E051	Basic query specification	08	Correlation names in the FROM clause	YES	
E051	Basic query specification	09	Rename columns in the FROM clause	YES	
E061	Basic predicates and search conditions			YES	
E061	Basic predicates and search conditions	01	Comparison predicate	YES	
E061	Basic predicates and search conditions	02	BETWEEN predicate	YES	
E061	Basic predicates and search conditions	03	IN predicate with list of values	YES	
E061	Basic predicates and search conditions	04	LIKE predicate	YES	
E061	Basic predicates and search conditions	05	LIKE predicate ESCAPE clause	YES	
E061	Basic predicates and search conditions	06	NULL predicate	YES	
E061	Basic predicates and search conditions	07	Quantified comparison predicate	YES	
E061	Basic predicates and search conditions	08	EXISTS predicate	YES	
E061	Basic predicates and search conditions	09	Subqueries in comparison predicate	YES	
E061	Basic predicates and search conditions	11	Subqueries in IN predicate	YES	
E061	Basic predicates and search conditions	12	Subqueries in quantified comparison predicate	YES	
E061	Basic predicates and search conditions	13	Correlated subqueries	YES	
E061	Basic predicates and search conditions	14	Search condition	YES	
E071	Basic query expressions			YES	
E071	Basic query expressions	01	UNION DISTINCT table operator	YES	
E071	Basic query expressions	02	UNION ALL table operator	YES	
E071	Basic query expressions	03	EXCEPT DISTINCT table operator	YES	
E071	Basic query expressions	05	Columns combined via table operators need not have exactly the same data type	YES	
E071	Basic query expressions	06	Table operators in subqueries	YES	
E081	Basic Privileges			YES	
E081	Basic Privileges	01	SELECT privilege	YES	
E081	Basic Privileges	02	DELETE privilege	YES	
E081	Basic Privileges	03	INSERT privilege at the table level	YES	
E081	Basic Privileges	04	UPDATE privilege at the table level	YES	
E081	Basic Privileges	05	UPDATE privilege at the column level	YES	
E081	Basic Privileges	06	REFERENCES privilege at the table level	YES	
E081	Basic Privileges	07	REFERENCES privilege at the column level	YES	
E081	Basic Privileges	08	WITH GRANT OPTION	YES	
E081	Basic Privileges	09	USAGE privilege	YES	
E081	Basic Privileges	10	EXECUTE privilege	YES	
E091	Set functions			YES	
E091	Set functions	01	AVG	YES	
E091	Set functions	02	COUNT	YES	
E091	Set functions	03	MAX	YES	
E091	Set functions	04	MIN	YES	
E091	Set functions	05	SUM	YES	
E091	Set functions	06	ALL quantifier	YES	
E091	Set functions	07	DISTINCT quantifier	YES	
E101	Basic data manipulation			YES	
E101	Basic data manipulation	01	INSERT statement	YES	
E101	Basic data manipulation	03	Searched UPDATE statement	YES	
E101	Basic data manipulation	04	Searched DELETE statement	YES	
E111	Single row SELECT statement			YES	
E121	Basic cursor support			YES	
E121	Basic cursor support	01	DECLARE CURSOR	YES	
E121	Basic cursor support	02	ORDER BY columns need not be in select list	YES	
E121	Basic cursor support	03	Value expressions in ORDER BY clause	YES	
E121	Basic cursor support	04	OPEN statement	YES	
E121	Basic cursor support	06	Positioned UPDATE statement	YES	
E121	Basic cursor support	07	Positioned DELETE statement	YES	
E121	Basic cursor support	08	CLOSE statement	YES	
E121	Basic cursor support	10	FETCH statement implicit NEXT	YES	
E121	Basic cursor support	17	WITH HOLD cursors	YES	
E131	Null value support (nulls in lieu of values)			YES	
E141	Basic integrity constraints			YES	
E141	Basic integrity constraints	01	NOT NULL constraints	YES	
E141	Basic integrity constraints	02	UNIQUE constraints of NOT NULL columns	YES	
E141	Basic integrity constraints	03	PRIMARY KEY constraints	YES	
E141	Basic integrity constraints	04	Basic FOREIGN KEY constraint with the NO ACTION default for both referential delete action and referential update action	YES	
E141	Basic integrity constraints	06	CHECK constraints	YES	
E141	Basic integrity constraints	07	Column defaults	YES	
E141	Basic integrity constraints	08	NOT NULL inferred on PRIMARY KEY	YES	
E141	Basic integrity constraints	10	Names in a foreign key can be specified in any order	YES	
E151	Transaction support			YES	
E151	Transaction support	01	COMMIT statement	YES	
E151	Transaction support	02	ROLLBACK statement	YES	
E152	Basic SET TRANSACTION statement			YES	
E152	Basic SET TRANSACTION statement	01	SET TRANSACTION statement: ISOLATION LEVEL SERIALIZABLE clause	YES	
E152	Basic SET TRANSACTION statement	02	SET TRANSACTION statement: READ ONLY and READ WRITE clauses	YES	
E153	Updatable queries with subqueries			YES	
E161	SQL comments using leading double minus			YES	
E171	SQLSTATE support			YES	
E182	Host language binding			YES	
F021	Basic information schema			YES	
F021	Basic information schema	01	COLUMNS view	YES	
F021	Basic information schema	02	TABLES view	YES	
F021	Basic information schema	03	VIEWS view	YES	
F021	Basic information schema	04	TABLE_CONSTRAINTS view	YES	
F021	Basic information schema	05	REFERENTIAL_CONSTRAINTS view	YES	
F021	Basic information schema	06	CHECK_CONSTRAINTS view	YES	
F031	Basic schema manipulation			YES	
F031	Basic schema manipulation	01	CREATE TABLE statement to create persistent base tables	YES	
F031	Basic schema manipulation	02	CREATE VIEW statement	YES	
F031	Basic schema manipulation	03	GRANT statement	YES	
F031	Basic schema manipulation	04	ALTER TABLE statement: ADD COLUMN clause	YES	
F031	Basic schema manipulation	13	DROP TABLE statement: RESTRICT clause	YES	
F031	Basic schema manipulation	16	DROP VIEW statement: RESTRICT clause	YES	
F031	Basic schema manipulation	19	REVOKE statement: RESTRICT clause	YES	
F032	CASCADE drop behavior			YES	
F033	ALTER TABLE statement: DROP COLUMN clause			YES	
F034	Extended REVOKE statement			YES	
F035	REVOKE with CASCADE			YES	
F036	REVOKE statement performed by non-owner			YES	
F037	REVOKE statement: GRANT OPTION FOR clause			YES	
F038	REVOKE of a WITH GRANT OPTION privilege			YES	
F041	Basic joined table			YES	
F041	Basic joined table	01	Inner join (but not necessarily the INNER keyword)	YES	
F041	Basic joined table	02	INNER keyword	YES	
F041	Basic joined table	03	LEFT OUTER JOIN	YES	
F041	Basic joined table	04	RIGHT OUTER JOIN	YES	
F041	Basic joined table	05	Outer joins can be nested	YES	
F041	Basic joined table	07	The inner table in a left or right outer join can also be used in an inner join	YES	
F041	Basic joined table	08	All comparison operators are supported (rather than just =)	YES	
F051	Basic date and time			YES	
F051	Basic date and time	01	DATE data type (including support of DATE literal)	YES	
F051	Basic date and time	02	TIME data type (including support of TIME literal) with fractional seconds precision of at least 0	YES	
F051	Basic date and time	03	TIMESTAMP data type (including support of TIMESTAMP literal) with fractional seconds precision of at least 0 and 6	YES	
F051	Basic date and time	04	Comparison predicate on DATE, TIME, and TIMESTAMP data types	YES	
F051	Basic date and time	05	Explicit CAST between datetime types and character string types	YES	
F051	Basic date and time	06	CURRENT_DATE	YES	
F051	Basic date and time	07	LOCALTIME	YES	
F051	Basic date and time	08	LOCALTIMESTAMP	YES	
F052	Intervals and datetime arithmetic			YES	
F053	OVERLAPS predicate			YES	
F054	TIMESTAMP in DATE type precedence list			NO	
F081	UNION and EXCEPT in views			YES	
F111	Isolation levels other than SERIALIZABLE			YES	
F112	Isolation level READ UNCOMMITTED			YES	
F113	Isolation level READ COMMITTED			YES	
F114	Isolation level REPEATABLE READ			YES	
F120	Get diagnostics statement			NO	
F121	Basic diagnostics management			NO	
F122	Enhanced diagnostics management			NO	
F123	All diagnostics			NO	
F124	SET TRANSACTION statement: DIAGNOSTICS SIZE clause			NO	
F131	Grouped operations			YES	
F131	Grouped operations	01	WHERE, GROUP BY, and HAVING clauses supported in queries with grouped views	YES	
F131	Grouped operations	02	Multiple tables supported in queries with grouped views	YES	
F131	Grouped operations	03	Set functions supported in queries with grouped views	YES	
F131	Grouped operations	04	Subqueries with GROUP BY and HAVING clauses and grouped views	YES	
F131	Grouped operations	05	Single row SELECT with GROUP BY and HAVING clauses and grouped views	YES	
F171	Multiple schemas per user			YES	
F181	Multiple module support			YES	
F191	Referential delete actions			YES	
F200	TRUNCATE TABLE statement			YES	
F201	CAST function			YES	
F202	TRUNCATE TABLE: identity column restart option			YES	
F221	Explicit defaults			YES	
F222	INSERT statement: DEFAULT VALUES clause			YES	
F231	Privilege tables			YES	
F251	Domain support			YES	
F261	CASE expression			YES	
F261	CASE expression	01	Simple CASE	YES	
F261	CASE expression	02	Searched CASE	YES	
F261	CASE expression	03	NULLIF	YES	
F261	CASE expression	04	COALESCE	YES	
F262	Extended CASE expression			YES	
F263	Comma-separated predicates in simple CASE expression			NO	
F271	Compound character literals			YES	
F281	LIKE enhancements			YES	
F291	UNIQUE predicate			NO	
F292	UNIQUE null treatment			YES	
F301	CORRESPONDING in query expressions			NO	
F302	INTERSECT table operator			YES	
F303	INTERSECT DISTINCT table operator			YES	
F302	INTERSECT table operator	02	INTERSECT ALL table operator	YES	
F304	EXCEPT ALL table operator			YES	
F305	INTERSECT ALL table operator			YES	
F311	Schema definition statement			YES	
F311	Schema definition statement	01	CREATE SCHEMA	YES	
F311	Schema definition statement	02	CREATE TABLE for persistent base tables	YES	
F311	Schema definition statement	03	CREATE VIEW	YES	
F311	Schema definition statement	04	CREATE VIEW: WITH CHECK OPTION	YES	
F311	Schema definition statement	05	GRANT statement	YES	
F312	MERGE statement			YES	
F313	Enhanced MERGE statement			YES	
F314	MERGE statement with DELETE branch			YES	
F321	User authorization			YES	
F341	Usage tables			YES	
F361	Subprogram support			YES	
F381	Extended schema manipulation			YES	
F382	Alter column data type			YES	
F383	Set column not null clause			YES	
F384	Drop identity property clause			YES	
F385	Drop column generation expression clause			YES	
F386	Set identity column generation clause			YES	
F387	ALTER TABLE statement: ALTER COLUMN clause			YES	
F388	ALTER TABLE statement: ADD/DROP CONSTRAINT clause			YES	
F391	Long identifiers			YES	
F392	Unicode escapes in identifiers			YES	
F393	Unicode escapes in literals			YES	
F394	Optional normal form specification			YES	
F401	Extended joined table			YES	
F402	Named column joins for LOBs, arrays, and multisets			YES	
F403	Partitioned join tables			NO	
F404	Range variable for common column names			YES	
F405	NATURAL JOIN			YES	
F406	FULL OUTER JOIN			YES	
F407	CROSS JOIN			YES	
F411	Time zone specification			YES	differences regarding literal interpretation
F421	National character			YES	
F431	Read-only scrollable cursors			YES	
F432	FETCH with explicit NEXT			YES	
F433	FETCH FIRST			YES	
F434	FETCH LAST			YES	
F435	FETCH PRIOR			YES	
F436	FETCH ABSOLUTE			YES	
F437	FETCH RELATIVE			YES	
F438	Scrollable cursors			YES	
F441	Extended set function support			YES	
F442	Mixed column references in set functions			YES	
F451	Character set definition			NO	
F461	Named character sets			NO	
F471	Scalar subquery values			YES	
F481	Expanded NULL predicate			YES	
F491	Constraint management			YES	
F492	Optional table constraint enforcement			NO	
F501	Features and conformance views			YES	
F501	Features and conformance views	01	SQL_FEATURES view	YES	
F501	Features and conformance views	02	SQL_SIZING view	YES	
F502	Enhanced documentation tables			YES	
F521	Assertions			NO	
F531	Temporary tables			YES	
F555	Enhanced seconds precision			YES	
F561	Full value expressions			YES	
F571	Truth value tests			YES	
F591	Derived tables			YES	
F611	Indicator data types			YES	
F641	Row and table constructors			YES	
F651	Catalog name qualifiers			YES	
F661	Simple tables			YES	
F671	Subqueries in CHECK constraints			NO	intentionally omitted
F672	Retrospective CHECK constraints			YES	
F673	Reads SQL-data routine invocations in CHECK constraints			NO	
F690	Collation support			YES	but no character set support
F692	Extended collation support			YES	
F693	SQL-session and client module collations			NO	
F695	Translation support			NO	
F696	Additional translation documentation			NO	
F701	Referential update actions			YES	
F711	ALTER domain			YES	
F721	Deferrable constraints			NO	foreign and unique keys only
F731	INSERT column privileges			YES	
F741	Referential MATCH types			NO	no partial match yet
F751	View CHECK enhancements			YES	
F761	Session management			YES	
F762	CURRENT_CATALOG			YES	
F763	CURRENT_SCHEMA			YES	
F771	Connection management			YES	
F781	Self-referencing operations			YES	
F791	Insensitive cursors			YES	
F801	Full set function			YES	
F812	Basic flagging			NO	
F813	Extended flagging			NO	
F821	Local table references			NO	
F831	Full cursor update			NO	
F832	Updatable scrollable cursors			NO	
F833	Updatable ordered cursors			NO	
F841	LIKE_REGEX predicate			NO	consider regexp_like()
F842	OCCURRENCES_REGEX function			NO	consider regexp_matches()
F843	POSITION_REGEX function			NO	consider regexp_instr()
F844	SUBSTRING_REGEX function			NO	consider regexp_substr()
F845	TRANSLATE_REGEX function			NO	consider regexp_replace()
F846	Octet support in regular expression operators			NO	
F847	Nonconstant regular expressions			NO	
F850	Top-level <order by clause> in <query expression>			YES	
F851	<order by clause> in subqueries			YES	
F852	Top-level <order by clause> in views			YES	
F855	Nested <order by clause> in <query expression>			YES	
F856	Nested <fetch first clause> in <query expression>			YES	
F857	Top-level <fetch first clause> in <query expression>			YES	
F858	<fetch first clause> in subqueries			YES	
F859	Top-level <fetch first clause> in views			YES	
F860	Dynamic FETCH FIRST row count			YES	
F861	Top-level <result offset clause> in <query expression>			YES	
F862	<result offset clause> in subqueries			YES	
F863	Nested <result offset clause> in <query expression>			YES	
F864	Top-level <result offset clause> in views			YES	
F865	<offset row count> in <result offset clause>			YES	
F866	FETCH FIRST clause: PERCENT option			NO	
F867	FETCH FIRST clause: WITH TIES option			YES	
<<<<<<< HEAD
G001	Property Graph Queries			NO	TODO
G010	DDL-based SQL-property graphs			NO	TODO
G011	Extended DDL for SQL-property graphs			NO	TODO
G012	Enhanced DDL for labels and properties			NO	
G013	In-line views as graph tables			NO	
G014	Aliases for property graph element tables			NO	TODO
=======
F868	ORDER BY in grouped table			YES	
>>>>>>> 064eb89e
R010	Row pattern recognition: FROM clause			NO	
R020	Row pattern recognition: WINDOW clause			NO	
R030	Row pattern recognition: full aggregate support			NO	
S011	Distinct data types			NO	
S011	Distinct data types	01	USER_DEFINED_TYPES view	NO	
S023	Basic structured types			NO	
S024	Enhanced structured types			NO	
S025	Final structured types			NO	
S026	Self-referencing structured types			NO	
S027	Create method by specific method name			NO	
S028	Permutable UDT options list			NO	
S041	Basic reference types			NO	
S043	Enhanced reference types			NO	
S051	Create table of type			NO	partially supported
S071	SQL paths in function and type name resolution			YES	
S081	Subtables			NO	
S090	Minimal array support			YES	
S091	Basic array support			NO	partially supported
S092	Arrays of user-defined types			YES	
S093	Arrays of distinct types			NO	
S094	Arrays of reference types			NO	
S095	Array constructors by query			YES	
S096	Optional array bounds			YES	
S097	Array element assignment			NO	
S098	ARRAY_AGG			YES	
S099	Array expressions			YES	
S111	ONLY in query expressions			YES	
S151	Type predicate			NO	see pg_typeof()
S161	Subtype treatment			NO	
S162	Subtype treatment for references			NO	
S201	SQL-invoked routines on arrays			YES	
S202	SQL-invoked routines on multisets			NO	
S203	Array parameters			YES	
S204	Array as result type of functions			YES	
S211	User-defined cast functions			YES	
S231	Structured type locators			NO	
S232	Array locators			NO	
S233	Multiset locators			NO	
S241	Transform functions			NO	
S242	Alter transform statement			NO	
S251	User-defined orderings			NO	
S261	Specific type method			NO	
S271	Basic multiset support			NO	
S272	Multisets of user-defined types			NO	
S274	Multisets of reference types			NO	
S275	Advanced multiset support			NO	
S281	Nested collection types			NO	
S291	Unique constraint on entire row			NO	
S301	Enhanced UNNEST			YES	
S401	Distinct types based on array types			NO	
S402	Distinct types based on multiset types			NO	
S403	ARRAY_MAX_CARDINALITY			NO	
S404	TRIM_ARRAY			YES	
T011	Timestamp in Information Schema			NO	
T021	BINARY and VARBINARY data types			NO	
T022	Advanced support for BINARY and VARBINARY data types			NO	
T023	Compound binary literals			NO	
T024	Spaces in binary literals			NO	
T031	BOOLEAN data type			YES	
T039	CLOB locator: non-holdable			NO	
T040	Concatenation of CLOBs			NO	
T041	Basic LOB data type support			NO	
T042	Extended LOB data type support			NO	
T043	Multiplier T			NO	
T044	Multiplier P			NO	
T045	BLOB data type			NO	
T046	CLOB data type			NO	
T047	POSITION, OCTET_LENGTH, TRIM, and SUBSTRING for BLOBs			NO	
T048	Concatenation of BLOBs			NO	
T049	BLOB locator: non-holdable			NO	
T050	POSITION, CHAR_LENGTH, OCTET_LENGTH, LOWER, TRIM, UPPER, and SUBSTRING CLOBs			NO	
T051	Row types			NO	
T053	Explicit aliases for all-fields reference			NO	
T054	GREATEST and LEAST			YES	different null handling
T055	String padding functions			YES	
T056	Multi-character TRIM functions			YES	
T061	UCS support			NO	
T071	BIGINT data type			YES	
T076	DECFLOAT data type			NO	
T081	Optional string types maximum length			YES	
T101	Enhanced nullability determination			NO	
T111	Updatable joins, unions, and columns			NO	
T121	WITH (excluding RECURSIVE) in query expression			YES	
T122	WITH (excluding RECURSIVE) in subquery			YES	
T131	Recursive query			YES	
T132	Recursive query in subquery			YES	
T133	Enhanced cycle mark values			YES	
T141	SIMILAR predicate			YES	
T151	DISTINCT predicate			YES	
T152	DISTINCT predicate with negation			YES	
T171	LIKE clause in table definition			YES	
T172	AS subquery clause in table definition			YES	
T173	Extended LIKE clause in table definition			YES	
T174	Identity columns			YES	
T175	Generated columns			NO	mostly supported
T176	Sequence generator support			NO	supported except for NEXT VALUE FOR
T177	Sequence generator support: simple restart option			YES	
T178	Identity columns: simple restart option			YES	
T180	System-versioned tables			NO	
T181	Application-time period tables			NO	
T191	Referential action RESTRICT			YES	
T200	Trigger DDL			NO	similar but not fully compatible
T201	Comparable data types for referential constraints			YES	
T211	Basic trigger capability			NO	
T212	Enhanced trigger capability			YES	
T213	INSTEAD OF triggers			YES	
T214	BEFORE triggers			YES	
T215	AFTER triggers			YES	
T216	Ability to require true search condition before trigger is invoked			YES	
T217	TRIGGER privilege			YES	
T218	Multiple triggers for the same event executed in the order created			NO	intentionally omitted
T231	Sensitive cursors			NO	
T241	START TRANSACTION statement			YES	
T251	SET TRANSACTION statement: LOCAL option			NO	
T261	Chained transactions			YES	
T262	Multiple server transactions			NO	
T271	Savepoints			YES	
T272	Enhanced savepoint management			NO	
T281	SELECT privilege with column granularity			YES	
T285	Enhanced derived column names			YES	
T301	Functional dependencies			NO	partially supported
T312	OVERLAY function			YES	
T321	Basic SQL-invoked routines			NO	partially supported
T321	Basic SQL-invoked routines	01	User-defined functions with no overloading	YES	
T321	Basic SQL-invoked routines	02	User-defined stored procedures with no overloading	YES	
T321	Basic SQL-invoked routines	03	Function invocation	YES	
T321	Basic SQL-invoked routines	04	CALL statement	YES	
T321	Basic SQL-invoked routines	05	RETURN statement	YES	
T321	Basic SQL-invoked routines	06	ROUTINES view	YES	
T321	Basic SQL-invoked routines	07	PARAMETERS view	YES	
T322	Declared data type attributes			NO	
T323	Explicit security for external routines			YES	
T324	Explicit security for SQL routines			NO	
T325	Qualified SQL parameter references			YES	
T326	Table functions			NO	
T331	Basic roles			YES	
T332	Extended roles			YES	
T341	Overloading of SQL-invoked functions and procedures			YES	
T351	Bracketed SQL comments (/*...*/ comments)			YES	
T431	Extended grouping capabilities			YES	
T432	Nested and concatenated GROUPING SETS			YES	
T433	Multiargument GROUPING function			YES	
T434	GROUP BY DISTINCT			YES	
T441	ABS and MOD functions			YES	
T461	Symmetric BETWEEN predicate			YES	
T471	Result sets return value			NO	
T472	DESCRIBE CURSOR			NO	
T491	LATERAL derived table			YES	
T495	Combined data change and retrieval			NO	different syntax
T501	Enhanced EXISTS predicate			YES	
T502	Period predicates			NO	
T511	Transaction counts			NO	
T521	Named arguments in CALL statement			YES	
T522	Default values for IN parameters of SQL-invoked procedures			NO	supported except DEFAULT key word in invocation
T523	Default values for INOUT parameters of SQL-invoked procedures			YES	
T524	Named arguments in routine invocations other than a CALL statement			YES	
T525	Default values for parameters of SQL-invoked functions			YES	
T551	Optional key words for default syntax			YES	
T561	Holdable locators			NO	
T571	Array-returning external SQL-invoked functions			NO	
T572	Multiset-returning external SQL-invoked functions			NO	
T581	Regular expression substring function			YES	
T591	UNIQUE constraints of possibly null columns			YES	
T601	Local cursor references			NO	
T611	Elementary OLAP operations			YES	
T612	Advanced OLAP operations			YES	
T613	Sampling			YES	
T614	NTILE function			YES	
T615	LEAD and LAG functions			YES	
T616	Null treatment option for LEAD and LAG functions			NO	
T617	FIRST_VALUE and LAST_VALUE functions			YES	
T618	NTH_VALUE function			NO	function exists, but some options missing
T619	Nested window functions			NO	
T620	WINDOW clause: GROUPS option			YES	
T621	Enhanced numeric functions			YES	
T622	Trigonometric functions			YES	
T623	General logarithm functions			YES	
T624	Common logarithm functions			YES	
T625	LISTAGG			NO	
T626	ANY_VALUE			YES	
T627	Window framed COUNT DISTINCT			YES	
T631	IN predicate with one list element			YES	
T641	Multiple column assignment			NO	only some syntax variants supported
T651	SQL-schema statements in SQL routines			YES	
T652	SQL-dynamic statements in SQL routines			NO	
T653	SQL-schema statements in external routines			YES	
T654	SQL-dynamic statements in external routines			NO	
T655	Cyclically dependent routines			YES	
T661	Non-decimal integer literals			YES	
T662	Underscores in numeric literals			YES	
T670	Schema and data statement mixing			YES	
T801	JSON data type			NO	
T802	Enhanced JSON data type			NO	
T803	String-based JSON			NO	
T811	Basic SQL/JSON constructor functions			NO	
T812	SQL/JSON: JSON_OBJECTAGG			NO	
T813	SQL/JSON: JSON_ARRAYAGG with ORDER BY			NO	
T814	Colon in JSON_OBJECT or JSON_OBJECTAGG			NO	
T821	Basic SQL/JSON query operators			NO	
T822	SQL/JSON: IS JSON WITH UNIQUE KEYS predicate			NO	
T823	SQL/JSON: PASSING clause			NO	
T824	JSON_TABLE: specific PLAN clause			NO	
T825	SQL/JSON: ON EMPTY and ON ERROR clauses			NO	
T826	General value expression in ON ERROR or ON EMPTY clauses			NO	
T827	JSON_TABLE: sibling NESTED COLUMNS clauses			NO	
T828	JSON_QUERY			NO	
T829	JSON_QUERY: array wrapper options			NO	
T830	Enforcing unique keys in SQL/JSON constructor functions			NO	
T831	SQL/JSON path language: strict mode			YES	
T832	SQL/JSON path language: item method			YES	
T833	SQL/JSON path language: multiple subscripts			YES	
T834	SQL/JSON path language: wildcard member accessor			YES	
T835	SQL/JSON path language: filter expressions			YES	
T836	SQL/JSON path language: starts with predicate			YES	
T837	SQL/JSON path language: regex_like predicate			YES	
T838	JSON_TABLE: PLAN DEFAULT clause			NO	
T839	Formatted cast of datetimes to/from character strings			NO	
T840	Hex integer literals in SQL/JSON path language			YES	
T851	SQL/JSON: optional keywords for default syntax			NO	
T860	SQL/JSON simplified accessor: column reference only			NO	
T861	SQL/JSON simplified accessor: case-sensitive JSON member accessor			NO	
T862	SQL/JSON simplified accessor: wildcard member accessor			NO	
T863	SQL/JSON simplified accessor: single-quoted string literal as member accessor			NO	
T864	SQL/JSON simplified accessor			NO	
T865	SQL/JSON item method: bigint()			NO	
T866	SQL/JSON item method: boolean()			NO	
T867	SQL/JSON item method: date()			NO	
T868	SQL/JSON item method: decimal()			NO	
T869	SQL/JSON item method: decimal() with precision and scale			NO	
T870	SQL/JSON item method: integer()			NO	
T871	SQL/JSON item method: number()			NO	
T872	SQL/JSON item method: string()			NO	
T873	SQL/JSON item method: time()			NO	
T874	SQL/JSON item method: time_tz()			NO	
T875	SQL/JSON item method: time precision			NO	
T876	SQL/JSON item method: timestamp()			NO	
T877	SQL/JSON item method: timestamp_tz()			NO	
T878	SQL/JSON item method: timestamp precision			NO	
T879	JSON in equality operations			NO	
T880	JSON in grouping operations			NO	
T881	JSON in ordering operations			NO	
T882	JSON in multiset element grouping operations			NO	
M001	Datalinks			NO	
M002	Datalinks via SQL/CLI			NO	
M003	Datalinks via Embedded SQL			NO	
M004	Foreign data support			NO	partially supported
M005	Foreign schema support			NO	
M006	GetSQLString routine			NO	
M007	TransmitRequest			NO	
M009	GetOpts and GetStatistics routines			NO	
M010	Foreign-data wrapper support			NO	different API
M011	Datalinks via Ada			NO	
M012	Datalinks via C			NO	
M013	Datalinks via COBOL			NO	
M014	Datalinks via Fortran			NO	
M015	Datalinks via M			NO	
M016	Datalinks via Pascal			NO	
M017	Datalinks via PL/I			NO	
M018	Foreign-data wrapper interface routines in Ada			NO	
M019	Foreign-data wrapper interface routines in C			NO	different API
M020	Foreign-data wrapper interface routines in COBOL			NO	
M021	Foreign-data wrapper interface routines in Fortran			NO	
M022	Foreign-data wrapper interface routines in MUMPS			NO	
M023	Foreign-data wrapper interface routines in Pascal			NO	
M024	Foreign-data wrapper interface routines in PL/I			NO	
M030	SQL-server foreign data support			NO	
M031	Foreign-data wrapper general routines			NO	
X010	XML type			YES	
X011	Arrays of XML type			YES	
X012	Multisets of XML type			NO	
X013	Distinct types of XML type			NO	
X014	Attributes of XML type			YES	
X015	Fields of XML type			NO	
X016	Persistent XML values			YES	
X020	XMLConcat			YES	
X025	XMLCast			NO	
X030	XMLDocument			NO	
X031	XMLElement			YES	
X032	XMLForest			YES	
X034	XMLAgg			YES	
X035	XMLAgg: ORDER BY option			YES	
X036	XMLComment			YES	
X037	XMLPI			YES	
X038	XMLText			NO	
X040	Basic table mapping			YES	
X041	Basic table mapping: null absent			YES	
X042	Basic table mapping: null as nil			YES	
X043	Basic table mapping: table as forest			YES	
X044	Basic table mapping: table as element			YES	
X045	Basic table mapping: with target namespace			YES	
X046	Basic table mapping: data mapping			YES	
X047	Basic table mapping: metadata mapping			YES	
X048	Basic table mapping: base64 encoding of binary strings			YES	
X049	Basic table mapping: hex encoding of binary strings			YES	
X050	Advanced table mapping			YES	
X051	Advanced table mapping: null absent			YES	
X052	Advanced table mapping: null as nil			YES	
X053	Advanced table mapping: table as forest			YES	
X054	Advanced table mapping: table as element			YES	
X055	Advanced table mapping: with target namespace			YES	
X056	Advanced table mapping: data mapping			YES	
X057	Advanced table mapping: metadata mapping			YES	
X058	Advanced table mapping: base64 encoding of binary strings			YES	
X059	Advanced table mapping: hex encoding of binary strings			YES	
X060	XMLParse: character string input and CONTENT option			YES	
X061	XMLParse: character string input and DOCUMENT option			YES	
X065	XMLParse: binary string input and CONTENT option			NO	
X066	XMLParse: binary string input and DOCUMENT option			NO	
X068	XMLSerialize: BOM			NO	
X069	XMLSerialize: INDENT			YES	
X070	XMLSerialize: character string serialization and CONTENT option			YES	
X071	XMLSerialize: character string serialization and DOCUMENT option			YES	
X072	XMLSerialize: character string serialization			YES	
X073	XMLSerialize: binary string serialization and CONTENT option			NO	
X074	XMLSerialize: binary string serialization and DOCUMENT option			NO	
X075	XMLSerialize: binary string serialization			NO	
X076	XMLSerialize: VERSION			NO	
X077	XMLSerialize: explicit ENCODING option			NO	
X078	XMLSerialize: explicit XML declaration			NO	
X080	Namespaces in XML publishing			NO	
X081	Query-level XML namespace declarations			NO	
X082	XML namespace declarations in DML			NO	
X083	XML namespace declarations in DDL			NO	
X084	XML namespace declarations in compound statements			NO	
X085	Predefined namespace prefixes			NO	
X086	XML namespace declarations in XMLTable			NO	
X090	XML document predicate			YES	
X091	XML content predicate			NO	
X096	XMLExists			NO	XPath 1.0 only
X100	Host language support for XML: CONTENT option			NO	
X101	Host language support for XML: DOCUMENT option			NO	
X110	Host language support for XML: VARCHAR mapping			NO	
X111	Host language support for XML: CLOB mapping			NO	
X112	Host language support for XML: BLOB mapping			NO	
X113	Host language support for XML: STRIP WHITESPACE option			NO	
X114	Host language support for XML: PRESERVE WHITESPACE option			NO	
X120	XML parameters in SQL routines			YES	
X121	XML parameters in external routines			YES	
X131	Query-level XMLBINARY clause			NO	
X132	XMLBINARY clause in DML			NO	
X133	XMLBINARY clause in DDL			NO	
X134	XMLBINARY clause in compound statements			NO	
X135	XMLBINARY clause in subqueries			NO	
X141	IS VALID predicate: data-driven case			NO	
X142	IS VALID predicate: ACCORDING TO clause			NO	
X143	IS VALID predicate: ELEMENT clause			NO	
X144	IS VALID predicate: schema location			NO	
X145	IS VALID predicate outside check constraints			NO	
X151	IS VALID predicate: with DOCUMENT option			NO	
X152	IS VALID predicate: with CONTENT option			NO	
X153	IS VALID predicate: with SEQUENCE option			NO	
X155	IS VALID predicate: NAMESPACE without ELEMENT clause			NO	
X157	IS VALID predicate: NO NAMESPACE with ELEMENT clause			NO	
X160	Basic Information Schema for registered XML Schemas			NO	
X161	Advanced Information Schema for registered XML Schemas			NO	
X170	XML null handling options			NO	
X171	NIL ON NO CONTENT option			NO	
X181	XML(DOCUMENT(UNTYPED)) type			NO	
X182	XML(DOCUMENT(ANY)) type			NO	
X190	XML(SEQUENCE) type			NO	
X191	XML(DOCUMENT(XMLSCHEMA)) type			NO	
X192	XML(CONTENT(XMLSCHEMA)) type			NO	
X200	XMLQuery			NO	
X201	XMLQuery: RETURNING CONTENT			NO	
X202	XMLQuery: RETURNING SEQUENCE			NO	
X203	XMLQuery: passing a context item			NO	
X204	XMLQuery: initializing an XQuery variable			NO	
X205	XMLQuery: EMPTY ON EMPTY option			NO	
X206	XMLQuery: NULL ON EMPTY option			NO	
X211	XML 1.1 support			NO	
X221	XML passing mechanism BY VALUE			YES	
X222	XML passing mechanism BY REF			NO	parser accepts BY REF but ignores it; passing is always BY VALUE
X231	XML(CONTENT(UNTYPED)) type			NO	
X232	XML(CONTENT(ANY)) type			NO	
X241	RETURNING CONTENT in XML publishing			NO	
X242	RETURNING SEQUENCE in XML publishing			NO	
X251	Persistent XML values of XML(DOCUMENT(UNTYPED)) type			NO	
X252	Persistent XML values of XML(DOCUMENT(ANY)) type			NO	
X253	Persistent XML values of XML(CONTENT(UNTYPED)) type			NO	
X254	Persistent XML values of XML(CONTENT(ANY)) type			NO	
X255	Persistent XML values of XML(SEQUENCE) type			NO	
X256	Persistent XML values of XML(DOCUMENT(XMLSCHEMA)) type			NO	
X257	Persistent XML values of XML(CONTENT(XMLSCHEMA)) type			NO	
X260	XML type: ELEMENT clause			NO	
X261	XML type: NAMESPACE without ELEMENT clause			NO	
X263	XML type: NO NAMESPACE with ELEMENT clause			NO	
X264	XML type: schema location			NO	
X271	XMLValidate: data-driven case			NO	
X272	XMLValidate: ACCORDING TO clause			NO	
X273	XMLValidate: ELEMENT clause			NO	
X274	XMLValidate: schema location			NO	
X281	XMLValidate with DOCUMENT option			NO	
X282	XMLValidate with CONTENT option			NO	
X283	XMLValidate with SEQUENCE option			NO	
X284	XMLValidate: NAMESPACE without ELEMENT clause			NO	
X286	XMLValidate: NO NAMESPACE with ELEMENT clause			NO	
X300	XMLTable			NO	XPath 1.0 only
X301	XMLTable: derived column list option			YES	
X302	XMLTable: ordinality column option			YES	
X303	XMLTable: column default option			YES	
X304	XMLTable: passing a context item			YES	must be XML DOCUMENT
X305	XMLTable: initializing an XQuery variable			NO	
X400	Name and identifier mapping			YES	
X410	Alter column data type: XML type			YES	<|MERGE_RESOLUTION|>--- conflicted
+++ resolved
@@ -347,16 +347,15 @@
 F865	<offset row count> in <result offset clause>			YES	
 F866	FETCH FIRST clause: PERCENT option			NO	
 F867	FETCH FIRST clause: WITH TIES option			YES	
-<<<<<<< HEAD
-G001	Property Graph Queries			NO	TODO
-G010	DDL-based SQL-property graphs			NO	TODO
-G011	Extended DDL for SQL-property graphs			NO	TODO
-G012	Enhanced DDL for labels and properties			NO	
-G013	In-line views as graph tables			NO	
-G014	Aliases for property graph element tables			NO	TODO
-=======
 F868	ORDER BY in grouped table			YES	
->>>>>>> 064eb89e
+G000	Graph pattern			NO	XXX
+G001	Repeatable-elements match mode			NO	XXX
+G002	Different-edges match mode			NO	XXX
+G003	Explicit REPEATABLE ELEMENTS keyword			NO	XXX
+G004	Path variables			NO	XXX
+G005	Path search prefix in a path pattern			NO	XXX
+G006	Graph pattern KEEP clause: path mode prefix			NO	XXX
+G980	DROP PROPERTY GRAPH: CASCADE drop behavior			NO	XXX
 R010	Row pattern recognition: FROM clause			NO	
 R020	Row pattern recognition: WINDOW clause			NO	
 R030	Row pattern recognition: full aggregate support			NO	
