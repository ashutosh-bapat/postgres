B011	Embedded Ada			NO	
B012	Embedded C			YES	
B013	Embedded COBOL			NO	
B014	Embedded Fortran			NO	
B015	Embedded MUMPS			NO	
B016	Embedded Pascal			NO	
B017	Embedded PL/I			NO	
B021	Direct SQL			YES	
B030	Enhanced dynamic SQL			NO	
B031	Basic dynamic SQL			NO	
B032	Extended dynamic SQL			NO	
B033	Untyped SQL-invoked function arguments			NO	
B034	Dynamic specification of cursor attributes			NO	
B035	Non-extended descriptor names			NO	
B036	Describe input statement			NO	
B041	Extensions to embedded SQL exception declarations			NO	
B051	Enhanced execution rights			NO	
B111	Module language Ada			NO	
B112	Module language C			NO	
B113	Module language COBOL			NO	
B114	Module language Fortran			NO	
B115	Module language MUMPS			NO	
B116	Module language Pascal			NO	
B117	Module language PL/I			NO	
B121	Routine language Ada			NO	
B122	Routine language C			NO	
B123	Routine language COBOL			NO	
B124	Routine language Fortran			NO	
B125	Routine language MUMPS			NO	
B126	Routine language Pascal			NO	
B127	Routine language PL/I			NO	
B128	Routine language SQL			YES	
B200	Polymorphic table functions			NO	
B201	More than one PTF generic table parameter			NO	
B202	PTF copartitioning			NO	
B203	More than one copartition specification			NO	
B204	PRUNE WHEN EMPTY			NO	
B205	Pass-through columns			NO	
B206	PTF descriptor parameters			NO	
B207	Cross products of partitionings			NO	
B208	PTF component procedure interface			NO	
B209	PTF extended names			NO	
B211	Module language Ada: VARCHAR and NUMERIC support			NO	
B221	Routine language Ada: VARCHAR and NUMERIC support			NO	
E011	Numeric data types			YES	
E011	Numeric data types	01	INTEGER and SMALLINT data types	YES	
E011	Numeric data types	02	REAL, DOUBLE PRECISION, and FLOAT data types	YES	
E011	Numeric data types	03	DECIMAL and NUMERIC data types	YES	
E011	Numeric data types	04	Arithmetic operators	YES	
E011	Numeric data types	05	Numeric comparison	YES	
E011	Numeric data types	06	Implicit casting among the numeric data types	YES	
E021	Character data types			YES	
E021	Character string types	01	CHARACTER data type	YES	
E021	Character string types	02	CHARACTER VARYING data type	YES	
E021	Character string types	03	Character literals	YES	
E021	Character string types	04	CHARACTER_LENGTH function	YES	trims trailing spaces from CHARACTER values before counting
E021	Character string types	05	OCTET_LENGTH function	YES	
E021	Character string types	06	SUBSTRING function	YES	
E021	Character string types	07	Character concatenation	YES	
E021	Character string types	08	UPPER and LOWER functions	YES	
E021	Character string types	09	TRIM function	YES	
E021	Character string types	10	Implicit casting among the character string types	YES	
E021	Character string types	11	POSITION function	YES	
E021	Character string types	12	Character comparison	YES	
E031	Identifiers			YES	
E031	Identifiers	01	Delimited identifiers	YES	
E031	Identifiers	02	Lower case identifiers	YES	
E031	Identifiers	03	Trailing underscore	YES	
E051	Basic query specification			YES	
E051	Basic query specification	01	SELECT DISTINCT	YES	
E051	Basic query specification	02	GROUP BY clause	YES	
E051	Basic query specification	04	GROUP BY can contain columns not in <select list>	YES	
E051	Basic query specification	05	Select list items can be renamed	YES	
E051	Basic query specification	06	HAVING clause	YES	
E051	Basic query specification	07	Qualified * in select list	YES	
E051	Basic query specification	08	Correlation names in the FROM clause	YES	
E051	Basic query specification	09	Rename columns in the FROM clause	YES	
E061	Basic predicates and search conditions			YES	
E061	Basic predicates and search conditions	01	Comparison predicate	YES	
E061	Basic predicates and search conditions	02	BETWEEN predicate	YES	
E061	Basic predicates and search conditions	03	IN predicate with list of values	YES	
E061	Basic predicates and search conditions	04	LIKE predicate	YES	
E061	Basic predicates and search conditions	05	LIKE predicate ESCAPE clause	YES	
E061	Basic predicates and search conditions	06	NULL predicate	YES	
E061	Basic predicates and search conditions	07	Quantified comparison predicate	YES	
E061	Basic predicates and search conditions	08	EXISTS predicate	YES	
E061	Basic predicates and search conditions	09	Subqueries in comparison predicate	YES	
E061	Basic predicates and search conditions	11	Subqueries in IN predicate	YES	
E061	Basic predicates and search conditions	12	Subqueries in quantified comparison predicate	YES	
E061	Basic predicates and search conditions	13	Correlated subqueries	YES	
E061	Basic predicates and search conditions	14	Search condition	YES	
E071	Basic query expressions			YES	
E071	Basic query expressions	01	UNION DISTINCT table operator	YES	
E071	Basic query expressions	02	UNION ALL table operator	YES	
E071	Basic query expressions	03	EXCEPT DISTINCT table operator	YES	
E071	Basic query expressions	05	Columns combined via table operators need not have exactly the same data type	YES	
E071	Basic query expressions	06	Table operators in subqueries	YES	
E081	Basic Privileges			YES	
E081	Basic Privileges	01	SELECT privilege	YES	
E081	Basic Privileges	02	DELETE privilege	YES	
E081	Basic Privileges	03	INSERT privilege at the table level	YES	
E081	Basic Privileges	04	UPDATE privilege at the table level	YES	
E081	Basic Privileges	05	UPDATE privilege at the column level	YES	
E081	Basic Privileges	06	REFERENCES privilege at the table level	YES	
E081	Basic Privileges	07	REFERENCES privilege at the column level	YES	
E081	Basic Privileges	08	WITH GRANT OPTION	YES	
E081	Basic Privileges	09	USAGE privilege	YES	
E081	Basic Privileges	10	EXECUTE privilege	YES	
E091	Set functions			YES	
E091	Set functions	01	AVG	YES	
E091	Set functions	02	COUNT	YES	
E091	Set functions	03	MAX	YES	
E091	Set functions	04	MIN	YES	
E091	Set functions	05	SUM	YES	
E091	Set functions	06	ALL quantifier	YES	
E091	Set functions	07	DISTINCT quantifier	YES	
E101	Basic data manipulation			YES	
E101	Basic data manipulation	01	INSERT statement	YES	
E101	Basic data manipulation	03	Searched UPDATE statement	YES	
E101	Basic data manipulation	04	Searched DELETE statement	YES	
E111	Single row SELECT statement			YES	
E121	Basic cursor support			YES	
E121	Basic cursor support	01	DECLARE CURSOR	YES	
E121	Basic cursor support	02	ORDER BY columns need not be in select list	YES	
E121	Basic cursor support	03	Value expressions in ORDER BY clause	YES	
E121	Basic cursor support	04	OPEN statement	YES	
E121	Basic cursor support	06	Positioned UPDATE statement	YES	
E121	Basic cursor support	07	Positioned DELETE statement	YES	
E121	Basic cursor support	08	CLOSE statement	YES	
E121	Basic cursor support	10	FETCH statement implicit NEXT	YES	
E121	Basic cursor support	17	WITH HOLD cursors	YES	
E131	Null value support (nulls in lieu of values)			YES	
E141	Basic integrity constraints			YES	
E141	Basic integrity constraints	01	NOT NULL constraints	YES	
E141	Basic integrity constraints	02	UNIQUE constraints of NOT NULL columns	YES	
E141	Basic integrity constraints	03	PRIMARY KEY constraints	YES	
E141	Basic integrity constraints	04	Basic FOREIGN KEY constraint with the NO ACTION default for both referential delete action and referential update action	YES	
E141	Basic integrity constraints	06	CHECK constraints	YES	
E141	Basic integrity constraints	07	Column defaults	YES	
E141	Basic integrity constraints	08	NOT NULL inferred on PRIMARY KEY	YES	
E141	Basic integrity constraints	10	Names in a foreign key can be specified in any order	YES	
E151	Transaction support			YES	
E151	Transaction support	01	COMMIT statement	YES	
E151	Transaction support	02	ROLLBACK statement	YES	
E152	Basic SET TRANSACTION statement			YES	
E152	Basic SET TRANSACTION statement	01	SET TRANSACTION statement: ISOLATION LEVEL SERIALIZABLE clause	YES	
E152	Basic SET TRANSACTION statement	02	SET TRANSACTION statement: READ ONLY and READ WRITE clauses	YES	
E153	Updatable queries with subqueries			YES	
E161	SQL comments using leading double minus			YES	
E171	SQLSTATE support			YES	
E182	Host language binding			YES	
F021	Basic information schema			YES	
F021	Basic information schema	01	COLUMNS view	YES	
F021	Basic information schema	02	TABLES view	YES	
F021	Basic information schema	03	VIEWS view	YES	
F021	Basic information schema	04	TABLE_CONSTRAINTS view	YES	
F021	Basic information schema	05	REFERENTIAL_CONSTRAINTS view	YES	
F021	Basic information schema	06	CHECK_CONSTRAINTS view	YES	
F031	Basic schema manipulation			YES	
F031	Basic schema manipulation	01	CREATE TABLE statement to create persistent base tables	YES	
F031	Basic schema manipulation	02	CREATE VIEW statement	YES	
F031	Basic schema manipulation	03	GRANT statement	YES	
F031	Basic schema manipulation	04	ALTER TABLE statement: ADD COLUMN clause	YES	
F031	Basic schema manipulation	13	DROP TABLE statement: RESTRICT clause	YES	
F031	Basic schema manipulation	16	DROP VIEW statement: RESTRICT clause	YES	
F031	Basic schema manipulation	19	REVOKE statement: RESTRICT clause	YES	
F032	CASCADE drop behavior			YES	
F033	ALTER TABLE statement: DROP COLUMN clause			YES	
F034	Extended REVOKE statement			YES	
F035	REVOKE with CASCADE			YES	
F036	REVOKE statement performed by non-owner			YES	
F037	REVOKE statement: GRANT OPTION FOR clause			YES	
F038	REVOKE of a WITH GRANT OPTION privilege			YES	
F041	Basic joined table			YES	
F041	Basic joined table	01	Inner join (but not necessarily the INNER keyword)	YES	
F041	Basic joined table	02	INNER keyword	YES	
F041	Basic joined table	03	LEFT OUTER JOIN	YES	
F041	Basic joined table	04	RIGHT OUTER JOIN	YES	
F041	Basic joined table	05	Outer joins can be nested	YES	
F041	Basic joined table	07	The inner table in a left or right outer join can also be used in an inner join	YES	
F041	Basic joined table	08	All comparison operators are supported (rather than just =)	YES	
F051	Basic date and time			YES	
F051	Basic date and time	01	DATE data type (including support of DATE literal)	YES	
F051	Basic date and time	02	TIME data type (including support of TIME literal) with fractional seconds precision of at least 0	YES	
F051	Basic date and time	03	TIMESTAMP data type (including support of TIMESTAMP literal) with fractional seconds precision of at least 0 and 6	YES	
F051	Basic date and time	04	Comparison predicate on DATE, TIME, and TIMESTAMP data types	YES	
F051	Basic date and time	05	Explicit CAST between datetime types and character string types	YES	
F051	Basic date and time	06	CURRENT_DATE	YES	
F051	Basic date and time	07	LOCALTIME	YES	
F051	Basic date and time	08	LOCALTIMESTAMP	YES	
F052	Intervals and datetime arithmetic			YES	
F053	OVERLAPS predicate			YES	
F054	TIMESTAMP in DATE type precedence list			NO	
F081	UNION and EXCEPT in views			YES	
F111	Isolation levels other than SERIALIZABLE			YES	
F112	Isolation level READ UNCOMMITTED			YES	
F113	Isolation level READ COMMITTED			YES	
F114	Isolation level REPEATABLE READ			YES	
F120	Get diagnostics statement			NO	
F121	Basic diagnostics management			NO	
F122	Enhanced diagnostics management			NO	
F123	All diagnostics			NO	
F124	SET TRANSACTION statement: DIAGNOSTICS SIZE clause			NO	
F131	Grouped operations			YES	
F131	Grouped operations	01	WHERE, GROUP BY, and HAVING clauses supported in queries with grouped views	YES	
F131	Grouped operations	02	Multiple tables supported in queries with grouped views	YES	
F131	Grouped operations	03	Set functions supported in queries with grouped views	YES	
F131	Grouped operations	04	Subqueries with GROUP BY and HAVING clauses and grouped views	YES	
F131	Grouped operations	05	Single row SELECT with GROUP BY and HAVING clauses and grouped views	YES	
F171	Multiple schemas per user			YES	
F181	Multiple module support			YES	
F191	Referential delete actions			YES	
F200	TRUNCATE TABLE statement			YES	
F201	CAST function			YES	
F202	TRUNCATE TABLE: identity column restart option			YES	
F221	Explicit defaults			YES	
F222	INSERT statement: DEFAULT VALUES clause			YES	
F231	Privilege tables			YES	
F251	Domain support			YES	
F261	CASE expression			YES	
F261	CASE expression	01	Simple CASE	YES	
F261	CASE expression	02	Searched CASE	YES	
F261	CASE expression	03	NULLIF	YES	
F261	CASE expression	04	COALESCE	YES	
F262	Extended CASE expression			YES	
F263	Comma-separated predicates in simple CASE expression			NO	
F271	Compound character literals			YES	
F281	LIKE enhancements			YES	
F291	UNIQUE predicate			NO	
F292	UNIQUE null treatment			YES	
F301	CORRESPONDING in query expressions			NO	
F302	INTERSECT table operator			YES	
F303	INTERSECT DISTINCT table operator			YES	
F302	INTERSECT table operator	02	INTERSECT ALL table operator	YES	
F304	EXCEPT ALL table operator			YES	
F305	INTERSECT ALL table operator			YES	
F311	Schema definition statement			YES	
F311	Schema definition statement	01	CREATE SCHEMA	YES	
F311	Schema definition statement	02	CREATE TABLE for persistent base tables	YES	
F311	Schema definition statement	03	CREATE VIEW	YES	
F311	Schema definition statement	04	CREATE VIEW: WITH CHECK OPTION	YES	
F311	Schema definition statement	05	GRANT statement	YES	
F312	MERGE statement			YES	
F313	Enhanced MERGE statement			YES	
F314	MERGE statement with DELETE branch			YES	
F321	User authorization			YES	
F341	Usage tables			YES	
F361	Subprogram support			YES	
F381	Extended schema manipulation			YES	
F382	Alter column data type			YES	
F383	Set column not null clause			YES	
F384	Drop identity property clause			YES	
F385	Drop column generation expression clause			YES	
F386	Set identity column generation clause			YES	
F387	ALTER TABLE statement: ALTER COLUMN clause			YES	
F388	ALTER TABLE statement: ADD/DROP CONSTRAINT clause			YES	
F391	Long identifiers			YES	
F392	Unicode escapes in identifiers			YES	
F393	Unicode escapes in literals			YES	
F394	Optional normal form specification			YES	
F401	Extended joined table			YES	
F402	Named column joins for LOBs, arrays, and multisets			YES	
F403	Partitioned join tables			NO	
F404	Range variable for common column names			YES	
F405	NATURAL JOIN			YES	
F406	FULL OUTER JOIN			YES	
F407	CROSS JOIN			YES	
F411	Time zone specification			YES	differences regarding literal interpretation
F421	National character			YES	
F431	Read-only scrollable cursors			YES	
F432	FETCH with explicit NEXT			YES	
F433	FETCH FIRST			YES	
F434	FETCH LAST			YES	
F435	FETCH PRIOR			YES	
F436	FETCH ABSOLUTE			YES	
F437	FETCH RELATIVE			YES	
F438	Scrollable cursors			YES	
F441	Extended set function support			YES	
F442	Mixed column references in set functions			YES	
F451	Character set definition			NO	
F461	Named character sets			NO	
F471	Scalar subquery values			YES	
F481	Expanded NULL predicate			YES	
F491	Constraint management			YES	
F492	Optional table constraint enforcement			NO	
F501	Features and conformance views			YES	
F501	Features and conformance views	01	SQL_FEATURES view	YES	
F501	Features and conformance views	02	SQL_SIZING view	YES	
F502	Enhanced documentation tables			YES	
F521	Assertions			NO	
F531	Temporary tables			YES	
F555	Enhanced seconds precision			YES	
F561	Full value expressions			YES	
F571	Truth value tests			YES	
F591	Derived tables			YES	
F611	Indicator data types			YES	
F641	Row and table constructors			YES	
F651	Catalog name qualifiers			YES	
F661	Simple tables			YES	
F671	Subqueries in CHECK constraints			NO	intentionally omitted
F672	Retrospective CHECK constraints			YES	
F673	Reads SQL-data routine invocations in CHECK constraints			NO	
F690	Collation support			YES	
F692	Extended collation support			YES	
F693	SQL-session and client module collations			NO	
F695	Translation support			NO	
F696	Additional translation documentation			NO	
F701	Referential update actions			YES	
F711	ALTER domain			YES	
F721	Deferrable constraints			NO	foreign and unique keys only
F731	INSERT column privileges			YES	
F741	Referential MATCH types			NO	no partial match yet
F751	View CHECK enhancements			YES	
F761	Session management			YES	
F762	CURRENT_CATALOG			YES	
F763	CURRENT_SCHEMA			YES	
F771	Connection management			YES	
F781	Self-referencing operations			YES	
F791	Insensitive cursors			YES	
F801	Full set function			YES	
F812	Basic flagging			NO	
F813	Extended flagging			NO	
F821	Local table references			NO	
F831	Full cursor update			NO	
F832	Updatable scrollable cursors			NO	
F833	Updatable ordered cursors			NO	
F841	LIKE_REGEX predicate			NO	consider regexp_like()
F842	OCCURRENCES_REGEX function			NO	consider regexp_matches()
F843	POSITION_REGEX function			NO	consider regexp_instr()
F844	SUBSTRING_REGEX function			NO	consider regexp_substr()
F845	TRANSLATE_REGEX function			NO	consider regexp_replace()
F846	Octet support in regular expression operators			NO	
F847	Non-constant regular expressions			NO	
F850	Top-level ORDER BY in query expression			YES	
F851	ORDER BY in subqueries			YES	
F852	Top-level ORDER BY in views			YES	
F855	Nested ORDER BY in query expression			YES	
F856	Nested FETCH FIRST in query expression			YES	
F857	Top-level FETCH FIRST in query expression			YES	
F858	FETCH FIRST in subqueries			YES	
F859	Top-level FETCH FIRST in views			YES	
F860	Dynamic FETCH FIRST row count			YES	
F861	Top-level OFFSET in query expression			YES	
F862	OFFSET in subqueries			YES	
F863	Nested OFFSET in query expression			YES	
F864	Top-level OFFSET in views			YES	
F865	Dynamic offset row count in OFFSET			YES	
F866	FETCH FIRST clause: PERCENT option			NO	
F867	FETCH FIRST clause: WITH TIES option			YES	
F868	ORDER BY in grouped table			YES	
<<<<<<< HEAD
G000	Graph pattern			NO	XXX
G001	Repeatable-elements match mode			NO	XXX
G002	Different-edges match mode			NO	XXX
G003	Explicit REPEATABLE ELEMENTS keyword			NO	XXX
G004	Path variables			NO	XXX
G005	Path search prefix in a path pattern			NO	XXX
G006	Graph pattern KEEP clause: path mode prefix			NO	XXX
G007	Graph pattern KEEP clause: path search prefix			NO	XXX
G008	Graph pattern WHERE clause			NO	XXX
G010	Explicit WALK keyword			NO	XXX
G011	Advanced path modes: TRAIL			NO	XXX
G012	Advanced path modes: SIMPLE			NO	XXX
G013	Advanced path modes: ACYCLIC			NO	XXX
G014	Explicit PATH/PATHS keywords			NO	XXX
G015	All path search: explicit ALL keyword			NO	XXX
G016	Any path search			NO	XXX
G017	All shortest path search			NO	XXX
G018	Any shortest path search			NO	XXX
G019	Counted shortest path search			NO	XXX
G020	Counted shortest group search			NO	XXX
G030	Path multiset alternation			NO	XXX
G031	Path multiset alternation: variable length path operands			NO	XXX
G032	Path pattern union			NO	XXX
G033	Path pattern union: variable length path operands			NO	XXX
G034	Path concatenation			NO	XXX
G035	Quantified paths			NO	XXX
G036	Quantified edges			NO	XXX
G037	Questioned paths			NO	XXX
G038	Parenthesized path pattern expression			NO	XXX
G039	Simplified path pattern expression: full defaulting			NO	XXX
G040	Vertex pattern			NO	XXX
G041	Non-local element pattern predicates			NO	XXX
G042	Basic full edge patterns			NO	XXX
G043	Complete full edge patterns			NO	XXX
G044	Basic abbreviated edge patterns			NO	XXX
G045	Complete abbreviated edge patterns			NO	XXX
G046	Relaxed topological consistency: adjacent vertex patterns			NO	XXX
G047	Relaxed topological consistency: concise edge patterns			NO	XXX
G048	Parenthesized path pattern: subpath variable declaration			NO	XXX
G049	Parenthesized path pattern: path mode prefix			NO	XXX
G050	Parenthesized path pattern: WHERE clause			NO	XXX
G051	Parenthesized path pattern: non-local predicates			NO	XXX
G060	Bounded graph pattern quantifiers			NO	XXX
G061	Unbounded graph pattern quantifiers			NO	XXX
G070	Label expression: label disjunction			NO	XXX
G071	Label expression: label conjunction			NO	XXX
G072	Label expression: label negation			NO	XXX
G073	Label expression: individual label name			NO	XXX
G074	Label expression: wildcard label			NO	XXX
G075	Parenthesized label expression			NO	XXX
G080	Simplified path pattern expression: basic defaulting			NO	XXX
G081	Simplified path pattern expression: full overrides			NO	XXX
G082	Simplified path pattern expression: basic overrides			NO	XXX
G090	Property reference			NO	XXX
G100	ELEMENT_ID function			NO	XXX
G110	IS DIRECTED predicate			NO	XXX
G111	IS LABELED predicate			NO	XXX
G112	IS SOURCE and IS DESTINATION predicate			NO	XXX
G113	ALL_DIFFERENT predicate			NO	XXX
G114	SAME predicate			NO	XXX
G115	PROPERTY_EXISTS predicate			NO	XXX
G120	Within-match aggregates			NO	XXX
G800	PATH_NAME function			NO	XXX
G801	ELEMENT_NUMBER function			NO	XXX
G802	PATH_LENGTH function			NO	XXX
G803	MATCHNUM function			NO	XXX
G810	IS BOUND predicate			NO	XXX
G811	IS BOUND predicate: AS option			NO	XXX
G820	BINDING_COUNT			NO	XXX
G830	Colon in ‘is label’ expression			NO	XXX
G840	Path-ordered aggregates			NO	XXX
G850	SQL/PGQ Information Schema views			NO	XXX
G860	GET DIAGNOSTICS enhancements for SQL-property graphs			NO	XXX
G900	GRAPH_TABLE			NO	XXX
G901	GRAPH_TABLE: ONE ROW PER VERTEX			NO	XXX
G902	GRAPH_TABLE: ONE ROW PER STEP			NO	XXX
G903	GRAPH_TABLE: explicit ONE ROW PER MATCH keywords			NO	XXX
G904	All properties reference			NO	XXX
G905	GRAPH_TABLE: optional COLUMNS clause			NO	XXX
G906	GRAPH_TABLE: explicit EXPORT ALL			NO	XXX
G907	GRAPH_TABLE: EXPORT ALL EXCEPT			NO	XXX
G908	GRAPH_TABLE: EXPORT SINGLETONS list			NO	XXX
G909	GRAPH_TABLE: explicit EXPORT NO SINGLETONS			NO	XXX
G910	GRAPH_TABLE: ‘in paths clause’			NO	XXX
G920	DDL-based SQL-property graphs			NO	XXX
G921	Empty SQL-property graph			NO	XXX
G922	Views as element tables			NO	XXX
G923	In-line views as element tables			NO	XXX
G924	Explicit key clause for element tables			NO	XXX
G925	Explicit label and properties clause for element tables			NO	XXX
G926	More than one label for vertex tables			NO	XXX
G927	More than one label for edge tables			NO	XXX
G928	Value expressions as properties and renaming of properties			NO	XXX
G929	Labels and properties: EXCEPT list			NO	XXX
G940	Multi-sourced/destined edges			NO	XXX
G941	Implicit removal of incomplete edges			NO	XXX
G950	Alter property graph statement: ADD/DROP element table			NO	XXX
G960	Alter element table definition: ADD/DROP LABEL			NO	XXX
G970	Alter element table definition: ALTER LABEL			NO	XXX
G980	DROP PROPERTY GRAPH: CASCADE drop behavior			NO	XXX
=======
F869	SQL implementation info population			YES	
>>>>>>> c00fbe89
R010	Row pattern recognition: FROM clause			NO	
R020	Row pattern recognition: WINDOW clause			NO	
R030	Row pattern recognition: full aggregate support			NO	
S011	Distinct data types			NO	
S011	Distinct data types	01	USER_DEFINED_TYPES view	NO	
S023	Basic structured types			NO	
S024	Enhanced structured types			NO	
S025	Final structured types			NO	
S026	Self-referencing structured types			NO	
S027	Create method by specific method name			NO	
S028	Permutable UDT options list			NO	
S041	Basic reference types			NO	
S043	Enhanced reference types			NO	
S051	Create table of type			NO	partially supported
S071	SQL paths in function and type name resolution			YES	
S081	Subtables			NO	
S090	Minimal array support			YES	
S091	Basic array support			NO	partially supported
S092	Arrays of user-defined types			YES	
S093	Arrays of distinct types			NO	
S094	Arrays of reference types			NO	
S095	Array constructors by query			YES	
S096	Optional array bounds			YES	
S097	Array element assignment			NO	
S098	ARRAY_AGG			YES	
S099	Array expressions			YES	
S111	ONLY in query expressions			YES	
S151	Type predicate			NO	see pg_typeof()
S161	Subtype treatment			NO	
S162	Subtype treatment for references			NO	
S201	SQL-invoked routines on arrays			YES	
S202	SQL-invoked routines on multisets			NO	
S203	Array parameters			YES	
S204	Array as result type of functions			YES	
S211	User-defined cast functions			YES	
S231	Structured type locators			NO	
S232	Array locators			NO	
S233	Multiset locators			NO	
S241	Transform functions			NO	
S242	Alter transform statement			NO	
S251	User-defined orderings			NO	
S261	Specific type method			NO	
S271	Basic multiset support			NO	
S272	Multisets of user-defined types			NO	
S274	Multisets of reference types			NO	
S275	Advanced multiset support			NO	
S281	Nested collection types			NO	
S291	Unique constraint on entire row			NO	
S301	Enhanced UNNEST			YES	
S401	Distinct types based on array types			NO	
S402	Distinct types based on multiset types			NO	
S403	ARRAY_MAX_CARDINALITY			NO	
S404	TRIM_ARRAY			YES	
T011	Timestamp in Information Schema			NO	
T021	BINARY and VARBINARY data types			NO	
T022	Advanced support for BINARY and VARBINARY data types			NO	
T023	Compound binary literals			NO	
T024	Spaces in binary literals			NO	
T031	BOOLEAN data type			YES	
T039	CLOB locator: non-holdable			NO	
T040	Concatenation of CLOBs			NO	
T041	Basic LOB data type support			NO	
T042	Extended LOB data type support			NO	
T043	Multiplier T			NO	
T044	Multiplier P			NO	
T045	BLOB data type			NO	
T046	CLOB data type			NO	
T047	POSITION, OCTET_LENGTH, TRIM, and SUBSTRING for BLOBs			NO	
T048	Concatenation of BLOBs			NO	
T049	BLOB locator: non-holdable			NO	
T050	POSITION, CHAR_LENGTH, OCTET_LENGTH, LOWER, TRIM, UPPER, and SUBSTRING for CLOBs			NO	
T051	Row types			NO	
T053	Explicit aliases for all-fields reference			NO	
T054	GREATEST and LEAST			YES	different null handling
T055	String padding functions			YES	
T056	Multi-character TRIM functions			YES	
T061	UCS support			YES	
T062	Character length units			NO	
T071	BIGINT data type			YES	
T076	DECFLOAT data type			NO	
T081	Optional string types maximum length			YES	
T101	Enhanced nullability determination			NO	
T111	Updatable joins, unions, and columns			NO	
T121	WITH (excluding RECURSIVE) in query expression			YES	
T122	WITH (excluding RECURSIVE) in subquery			YES	
T131	Recursive query			YES	
T132	Recursive query in subquery			YES	
T133	Enhanced cycle mark values			YES	
T141	SIMILAR predicate			YES	
T151	DISTINCT predicate			YES	
T152	DISTINCT predicate with negation			YES	
T171	LIKE clause in table definition			YES	
T172	AS subquery clause in table definition			YES	
T173	Extended LIKE clause in table definition			YES	
T174	Identity columns			YES	
T175	Generated columns			NO	mostly supported
T176	Sequence generator support			NO	supported except for NEXT VALUE FOR
T177	Sequence generator support: simple restart option			YES	
T178	Identity columns: simple restart option			YES	
T180	System-versioned tables			NO	
T181	Application-time period tables			NO	
T191	Referential action RESTRICT			YES	
T200	Trigger DDL			NO	similar but not fully compatible
T201	Comparable data types for referential constraints			YES	
T211	Basic trigger capability			NO	
T212	Enhanced trigger capability			YES	
T213	INSTEAD OF triggers			YES	
T214	BEFORE triggers			YES	
T215	AFTER triggers			YES	
T216	Ability to require true search condition before trigger is invoked			YES	
T217	TRIGGER privilege			YES	
T218	Multiple triggers for the same event executed in the order created			NO	intentionally omitted
T231	Sensitive cursors			NO	
T241	START TRANSACTION statement			YES	
T251	SET TRANSACTION statement: LOCAL option			NO	
T261	Chained transactions			YES	
T262	Multiple server transactions			NO	
T271	Savepoints			YES	
T272	Enhanced savepoint management			NO	
T281	SELECT privilege with column granularity			YES	
T285	Enhanced derived column names			YES	
T301	Functional dependencies			NO	partially supported
T312	OVERLAY function			YES	
T321	Basic SQL-invoked routines			NO	partially supported
T321	Basic SQL-invoked routines	01	User-defined functions with no overloading	YES	
T321	Basic SQL-invoked routines	02	User-defined stored procedures with no overloading	YES	
T321	Basic SQL-invoked routines	03	Function invocation	YES	
T321	Basic SQL-invoked routines	04	CALL statement	YES	
T321	Basic SQL-invoked routines	05	RETURN statement	YES	
T321	Basic SQL-invoked routines	06	ROUTINES view	YES	
T321	Basic SQL-invoked routines	07	PARAMETERS view	YES	
T322	Declared data type attributes			NO	
T323	Explicit security for external routines			YES	
T324	Explicit security for SQL routines			NO	
T325	Qualified SQL parameter references			YES	
T326	Table functions			NO	
T331	Basic roles			YES	
T332	Extended roles			YES	
T341	Overloading of SQL-invoked functions and SQL-invoked procedures			YES	
T351	Bracketed comments			YES	
T431	Extended grouping capabilities			YES	
T432	Nested and concatenated GROUPING SETS			YES	
T433	Multi-argument GROUPING function			YES	
T434	GROUP BY DISTINCT			YES	
T441	ABS and MOD functions			YES	
T461	Symmetric BETWEEN predicate			YES	
T471	Result sets return value			NO	
T472	DESCRIBE CURSOR			NO	
T491	LATERAL derived table			YES	
T495	Combined data change and retrieval			NO	different syntax
T501	Enhanced EXISTS predicate			YES	
T502	Period predicates			NO	
T511	Transaction counts			NO	
T521	Named arguments in CALL statement			YES	
T522	Default values for IN parameters of SQL-invoked procedures			NO	supported except DEFAULT key word in invocation
T523	Default values for INOUT parameters of SQL-invoked procedures			YES	
T524	Named arguments in routine invocations other than a CALL statement			YES	
T525	Default values for parameters of SQL-invoked functions			YES	
T551	Optional key words for default syntax			YES	
T561	Holdable locators			NO	
T571	Array-returning external SQL-invoked functions			NO	
T572	Multiset-returning external SQL-invoked functions			NO	
T581	Regular expression substring function			YES	
T591	UNIQUE constraints of possibly null columns			YES	
T601	Local cursor references			NO	
T611	Elementary OLAP operations			YES	
T612	Advanced OLAP operations			YES	
T613	Sampling			YES	
T614	NTILE function			YES	
T615	LEAD and LAG functions			YES	
T616	Null treatment option for LEAD and LAG functions			NO	
T617	FIRST_VALUE and LAST_VALUE functions			YES	
T618	NTH_VALUE function			NO	function exists, but some options missing
T619	Nested window functions			NO	
T620	WINDOW clause: GROUPS option			YES	
T621	Enhanced numeric functions			YES	
T622	Trigonometric functions			YES	
T623	General logarithm functions			YES	
T624	Common logarithm functions			YES	
T625	LISTAGG			NO	
T626	ANY_VALUE			YES	
T627	Window framed COUNT DISTINCT			YES	
T631	IN predicate with one list element			YES	
T641	Multiple column assignment			NO	only some syntax variants supported
T651	SQL-schema statements in SQL routines			YES	
T652	SQL-dynamic statements in SQL routines			NO	
T653	SQL-schema statements in external routines			YES	
T654	SQL-dynamic statements in external routines			NO	
T655	Cyclically dependent routines			YES	
T661	Non-decimal integer literals			YES	
T662	Underscores in numeric literals			YES	
T670	Schema and data statement mixing			YES	
T801	JSON data type			NO	
T802	Enhanced JSON data type			NO	
T803	String-based JSON			YES	
T811	Basic SQL/JSON constructor functions			YES	
T812	SQL/JSON: JSON_OBJECTAGG			YES	
T813	SQL/JSON: JSON_ARRAYAGG with ORDER BY			YES	
T814	Colon in JSON_OBJECT or JSON_OBJECTAGG			YES	
T821	Basic SQL/JSON query operators			NO	
T822	SQL/JSON: IS JSON WITH UNIQUE KEYS predicate			YES	
T823	SQL/JSON: PASSING clause			NO	
T824	JSON_TABLE: specific PLAN clause			NO	
T825	SQL/JSON: ON EMPTY and ON ERROR clauses			NO	
T826	General value expression in ON ERROR or ON EMPTY clauses			NO	
T827	JSON_TABLE: sibling NESTED COLUMNS clauses			NO	
T828	JSON_QUERY			NO	
T829	JSON_QUERY: array wrapper options			NO	
T830	Enforcing unique keys in SQL/JSON constructor functions			YES	
T831	SQL/JSON path language: strict mode			YES	
T832	SQL/JSON path language: item method			YES	
T833	SQL/JSON path language: multiple subscripts			YES	
T834	SQL/JSON path language: wildcard member accessor			YES	
T835	SQL/JSON path language: filter expressions			YES	
T836	SQL/JSON path language: starts with predicate			YES	
T837	SQL/JSON path language: regex_like predicate			YES	
T838	JSON_TABLE: PLAN DEFAULT clause			NO	
T839	Formatted cast of datetimes to/from character strings			NO	
T840	Hex integer literals in SQL/JSON path language			YES	
T851	SQL/JSON: optional keywords for default syntax			YES	
T860	SQL/JSON simplified accessor: column reference only			NO	
T861	SQL/JSON simplified accessor: case-sensitive JSON member accessor			NO	
T862	SQL/JSON simplified accessor: wildcard member accessor			NO	
T863	SQL/JSON simplified accessor: single-quoted string literal as member accessor			NO	
T864	SQL/JSON simplified accessor			NO	
T865	SQL/JSON item method: bigint()			NO	
T866	SQL/JSON item method: boolean()			NO	
T867	SQL/JSON item method: date()			NO	
T868	SQL/JSON item method: decimal()			NO	
T869	SQL/JSON item method: decimal() with precision and scale			NO	
T870	SQL/JSON item method: integer()			NO	
T871	SQL/JSON item method: number()			NO	
T872	SQL/JSON item method: string()			NO	
T873	SQL/JSON item method: time()			NO	
T874	SQL/JSON item method: time_tz()			NO	
T875	SQL/JSON item method: time precision			NO	
T876	SQL/JSON item method: timestamp()			NO	
T877	SQL/JSON item method: timestamp_tz()			NO	
T878	SQL/JSON item method: timestamp precision			NO	
T879	JSON in equality operations			YES	with jsonb
T880	JSON in grouping operations			YES	with jsonb
T881	JSON in ordering operations			NO	with jsonb, partially supported
T882	JSON in multiset element grouping operations			NO	
M001	Datalinks			NO	
M002	Datalinks via SQL/CLI			NO	
M003	Datalinks via Embedded SQL			NO	
M004	Foreign data support			NO	partially supported
M005	Foreign schema support			NO	
M006	GetSQLString routine			NO	
M007	TransmitRequest			NO	
M009	GetOpts and GetStatistics routines			NO	
M010	Foreign-data wrapper support			NO	different API
M011	Datalinks via Ada			NO	
M012	Datalinks via C			NO	
M013	Datalinks via COBOL			NO	
M014	Datalinks via Fortran			NO	
M015	Datalinks via M			NO	
M016	Datalinks via Pascal			NO	
M017	Datalinks via PL/I			NO	
M018	Foreign-data wrapper interface routines in Ada			NO	
M019	Foreign-data wrapper interface routines in C			NO	different API
M020	Foreign-data wrapper interface routines in COBOL			NO	
M021	Foreign-data wrapper interface routines in Fortran			NO	
M022	Foreign-data wrapper interface routines in MUMPS			NO	
M023	Foreign-data wrapper interface routines in Pascal			NO	
M024	Foreign-data wrapper interface routines in PL/I			NO	
M030	SQL-server foreign data support			NO	
M031	Foreign-data wrapper general routines			NO	
X010	XML type			YES	
X011	Arrays of XML type			YES	
X012	Multisets of XML type			NO	
X013	Distinct types of XML type			NO	
X014	Attributes of XML type			YES	
X015	Fields of XML type			NO	
X016	Persistent XML values			YES	
X020	XMLConcat			YES	
X025	XMLCast			NO	
X030	XMLDocument			NO	
X031	XMLElement			YES	
X032	XMLForest			YES	
X034	XMLAgg			YES	
X035	XMLAgg: ORDER BY option			YES	
X036	XMLComment			YES	
X037	XMLPI			YES	
X038	XMLText			NO	
X040	Basic table mapping			YES	
X041	Basic table mapping: null absent			YES	
X042	Basic table mapping: null as nil			YES	
X043	Basic table mapping: table as forest			YES	
X044	Basic table mapping: table as element			YES	
X045	Basic table mapping: with target namespace			YES	
X046	Basic table mapping: data mapping			YES	
X047	Basic table mapping: metadata mapping			YES	
X048	Basic table mapping: base64 encoding of binary strings			YES	
X049	Basic table mapping: hex encoding of binary strings			YES	
X050	Advanced table mapping			YES	
X051	Advanced table mapping: null absent			YES	
X052	Advanced table mapping: null as nil			YES	
X053	Advanced table mapping: table as forest			YES	
X054	Advanced table mapping: table as element			YES	
X055	Advanced table mapping: with target namespace			YES	
X056	Advanced table mapping: data mapping			YES	
X057	Advanced table mapping: metadata mapping			YES	
X058	Advanced table mapping: base64 encoding of binary strings			YES	
X059	Advanced table mapping: hex encoding of binary strings			YES	
X060	XMLParse: character string input and CONTENT option			YES	
X061	XMLParse: character string input and DOCUMENT option			YES	
X065	XMLParse: binary string input and CONTENT option			NO	
X066	XMLParse: binary string input and DOCUMENT option			NO	
X068	XMLSerialize: BOM			NO	
X069	XMLSerialize: INDENT			YES	
X070	XMLSerialize: character string serialization and CONTENT option			YES	
X071	XMLSerialize: character string serialization and DOCUMENT option			YES	
X072	XMLSerialize: character string serialization			YES	
X073	XMLSerialize: binary string serialization and CONTENT option			NO	
X074	XMLSerialize: binary string serialization and DOCUMENT option			NO	
X075	XMLSerialize: binary string serialization			NO	
X076	XMLSerialize: VERSION			NO	
X077	XMLSerialize: explicit ENCODING option			NO	
X078	XMLSerialize: explicit XML declaration			NO	
X080	Namespaces in XML publishing			NO	
X081	Query-level XML namespace declarations			NO	
X082	XML namespace declarations in DML			NO	
X083	XML namespace declarations in DDL			NO	
X084	XML namespace declarations in compound statements			NO	
X085	Predefined namespace prefixes			NO	
X086	XML namespace declarations in XMLTable			NO	
X090	XML document predicate			YES	
X091	XML content predicate			NO	
X096	XMLExists			NO	XPath 1.0 only
X100	Host language support for XML: CONTENT option			NO	
X101	Host language support for XML: DOCUMENT option			NO	
X110	Host language support for XML: VARCHAR mapping			NO	
X111	Host language support for XML: CLOB mapping			NO	
X112	Host language support for XML: BLOB mapping			NO	
X113	Host language support for XML: STRIP WHITESPACE option			NO	
X114	Host language support for XML: PRESERVE WHITESPACE option			NO	
X120	XML parameters in SQL routines			YES	
X121	XML parameters in external routines			YES	
X131	Query-level XMLBINARY clause			NO	
X132	XMLBINARY clause in DML			NO	
X133	XMLBINARY clause in DDL			NO	
X134	XMLBINARY clause in compound statements			NO	
X135	XMLBINARY clause in subqueries			NO	
X141	IS VALID predicate: data-driven case			NO	
X142	IS VALID predicate: ACCORDING TO clause			NO	
X143	IS VALID predicate: ELEMENT clause			NO	
X144	IS VALID predicate: schema location			NO	
X145	IS VALID predicate outside check constraints			NO	
X151	IS VALID predicate: with DOCUMENT option			NO	
X152	IS VALID predicate: with CONTENT option			NO	
X153	IS VALID predicate: with SEQUENCE option			NO	
X155	IS VALID predicate: NAMESPACE without ELEMENT clause			NO	
X157	IS VALID predicate: NO NAMESPACE with ELEMENT clause			NO	
X160	Basic Information Schema for registered XML schemas			NO	
X161	Advanced Information Schema for registered XML schemas			NO	
X170	XML null handling options			NO	
X171	NIL ON NO CONTENT option			NO	
X181	XML(DOCUMENT(UNTYPED)) type			NO	
X182	XML(DOCUMENT(ANY)) type			NO	
X190	XML(SEQUENCE) type			NO	
X191	XML(DOCUMENT(XMLSCHEMA)) type			NO	
X192	XML(CONTENT(XMLSCHEMA)) type			NO	
X200	XMLQuery			NO	
X201	XMLQuery: RETURNING CONTENT			NO	
X202	XMLQuery: RETURNING SEQUENCE			NO	
X203	XMLQuery: passing a context item			NO	
X204	XMLQuery: initializing an XQuery variable			NO	
X205	XMLQuery: EMPTY ON EMPTY option			NO	
X206	XMLQuery: NULL ON EMPTY option			NO	
X211	XML 1.1 support			NO	
X221	XML passing mechanism BY VALUE			YES	
X222	XML passing mechanism BY REF			NO	parser accepts BY REF but ignores it; passing is always BY VALUE
X231	XML(CONTENT(UNTYPED)) type			NO	
X232	XML(CONTENT(ANY)) type			NO	
X241	RETURNING CONTENT in XML publishing			NO	
X242	RETURNING SEQUENCE in XML publishing			NO	
X251	Persistent XML values of XML(DOCUMENT(UNTYPED)) type			NO	
X252	Persistent XML values of XML(DOCUMENT(ANY)) type			NO	
X253	Persistent XML values of XML(CONTENT(UNTYPED)) type			NO	
X254	Persistent XML values of XML(CONTENT(ANY)) type			NO	
X255	Persistent XML values of XML(SEQUENCE) type			NO	
X256	Persistent XML values of XML(DOCUMENT(XMLSCHEMA)) type			NO	
X257	Persistent XML values of XML(CONTENT(XMLSCHEMA)) type			NO	
X260	XML type: ELEMENT clause			NO	
X261	XML type: NAMESPACE without ELEMENT clause			NO	
X263	XML type: NO NAMESPACE with ELEMENT clause			NO	
X264	XML type: schema location			NO	
X271	XMLValidate: data-driven case			NO	
X272	XMLValidate: ACCORDING TO clause			NO	
X273	XMLValidate: ELEMENT clause			NO	
X274	XMLValidate: schema location			NO	
X281	XMLValidate with DOCUMENT option			NO	
X282	XMLValidate with CONTENT option			NO	
X283	XMLValidate with SEQUENCE option			NO	
X284	XMLValidate: NAMESPACE without ELEMENT clause			NO	
X286	XMLValidate: NO NAMESPACE with ELEMENT clause			NO	
X300	XMLTable			NO	XPath 1.0 only
X301	XMLTable: derived column list option			YES	
X302	XMLTable: ordinality column option			YES	
X303	XMLTable: column default option			YES	
X304	XMLTable: passing a context item			YES	must be XML DOCUMENT
X305	XMLTable: initializing an XQuery variable			NO	
X400	Name and identifier mapping			YES	
X410	Alter column data type: XML type			YES	<|MERGE_RESOLUTION|>--- conflicted
+++ resolved
@@ -348,7 +348,7 @@
 F866	FETCH FIRST clause: PERCENT option			NO	
 F867	FETCH FIRST clause: WITH TIES option			YES	
 F868	ORDER BY in grouped table			YES	
-<<<<<<< HEAD
+F869	SQL implementation info population			YES	
 G000	Graph pattern			NO	XXX
 G001	Repeatable-elements match mode			NO	XXX
 G002	Different-edges match mode			NO	XXX
@@ -449,9 +449,6 @@
 G960	Alter element table definition: ADD/DROP LABEL			NO	XXX
 G970	Alter element table definition: ALTER LABEL			NO	XXX
 G980	DROP PROPERTY GRAPH: CASCADE drop behavior			NO	XXX
-=======
-F869	SQL implementation info population			YES	
->>>>>>> c00fbe89
 R010	Row pattern recognition: FROM clause			NO	
 R020	Row pattern recognition: WINDOW clause			NO	
 R030	Row pattern recognition: full aggregate support			NO	
