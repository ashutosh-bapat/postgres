/*-------------------------------------------------------------------------
 *
 * dependency.c
 *	  Routines to support inter-object dependencies.
 *
 *
 * Portions Copyright (c) 1996-2024, PostgreSQL Global Development Group
 * Portions Copyright (c) 1994, Regents of the University of California
 *
 * IDENTIFICATION
 *	  src/backend/catalog/dependency.c
 *
 *-------------------------------------------------------------------------
 */
#include "postgres.h"

#include "access/genam.h"
#include "access/htup_details.h"
#include "access/table.h"
#include "access/xact.h"
#include "catalog/catalog.h"
#include "catalog/dependency.h"
#include "catalog/heap.h"
#include "catalog/index.h"
#include "catalog/objectaccess.h"
#include "catalog/pg_am.h"
#include "catalog/pg_amop.h"
#include "catalog/pg_amproc.h"
#include "catalog/pg_attrdef.h"
#include "catalog/pg_authid.h"
#include "catalog/pg_auth_members.h"
#include "catalog/pg_cast.h"
#include "catalog/pg_collation.h"
#include "catalog/pg_constraint.h"
#include "catalog/pg_conversion.h"
#include "catalog/pg_database.h"
#include "catalog/pg_default_acl.h"
#include "catalog/pg_depend.h"
#include "catalog/pg_event_trigger.h"
#include "catalog/pg_extension.h"
#include "catalog/pg_foreign_data_wrapper.h"
#include "catalog/pg_foreign_server.h"
#include "catalog/pg_init_privs.h"
#include "catalog/pg_language.h"
#include "catalog/pg_largeobject.h"
#include "catalog/pg_namespace.h"
#include "catalog/pg_opclass.h"
#include "catalog/pg_operator.h"
#include "catalog/pg_opfamily.h"
#include "catalog/pg_parameter_acl.h"
#include "catalog/pg_policy.h"
#include "catalog/pg_proc.h"
#include "catalog/pg_propgraph_element.h"
#include "catalog/pg_propgraph_label.h"
#include "catalog/pg_propgraph_property.h"
#include "catalog/pg_publication.h"
#include "catalog/pg_publication_namespace.h"
#include "catalog/pg_publication_rel.h"
#include "catalog/pg_rewrite.h"
#include "catalog/pg_statistic_ext.h"
#include "catalog/pg_subscription.h"
#include "catalog/pg_tablespace.h"
#include "catalog/pg_transform.h"
#include "catalog/pg_trigger.h"
#include "catalog/pg_ts_config.h"
#include "catalog/pg_ts_dict.h"
#include "catalog/pg_ts_parser.h"
#include "catalog/pg_ts_template.h"
#include "catalog/pg_type.h"
#include "catalog/pg_user_mapping.h"
#include "commands/comment.h"
#include "commands/defrem.h"
#include "commands/event_trigger.h"
#include "commands/extension.h"
#include "commands/policy.h"
#include "commands/publicationcmds.h"
#include "commands/seclabel.h"
#include "commands/sequence.h"
#include "commands/trigger.h"
#include "commands/typecmds.h"
#include "funcapi.h"
#include "miscadmin.h"
#include "nodes/nodeFuncs.h"
#include "parser/parsetree.h"
#include "rewrite/rewriteRemove.h"
#include "storage/lmgr.h"
#include "utils/fmgroids.h"
#include "utils/lsyscache.h"
#include "utils/syscache.h"


/*
 * Deletion processing requires additional state for each ObjectAddress that
 * it's planning to delete.  For simplicity and code-sharing we make the
 * ObjectAddresses code support arrays with or without this extra state.
 */
typedef struct
{
	int			flags;			/* bitmask, see bit definitions below */
	ObjectAddress dependee;		/* object whose deletion forced this one */
} ObjectAddressExtra;

/* ObjectAddressExtra flag bits */
#define DEPFLAG_ORIGINAL	0x0001	/* an original deletion target */
#define DEPFLAG_NORMAL		0x0002	/* reached via normal dependency */
#define DEPFLAG_AUTO		0x0004	/* reached via auto dependency */
#define DEPFLAG_INTERNAL	0x0008	/* reached via internal dependency */
#define DEPFLAG_PARTITION	0x0010	/* reached via partition dependency */
#define DEPFLAG_EXTENSION	0x0020	/* reached via extension dependency */
#define DEPFLAG_REVERSE		0x0040	/* reverse internal/extension link */
#define DEPFLAG_IS_PART		0x0080	/* has a partition dependency */
#define DEPFLAG_SUBOBJECT	0x0100	/* subobject of another deletable object */


/* expansible list of ObjectAddresses */
struct ObjectAddresses
{
	ObjectAddress *refs;		/* => palloc'd array */
	ObjectAddressExtra *extras; /* => palloc'd array, or NULL if not used */
	int			numrefs;		/* current number of references */
	int			maxrefs;		/* current size of palloc'd array(s) */
};

/* typedef ObjectAddresses appears in dependency.h */

/* threaded list of ObjectAddresses, for recursion detection */
typedef struct ObjectAddressStack
{
	const ObjectAddress *object;	/* object being visited */
	int			flags;			/* its current flag bits */
	struct ObjectAddressStack *next;	/* next outer stack level */
} ObjectAddressStack;

/* temporary storage in findDependentObjects */
typedef struct
{
	ObjectAddress obj;			/* object to be deleted --- MUST BE FIRST */
	int			subflags;		/* flags to pass down when recursing to obj */
} ObjectAddressAndFlags;

/* for find_expr_references_walker */
typedef struct
{
	ObjectAddresses *addrs;		/* addresses being accumulated */
	List	   *rtables;		/* list of rangetables to resolve Vars */
} find_expr_references_context;


static void findDependentObjects(const ObjectAddress *object,
								 int objflags,
								 int flags,
								 ObjectAddressStack *stack,
								 ObjectAddresses *targetObjects,
								 const ObjectAddresses *pendingObjects,
								 Relation *depRel);
static void reportDependentObjects(const ObjectAddresses *targetObjects,
								   DropBehavior behavior,
								   int flags,
								   const ObjectAddress *origObject);
static void deleteOneObject(const ObjectAddress *object,
							Relation *depRel, int32 flags);
static void doDeletion(const ObjectAddress *object, int flags);
static bool find_expr_references_walker(Node *node,
										find_expr_references_context *context);
static void process_function_rte_ref(RangeTblEntry *rte, AttrNumber attnum,
									 find_expr_references_context *context);
static void eliminate_duplicate_dependencies(ObjectAddresses *addrs);
static int	object_address_comparator(const void *a, const void *b);
static void add_object_address(Oid classId, Oid objectId, int32 subId,
							   ObjectAddresses *addrs);
static void add_exact_object_address_extra(const ObjectAddress *object,
										   const ObjectAddressExtra *extra,
										   ObjectAddresses *addrs);
static bool object_address_present_add_flags(const ObjectAddress *object,
											 int flags,
											 ObjectAddresses *addrs);
static bool stack_address_present_add_flags(const ObjectAddress *object,
											int flags,
											ObjectAddressStack *stack);
static void DeleteInitPrivs(const ObjectAddress *object);


/*
 * Go through the objects given running the final actions on them, and execute
 * the actual deletion.
 */
static void
deleteObjectsInList(ObjectAddresses *targetObjects, Relation *depRel,
					int flags)
{
	int			i;

	/*
	 * Keep track of objects for event triggers, if necessary.
	 */
	if (trackDroppedObjectsNeeded() && !(flags & PERFORM_DELETION_INTERNAL))
	{
		for (i = 0; i < targetObjects->numrefs; i++)
		{
			const ObjectAddress *thisobj = &targetObjects->refs[i];
			const ObjectAddressExtra *extra = &targetObjects->extras[i];
			bool		original = false;
			bool		normal = false;

			if (extra->flags & DEPFLAG_ORIGINAL)
				original = true;
			if (extra->flags & DEPFLAG_NORMAL)
				normal = true;
			if (extra->flags & DEPFLAG_REVERSE)
				normal = true;

			if (EventTriggerSupportsObject(thisobj))
			{
				EventTriggerSQLDropAddObject(thisobj, original, normal);
			}
		}
	}

	/*
	 * Delete all the objects in the proper order, except that if told to, we
	 * should skip the original object(s).
	 */
	for (i = 0; i < targetObjects->numrefs; i++)
	{
		ObjectAddress *thisobj = targetObjects->refs + i;
		ObjectAddressExtra *thisextra = targetObjects->extras + i;

		if ((flags & PERFORM_DELETION_SKIP_ORIGINAL) &&
			(thisextra->flags & DEPFLAG_ORIGINAL))
			continue;

		deleteOneObject(thisobj, depRel, flags);
	}
}

/*
 * performDeletion: attempt to drop the specified object.  If CASCADE
 * behavior is specified, also drop any dependent objects (recursively).
 * If RESTRICT behavior is specified, error out if there are any dependent
 * objects, except for those that should be implicitly dropped anyway
 * according to the dependency type.
 *
 * This is the outer control routine for all forms of DROP that drop objects
 * that can participate in dependencies.  Note that performMultipleDeletions
 * is a variant on the same theme; if you change anything here you'll likely
 * need to fix that too.
 *
 * Bits in the flags argument can include:
 *
 * PERFORM_DELETION_INTERNAL: indicates that the drop operation is not the
 * direct result of a user-initiated action.  For example, when a temporary
 * schema is cleaned out so that a new backend can use it, or when a column
 * default is dropped as an intermediate step while adding a new one, that's
 * an internal operation.  On the other hand, when we drop something because
 * the user issued a DROP statement against it, that's not internal. Currently
 * this suppresses calling event triggers and making some permissions checks.
 *
 * PERFORM_DELETION_CONCURRENTLY: perform the drop concurrently.  This does
 * not currently work for anything except dropping indexes; don't set it for
 * other object types or you may get strange results.
 *
 * PERFORM_DELETION_QUIETLY: reduce message level from NOTICE to DEBUG2.
 *
 * PERFORM_DELETION_SKIP_ORIGINAL: do not delete the specified object(s),
 * but only what depends on it/them.
 *
 * PERFORM_DELETION_SKIP_EXTENSIONS: do not delete extensions, even when
 * deleting objects that are part of an extension.  This should generally
 * be used only when dropping temporary objects.
 *
 * PERFORM_DELETION_CONCURRENT_LOCK: perform the drop normally but with a lock
 * as if it were concurrent.  This is used by REINDEX CONCURRENTLY.
 *
 */
void
performDeletion(const ObjectAddress *object,
				DropBehavior behavior, int flags)
{
	Relation	depRel;
	ObjectAddresses *targetObjects;

	/*
	 * We save some cycles by opening pg_depend just once and passing the
	 * Relation pointer down to all the recursive deletion steps.
	 */
	depRel = table_open(DependRelationId, RowExclusiveLock);

	/*
	 * Acquire deletion lock on the target object.  (Ideally the caller has
	 * done this already, but many places are sloppy about it.)
	 */
	AcquireDeletionLock(object, 0);

	/*
	 * Construct a list of objects to delete (ie, the given object plus
	 * everything directly or indirectly dependent on it).
	 */
	targetObjects = new_object_addresses();

	findDependentObjects(object,
						 DEPFLAG_ORIGINAL,
						 flags,
						 NULL,	/* empty stack */
						 targetObjects,
						 NULL,	/* no pendingObjects */
						 &depRel);

	/*
	 * Check if deletion is allowed, and report about cascaded deletes.
	 */
	reportDependentObjects(targetObjects,
						   behavior,
						   flags,
						   object);

	/* do the deed */
	deleteObjectsInList(targetObjects, &depRel, flags);

	/* And clean up */
	free_object_addresses(targetObjects);

	table_close(depRel, RowExclusiveLock);
}

/*
 * performMultipleDeletions: Similar to performDeletion, but act on multiple
 * objects at once.
 *
 * The main difference from issuing multiple performDeletion calls is that the
 * list of objects that would be implicitly dropped, for each object to be
 * dropped, is the union of the implicit-object list for all objects.  This
 * makes each check be more relaxed.
 */
void
performMultipleDeletions(const ObjectAddresses *objects,
						 DropBehavior behavior, int flags)
{
	Relation	depRel;
	ObjectAddresses *targetObjects;
	int			i;

	/* No work if no objects... */
	if (objects->numrefs <= 0)
		return;

	/*
	 * We save some cycles by opening pg_depend just once and passing the
	 * Relation pointer down to all the recursive deletion steps.
	 */
	depRel = table_open(DependRelationId, RowExclusiveLock);

	/*
	 * Construct a list of objects to delete (ie, the given objects plus
	 * everything directly or indirectly dependent on them).  Note that
	 * because we pass the whole objects list as pendingObjects context, we
	 * won't get a failure from trying to delete an object that is internally
	 * dependent on another one in the list; we'll just skip that object and
	 * delete it when we reach its owner.
	 */
	targetObjects = new_object_addresses();

	for (i = 0; i < objects->numrefs; i++)
	{
		const ObjectAddress *thisobj = objects->refs + i;

		/*
		 * Acquire deletion lock on each target object.  (Ideally the caller
		 * has done this already, but many places are sloppy about it.)
		 */
		AcquireDeletionLock(thisobj, flags);

		findDependentObjects(thisobj,
							 DEPFLAG_ORIGINAL,
							 flags,
							 NULL,	/* empty stack */
							 targetObjects,
							 objects,
							 &depRel);
	}

	/*
	 * Check if deletion is allowed, and report about cascaded deletes.
	 *
	 * If there's exactly one object being deleted, report it the same way as
	 * in performDeletion(), else we have to be vaguer.
	 */
	reportDependentObjects(targetObjects,
						   behavior,
						   flags,
						   (objects->numrefs == 1 ? objects->refs : NULL));

	/* do the deed */
	deleteObjectsInList(targetObjects, &depRel, flags);

	/* And clean up */
	free_object_addresses(targetObjects);

	table_close(depRel, RowExclusiveLock);
}

/*
 * findDependentObjects - find all objects that depend on 'object'
 *
 * For every object that depends on the starting object, acquire a deletion
 * lock on the object, add it to targetObjects (if not already there),
 * and recursively find objects that depend on it.  An object's dependencies
 * will be placed into targetObjects before the object itself; this means
 * that the finished list's order represents a safe deletion order.
 *
 * The caller must already have a deletion lock on 'object' itself,
 * but must not have added it to targetObjects.  (Note: there are corner
 * cases where we won't add the object either, and will also release the
 * caller-taken lock.  This is a bit ugly, but the API is set up this way
 * to allow easy rechecking of an object's liveness after we lock it.  See
 * notes within the function.)
 *
 * When dropping a whole object (subId = 0), we find dependencies for
 * its sub-objects too.
 *
 *	object: the object to add to targetObjects and find dependencies on
 *	objflags: flags to be ORed into the object's targetObjects entry
 *	flags: PERFORM_DELETION_xxx flags for the deletion operation as a whole
 *	stack: list of objects being visited in current recursion; topmost item
 *			is the object that we recursed from (NULL for external callers)
 *	targetObjects: list of objects that are scheduled to be deleted
 *	pendingObjects: list of other objects slated for destruction, but
 *			not necessarily in targetObjects yet (can be NULL if none)
 *	*depRel: already opened pg_depend relation
 *
 * Note: objflags describes the reason for visiting this particular object
 * at this time, and is not passed down when recursing.  The flags argument
 * is passed down, since it describes what we're doing overall.
 */
static void
findDependentObjects(const ObjectAddress *object,
					 int objflags,
					 int flags,
					 ObjectAddressStack *stack,
					 ObjectAddresses *targetObjects,
					 const ObjectAddresses *pendingObjects,
					 Relation *depRel)
{
	ScanKeyData key[3];
	int			nkeys;
	SysScanDesc scan;
	HeapTuple	tup;
	ObjectAddress otherObject;
	ObjectAddress owningObject;
	ObjectAddress partitionObject;
	ObjectAddressAndFlags *dependentObjects;
	int			numDependentObjects;
	int			maxDependentObjects;
	ObjectAddressStack mystack;
	ObjectAddressExtra extra;

	/*
	 * If the target object is already being visited in an outer recursion
	 * level, just report the current objflags back to that level and exit.
	 * This is needed to avoid infinite recursion in the face of circular
	 * dependencies.
	 *
	 * The stack check alone would result in dependency loops being broken at
	 * an arbitrary point, ie, the first member object of the loop to be
	 * visited is the last one to be deleted.  This is obviously unworkable.
	 * However, the check for internal dependency below guarantees that we
	 * will not break a loop at an internal dependency: if we enter the loop
	 * at an "owned" object we will switch and start at the "owning" object
	 * instead.  We could probably hack something up to avoid breaking at an
	 * auto dependency, too, if we had to.  However there are no known cases
	 * where that would be necessary.
	 */
	if (stack_address_present_add_flags(object, objflags, stack))
		return;

	/*
	 * since this function recurses, it could be driven to stack overflow,
	 * because of the deep dependency tree, not only due to dependency loops.
	 */
	check_stack_depth();

	/*
	 * It's also possible that the target object has already been completely
	 * processed and put into targetObjects.  If so, again we just add the
	 * specified objflags to its entry and return.
	 *
	 * (Note: in these early-exit cases we could release the caller-taken
	 * lock, since the object is presumably now locked multiple times; but it
	 * seems not worth the cycles.)
	 */
	if (object_address_present_add_flags(object, objflags, targetObjects))
		return;

	/*
	 * If the target object is pinned, we can just error out immediately; it
	 * won't have any objects recorded as depending on it.
	 */
	if (IsPinnedObject(object->classId, object->objectId))
		ereport(ERROR,
				(errcode(ERRCODE_DEPENDENT_OBJECTS_STILL_EXIST),
				 errmsg("cannot drop %s because it is required by the database system",
						getObjectDescription(object, false))));

	/*
	 * The target object might be internally dependent on some other object
	 * (its "owner"), and/or be a member of an extension (also considered its
	 * owner).  If so, and if we aren't recursing from the owning object, we
	 * have to transform this deletion request into a deletion request of the
	 * owning object.  (We'll eventually recurse back to this object, but the
	 * owning object has to be visited first so it will be deleted after.) The
	 * way to find out about this is to scan the pg_depend entries that show
	 * what this object depends on.
	 */
	ScanKeyInit(&key[0],
				Anum_pg_depend_classid,
				BTEqualStrategyNumber, F_OIDEQ,
				ObjectIdGetDatum(object->classId));
	ScanKeyInit(&key[1],
				Anum_pg_depend_objid,
				BTEqualStrategyNumber, F_OIDEQ,
				ObjectIdGetDatum(object->objectId));
	if (object->objectSubId != 0)
	{
		/* Consider only dependencies of this sub-object */
		ScanKeyInit(&key[2],
					Anum_pg_depend_objsubid,
					BTEqualStrategyNumber, F_INT4EQ,
					Int32GetDatum(object->objectSubId));
		nkeys = 3;
	}
	else
	{
		/* Consider dependencies of this object and any sub-objects it has */
		nkeys = 2;
	}

	scan = systable_beginscan(*depRel, DependDependerIndexId, true,
							  NULL, nkeys, key);

	/* initialize variables that loop may fill */
	memset(&owningObject, 0, sizeof(owningObject));
	memset(&partitionObject, 0, sizeof(partitionObject));

	while (HeapTupleIsValid(tup = systable_getnext(scan)))
	{
		Form_pg_depend foundDep = (Form_pg_depend) GETSTRUCT(tup);

		otherObject.classId = foundDep->refclassid;
		otherObject.objectId = foundDep->refobjid;
		otherObject.objectSubId = foundDep->refobjsubid;

		/*
		 * When scanning dependencies of a whole object, we may find rows
		 * linking sub-objects of the object to the object itself.  (Normally,
		 * such a dependency is implicit, but we must make explicit ones in
		 * some cases involving partitioning.)  We must ignore such rows to
		 * avoid infinite recursion.
		 */
		if (otherObject.classId == object->classId &&
			otherObject.objectId == object->objectId &&
			object->objectSubId == 0)
			continue;

		switch (foundDep->deptype)
		{
			case DEPENDENCY_NORMAL:
			case DEPENDENCY_AUTO:
			case DEPENDENCY_AUTO_EXTENSION:
				/* no problem */
				break;

			case DEPENDENCY_EXTENSION:

				/*
				 * If told to, ignore EXTENSION dependencies altogether.  This
				 * flag is normally used to prevent dropping extensions during
				 * temporary-object cleanup, even if a temp object was created
				 * during an extension script.
				 */
				if (flags & PERFORM_DELETION_SKIP_EXTENSIONS)
					break;

				/*
				 * If the other object is the extension currently being
				 * created/altered, ignore this dependency and continue with
				 * the deletion.  This allows dropping of an extension's
				 * objects within the extension's scripts, as well as corner
				 * cases such as dropping a transient object created within
				 * such a script.
				 */
				if (creating_extension &&
					otherObject.classId == ExtensionRelationId &&
					otherObject.objectId == CurrentExtensionObject)
					break;

				/* Otherwise, treat this like an internal dependency */
				/* FALL THRU */

			case DEPENDENCY_INTERNAL:

				/*
				 * This object is part of the internal implementation of
				 * another object, or is part of the extension that is the
				 * other object.  We have three cases:
				 *
				 * 1. At the outermost recursion level, we must disallow the
				 * DROP.  However, if the owning object is listed in
				 * pendingObjects, just release the caller's lock and return;
				 * we'll eventually complete the DROP when we reach that entry
				 * in the pending list.
				 *
				 * Note: the above statement is true only if this pg_depend
				 * entry still exists by then; in principle, therefore, we
				 * could miss deleting an item the user told us to delete.
				 * However, no inconsistency can result: since we're at outer
				 * level, there is no object depending on this one.
				 */
				if (stack == NULL)
				{
					if (pendingObjects &&
						object_address_present(&otherObject, pendingObjects))
					{
						systable_endscan(scan);
						/* need to release caller's lock; see notes below */
						ReleaseDeletionLock(object);
						return;
					}

					/*
					 * We postpone actually issuing the error message until
					 * after this loop, so that we can make the behavior
					 * independent of the ordering of pg_depend entries, at
					 * least if there's not more than one INTERNAL and one
					 * EXTENSION dependency.  (If there's more, we'll complain
					 * about a random one of them.)  Prefer to complain about
					 * EXTENSION, since that's generally a more important
					 * dependency.
					 */
					if (!OidIsValid(owningObject.classId) ||
						foundDep->deptype == DEPENDENCY_EXTENSION)
						owningObject = otherObject;
					break;
				}

				/*
				 * 2. When recursing from the other end of this dependency,
				 * it's okay to continue with the deletion.  This holds when
				 * recursing from a whole object that includes the nominal
				 * other end as a component, too.  Since there can be more
				 * than one "owning" object, we have to allow matches that are
				 * more than one level down in the stack.
				 */
				if (stack_address_present_add_flags(&otherObject, 0, stack))
					break;

				/*
				 * 3. Not all the owning objects have been visited, so
				 * transform this deletion request into a delete of this
				 * owning object.
				 *
				 * First, release caller's lock on this object and get
				 * deletion lock on the owning object.  (We must release
				 * caller's lock to avoid deadlock against a concurrent
				 * deletion of the owning object.)
				 */
				ReleaseDeletionLock(object);
				AcquireDeletionLock(&otherObject, 0);

				/*
				 * The owning object might have been deleted while we waited
				 * to lock it; if so, neither it nor the current object are
				 * interesting anymore.  We test this by checking the
				 * pg_depend entry (see notes below).
				 */
				if (!systable_recheck_tuple(scan, tup))
				{
					systable_endscan(scan);
					ReleaseDeletionLock(&otherObject);
					return;
				}

				/*
				 * One way or the other, we're done with the scan; might as
				 * well close it down before recursing, to reduce peak
				 * resource consumption.
				 */
				systable_endscan(scan);

				/*
				 * Okay, recurse to the owning object instead of proceeding.
				 *
				 * We do not need to stack the current object; we want the
				 * traversal order to be as if the original reference had
				 * linked to the owning object instead of this one.
				 *
				 * The dependency type is a "reverse" dependency: we need to
				 * delete the owning object if this one is to be deleted, but
				 * this linkage is never a reason for an automatic deletion.
				 */
				findDependentObjects(&otherObject,
									 DEPFLAG_REVERSE,
									 flags,
									 stack,
									 targetObjects,
									 pendingObjects,
									 depRel);

				/*
				 * The current target object should have been added to
				 * targetObjects while processing the owning object; but it
				 * probably got only the flag bits associated with the
				 * dependency we're looking at.  We need to add the objflags
				 * that were passed to this recursion level, too, else we may
				 * get a bogus failure in reportDependentObjects (if, for
				 * example, we were called due to a partition dependency).
				 *
				 * If somehow the current object didn't get scheduled for
				 * deletion, bleat.  (That would imply that somebody deleted
				 * this dependency record before the recursion got to it.)
				 * Another idea would be to reacquire lock on the current
				 * object and resume trying to delete it, but it seems not
				 * worth dealing with the race conditions inherent in that.
				 */
				if (!object_address_present_add_flags(object, objflags,
													  targetObjects))
					elog(ERROR, "deletion of owning object %s failed to delete %s",
						 getObjectDescription(&otherObject, false),
						 getObjectDescription(object, false));

				/* And we're done here. */
				return;

			case DEPENDENCY_PARTITION_PRI:

				/*
				 * Remember that this object has a partition-type dependency.
				 * After the dependency scan, we'll complain if we didn't find
				 * a reason to delete one of its partition dependencies.
				 */
				objflags |= DEPFLAG_IS_PART;

				/*
				 * Also remember the primary partition owner, for error
				 * messages.  If there are multiple primary owners (which
				 * there should not be), we'll report a random one of them.
				 */
				partitionObject = otherObject;
				break;

			case DEPENDENCY_PARTITION_SEC:

				/*
				 * Only use secondary partition owners in error messages if we
				 * find no primary owner (which probably shouldn't happen).
				 */
				if (!(objflags & DEPFLAG_IS_PART))
					partitionObject = otherObject;

				/*
				 * Remember that this object has a partition-type dependency.
				 * After the dependency scan, we'll complain if we didn't find
				 * a reason to delete one of its partition dependencies.
				 */
				objflags |= DEPFLAG_IS_PART;
				break;

			default:
				elog(ERROR, "unrecognized dependency type '%c' for %s",
					 foundDep->deptype, getObjectDescription(object, false));
				break;
		}
	}

	systable_endscan(scan);

	/*
	 * If we found an INTERNAL or EXTENSION dependency when we're at outer
	 * level, complain about it now.  If we also found a PARTITION dependency,
	 * we prefer to report the PARTITION dependency.  This is arbitrary but
	 * seems to be more useful in practice.
	 */
	if (OidIsValid(owningObject.classId))
	{
		char	   *otherObjDesc;

		if (OidIsValid(partitionObject.classId))
			otherObjDesc = getObjectDescription(&partitionObject, false);
		else
			otherObjDesc = getObjectDescription(&owningObject, false);

		ereport(ERROR,
				(errcode(ERRCODE_DEPENDENT_OBJECTS_STILL_EXIST),
				 errmsg("cannot drop %s because %s requires it",
						getObjectDescription(object, false), otherObjDesc),
				 errhint("You can drop %s instead.", otherObjDesc)));
	}

	/*
	 * Next, identify all objects that directly depend on the current object.
	 * To ensure predictable deletion order, we collect them up in
	 * dependentObjects and sort the list before actually recursing.  (The
	 * deletion order would be valid in any case, but doing this ensures
	 * consistent output from DROP CASCADE commands, which is helpful for
	 * regression testing.)
	 */
	maxDependentObjects = 128;	/* arbitrary initial allocation */
	dependentObjects = (ObjectAddressAndFlags *)
		palloc(maxDependentObjects * sizeof(ObjectAddressAndFlags));
	numDependentObjects = 0;

	ScanKeyInit(&key[0],
				Anum_pg_depend_refclassid,
				BTEqualStrategyNumber, F_OIDEQ,
				ObjectIdGetDatum(object->classId));
	ScanKeyInit(&key[1],
				Anum_pg_depend_refobjid,
				BTEqualStrategyNumber, F_OIDEQ,
				ObjectIdGetDatum(object->objectId));
	if (object->objectSubId != 0)
	{
		ScanKeyInit(&key[2],
					Anum_pg_depend_refobjsubid,
					BTEqualStrategyNumber, F_INT4EQ,
					Int32GetDatum(object->objectSubId));
		nkeys = 3;
	}
	else
		nkeys = 2;

	scan = systable_beginscan(*depRel, DependReferenceIndexId, true,
							  NULL, nkeys, key);

	while (HeapTupleIsValid(tup = systable_getnext(scan)))
	{
		Form_pg_depend foundDep = (Form_pg_depend) GETSTRUCT(tup);
		int			subflags;

		otherObject.classId = foundDep->classid;
		otherObject.objectId = foundDep->objid;
		otherObject.objectSubId = foundDep->objsubid;

		/*
		 * If what we found is a sub-object of the current object, just ignore
		 * it.  (Normally, such a dependency is implicit, but we must make
		 * explicit ones in some cases involving partitioning.)
		 */
		if (otherObject.classId == object->classId &&
			otherObject.objectId == object->objectId &&
			object->objectSubId == 0)
			continue;

		/*
		 * Must lock the dependent object before recursing to it.
		 */
		AcquireDeletionLock(&otherObject, 0);

		/*
		 * The dependent object might have been deleted while we waited to
		 * lock it; if so, we don't need to do anything more with it. We can
		 * test this cheaply and independently of the object's type by seeing
		 * if the pg_depend tuple we are looking at is still live. (If the
		 * object got deleted, the tuple would have been deleted too.)
		 */
		if (!systable_recheck_tuple(scan, tup))
		{
			/* release the now-useless lock */
			ReleaseDeletionLock(&otherObject);
			/* and continue scanning for dependencies */
			continue;
		}

		/*
		 * We do need to delete it, so identify objflags to be passed down,
		 * which depend on the dependency type.
		 */
		switch (foundDep->deptype)
		{
			case DEPENDENCY_NORMAL:
				subflags = DEPFLAG_NORMAL;
				break;
			case DEPENDENCY_AUTO:
			case DEPENDENCY_AUTO_EXTENSION:
				subflags = DEPFLAG_AUTO;
				break;
			case DEPENDENCY_INTERNAL:
				subflags = DEPFLAG_INTERNAL;
				break;
			case DEPENDENCY_PARTITION_PRI:
			case DEPENDENCY_PARTITION_SEC:
				subflags = DEPFLAG_PARTITION;
				break;
			case DEPENDENCY_EXTENSION:
				subflags = DEPFLAG_EXTENSION;
				break;
			default:
				elog(ERROR, "unrecognized dependency type '%c' for %s",
					 foundDep->deptype, getObjectDescription(object, false));
				subflags = 0;	/* keep compiler quiet */
				break;
		}

		/* And add it to the pending-objects list */
		if (numDependentObjects >= maxDependentObjects)
		{
			/* enlarge array if needed */
			maxDependentObjects *= 2;
			dependentObjects = (ObjectAddressAndFlags *)
				repalloc(dependentObjects,
						 maxDependentObjects * sizeof(ObjectAddressAndFlags));
		}

		dependentObjects[numDependentObjects].obj = otherObject;
		dependentObjects[numDependentObjects].subflags = subflags;
		numDependentObjects++;
	}

	systable_endscan(scan);

	/*
	 * Now we can sort the dependent objects into a stable visitation order.
	 * It's safe to use object_address_comparator here since the obj field is
	 * first within ObjectAddressAndFlags.
	 */
	if (numDependentObjects > 1)
		qsort(dependentObjects, numDependentObjects,
			  sizeof(ObjectAddressAndFlags),
			  object_address_comparator);

	/*
	 * Now recurse to the dependent objects.  We must visit them first since
	 * they have to be deleted before the current object.
	 */
	mystack.object = object;	/* set up a new stack level */
	mystack.flags = objflags;
	mystack.next = stack;

	for (int i = 0; i < numDependentObjects; i++)
	{
		ObjectAddressAndFlags *depObj = dependentObjects + i;

		findDependentObjects(&depObj->obj,
							 depObj->subflags,
							 flags,
							 &mystack,
							 targetObjects,
							 pendingObjects,
							 depRel);
	}

	pfree(dependentObjects);

	/*
	 * Finally, we can add the target object to targetObjects.  Be careful to
	 * include any flags that were passed back down to us from inner recursion
	 * levels.  Record the "dependee" as being either the most important
	 * partition owner if there is one, else the object we recursed from, if
	 * any.  (The logic in reportDependentObjects() is such that it can only
	 * need one of those objects.)
	 */
	extra.flags = mystack.flags;
	if (extra.flags & DEPFLAG_IS_PART)
		extra.dependee = partitionObject;
	else if (stack)
		extra.dependee = *stack->object;
	else
		memset(&extra.dependee, 0, sizeof(extra.dependee));
	add_exact_object_address_extra(object, &extra, targetObjects);
}

/*
 * reportDependentObjects - report about dependencies, and fail if RESTRICT
 *
 * Tell the user about dependent objects that we are going to delete
 * (or would need to delete, but are prevented by RESTRICT mode);
 * then error out if there are any and it's not CASCADE mode.
 *
 *	targetObjects: list of objects that are scheduled to be deleted
 *	behavior: RESTRICT or CASCADE
 *	flags: other flags for the deletion operation
 *	origObject: base object of deletion, or NULL if not available
 *		(the latter case occurs in DROP OWNED)
 */
static void
reportDependentObjects(const ObjectAddresses *targetObjects,
					   DropBehavior behavior,
					   int flags,
					   const ObjectAddress *origObject)
{
	int			msglevel = (flags & PERFORM_DELETION_QUIETLY) ? DEBUG2 : NOTICE;
	bool		ok = true;
	StringInfoData clientdetail;
	StringInfoData logdetail;
	int			numReportedClient = 0;
	int			numNotReportedClient = 0;
	int			i;

	/*
	 * If we need to delete any partition-dependent objects, make sure that
	 * we're deleting at least one of their partition dependencies, too. That
	 * can be detected by checking that we reached them by a PARTITION
	 * dependency at some point.
	 *
	 * We just report the first such object, as in most cases the only way to
	 * trigger this complaint is to explicitly try to delete one partition of
	 * a partitioned object.
	 */
	for (i = 0; i < targetObjects->numrefs; i++)
	{
		const ObjectAddressExtra *extra = &targetObjects->extras[i];

		if ((extra->flags & DEPFLAG_IS_PART) &&
			!(extra->flags & DEPFLAG_PARTITION))
		{
			const ObjectAddress *object = &targetObjects->refs[i];
			char	   *otherObjDesc = getObjectDescription(&extra->dependee,
															false);

			ereport(ERROR,
					(errcode(ERRCODE_DEPENDENT_OBJECTS_STILL_EXIST),
					 errmsg("cannot drop %s because %s requires it",
							getObjectDescription(object, false), otherObjDesc),
					 errhint("You can drop %s instead.", otherObjDesc)));
		}
	}

	/*
	 * If no error is to be thrown, and the msglevel is too low to be shown to
	 * either client or server log, there's no need to do any of the rest of
	 * the work.
	 */
	if (behavior == DROP_CASCADE &&
		!message_level_is_interesting(msglevel))
		return;

	/*
	 * We limit the number of dependencies reported to the client to
	 * MAX_REPORTED_DEPS, since client software may not deal well with
	 * enormous error strings.  The server log always gets a full report.
	 */
#define MAX_REPORTED_DEPS 100

	initStringInfo(&clientdetail);
	initStringInfo(&logdetail);

	/*
	 * We process the list back to front (ie, in dependency order not deletion
	 * order), since this makes for a more understandable display.
	 */
	for (i = targetObjects->numrefs - 1; i >= 0; i--)
	{
		const ObjectAddress *obj = &targetObjects->refs[i];
		const ObjectAddressExtra *extra = &targetObjects->extras[i];
		char	   *objDesc;

		/* Ignore the original deletion target(s) */
		if (extra->flags & DEPFLAG_ORIGINAL)
			continue;

		/* Also ignore sub-objects; we'll report the whole object elsewhere */
		if (extra->flags & DEPFLAG_SUBOBJECT)
			continue;

		objDesc = getObjectDescription(obj, false);

		/* An object being dropped concurrently doesn't need to be reported */
		if (objDesc == NULL)
			continue;

		/*
		 * If, at any stage of the recursive search, we reached the object via
		 * an AUTO, INTERNAL, PARTITION, or EXTENSION dependency, then it's
		 * okay to delete it even in RESTRICT mode.
		 */
		if (extra->flags & (DEPFLAG_AUTO |
							DEPFLAG_INTERNAL |
							DEPFLAG_PARTITION |
							DEPFLAG_EXTENSION))
		{
			/*
			 * auto-cascades are reported at DEBUG2, not msglevel.  We don't
			 * try to combine them with the regular message because the
			 * results are too confusing when client_min_messages and
			 * log_min_messages are different.
			 */
			ereport(DEBUG2,
					(errmsg_internal("drop auto-cascades to %s",
									 objDesc)));
		}
		else if (behavior == DROP_RESTRICT)
		{
			char	   *otherDesc = getObjectDescription(&extra->dependee,
														 false);

			if (otherDesc)
			{
				if (numReportedClient < MAX_REPORTED_DEPS)
				{
					/* separate entries with a newline */
					if (clientdetail.len != 0)
						appendStringInfoChar(&clientdetail, '\n');
					appendStringInfo(&clientdetail, _("%s depends on %s"),
									 objDesc, otherDesc);
					numReportedClient++;
				}
				else
					numNotReportedClient++;
				/* separate entries with a newline */
				if (logdetail.len != 0)
					appendStringInfoChar(&logdetail, '\n');
				appendStringInfo(&logdetail, _("%s depends on %s"),
								 objDesc, otherDesc);
				pfree(otherDesc);
			}
			else
				numNotReportedClient++;
			ok = false;
		}
		else
		{
			if (numReportedClient < MAX_REPORTED_DEPS)
			{
				/* separate entries with a newline */
				if (clientdetail.len != 0)
					appendStringInfoChar(&clientdetail, '\n');
				appendStringInfo(&clientdetail, _("drop cascades to %s"),
								 objDesc);
				numReportedClient++;
			}
			else
				numNotReportedClient++;
			/* separate entries with a newline */
			if (logdetail.len != 0)
				appendStringInfoChar(&logdetail, '\n');
			appendStringInfo(&logdetail, _("drop cascades to %s"),
							 objDesc);
		}

		pfree(objDesc);
	}

	if (numNotReportedClient > 0)
		appendStringInfo(&clientdetail, ngettext("\nand %d other object "
												 "(see server log for list)",
												 "\nand %d other objects "
												 "(see server log for list)",
												 numNotReportedClient),
						 numNotReportedClient);

	if (!ok)
	{
		if (origObject)
			ereport(ERROR,
					(errcode(ERRCODE_DEPENDENT_OBJECTS_STILL_EXIST),
					 errmsg("cannot drop %s because other objects depend on it",
							getObjectDescription(origObject, false)),
					 errdetail_internal("%s", clientdetail.data),
					 errdetail_log("%s", logdetail.data),
					 errhint("Use DROP ... CASCADE to drop the dependent objects too.")));
		else
			ereport(ERROR,
					(errcode(ERRCODE_DEPENDENT_OBJECTS_STILL_EXIST),
					 errmsg("cannot drop desired object(s) because other objects depend on them"),
					 errdetail_internal("%s", clientdetail.data),
					 errdetail_log("%s", logdetail.data),
					 errhint("Use DROP ... CASCADE to drop the dependent objects too.")));
	}
	else if (numReportedClient > 1)
	{
		ereport(msglevel,
				(errmsg_plural("drop cascades to %d other object",
							   "drop cascades to %d other objects",
							   numReportedClient + numNotReportedClient,
							   numReportedClient + numNotReportedClient),
				 errdetail_internal("%s", clientdetail.data),
				 errdetail_log("%s", logdetail.data)));
	}
	else if (numReportedClient == 1)
	{
		/* we just use the single item as-is */
		ereport(msglevel,
				(errmsg_internal("%s", clientdetail.data)));
	}

	pfree(clientdetail.data);
	pfree(logdetail.data);
}

/*
 * Drop an object by OID.  Works for most catalogs, if no special processing
 * is needed.
 */
static void
DropObjectById(const ObjectAddress *object)
{
	int			cacheId;
	Relation	rel;
	HeapTuple	tup;

	cacheId = get_object_catcache_oid(object->classId);

	rel = table_open(object->classId, RowExclusiveLock);

	/*
	 * Use the system cache for the oid column, if one exists.
	 */
	if (cacheId >= 0)
	{
		tup = SearchSysCache1(cacheId, ObjectIdGetDatum(object->objectId));
		if (!HeapTupleIsValid(tup))
			elog(ERROR, "cache lookup failed for %s %u",
				 get_object_class_descr(object->classId), object->objectId);

		CatalogTupleDelete(rel, &tup->t_self);

		ReleaseSysCache(tup);
	}
	else
	{
		ScanKeyData skey[1];
		SysScanDesc scan;

		ScanKeyInit(&skey[0],
					get_object_attnum_oid(object->classId),
					BTEqualStrategyNumber, F_OIDEQ,
					ObjectIdGetDatum(object->objectId));

		scan = systable_beginscan(rel, get_object_oid_index(object->classId), true,
								  NULL, 1, skey);

		/* we expect exactly one match */
		tup = systable_getnext(scan);
		if (!HeapTupleIsValid(tup))
			elog(ERROR, "could not find tuple for %s %u",
				 get_object_class_descr(object->classId), object->objectId);

		CatalogTupleDelete(rel, &tup->t_self);

		systable_endscan(scan);
	}

	table_close(rel, RowExclusiveLock);
}

/*
 * deleteOneObject: delete a single object for performDeletion.
 *
 * *depRel is the already-open pg_depend relation.
 */
static void
deleteOneObject(const ObjectAddress *object, Relation *depRel, int flags)
{
	ScanKeyData key[3];
	int			nkeys;
	SysScanDesc scan;
	HeapTuple	tup;

	/* DROP hook of the objects being removed */
	InvokeObjectDropHookArg(object->classId, object->objectId,
							object->objectSubId, flags);

	/*
	 * Close depRel if we are doing a drop concurrently.  The object deletion
	 * subroutine will commit the current transaction, so we can't keep the
	 * relation open across doDeletion().
	 */
	if (flags & PERFORM_DELETION_CONCURRENTLY)
		table_close(*depRel, RowExclusiveLock);

	/*
	 * Delete the object itself, in an object-type-dependent way.
	 *
	 * We used to do this after removing the outgoing dependency links, but it
	 * seems just as reasonable to do it beforehand.  In the concurrent case
	 * we *must* do it in this order, because we can't make any transactional
	 * updates before calling doDeletion() --- they'd get committed right
	 * away, which is not cool if the deletion then fails.
	 */
	doDeletion(object, flags);

	/*
	 * Reopen depRel if we closed it above
	 */
	if (flags & PERFORM_DELETION_CONCURRENTLY)
		*depRel = table_open(DependRelationId, RowExclusiveLock);

	/*
	 * Now remove any pg_depend records that link from this object to others.
	 * (Any records linking to this object should be gone already.)
	 *
	 * When dropping a whole object (subId = 0), remove all pg_depend records
	 * for its sub-objects too.
	 */
	ScanKeyInit(&key[0],
				Anum_pg_depend_classid,
				BTEqualStrategyNumber, F_OIDEQ,
				ObjectIdGetDatum(object->classId));
	ScanKeyInit(&key[1],
				Anum_pg_depend_objid,
				BTEqualStrategyNumber, F_OIDEQ,
				ObjectIdGetDatum(object->objectId));
	if (object->objectSubId != 0)
	{
		ScanKeyInit(&key[2],
					Anum_pg_depend_objsubid,
					BTEqualStrategyNumber, F_INT4EQ,
					Int32GetDatum(object->objectSubId));
		nkeys = 3;
	}
	else
		nkeys = 2;

	scan = systable_beginscan(*depRel, DependDependerIndexId, true,
							  NULL, nkeys, key);

	while (HeapTupleIsValid(tup = systable_getnext(scan)))
	{
		CatalogTupleDelete(*depRel, &tup->t_self);
	}

	systable_endscan(scan);

	/*
	 * Delete shared dependency references related to this object.  Again, if
	 * subId = 0, remove records for sub-objects too.
	 */
	deleteSharedDependencyRecordsFor(object->classId, object->objectId,
									 object->objectSubId);


	/*
	 * Delete any comments, security labels, or initial privileges associated
	 * with this object.  (This is a convenient place to do these things,
	 * rather than having every object type know to do it.)
	 */
	DeleteComments(object->objectId, object->classId, object->objectSubId);
	DeleteSecurityLabel(object);
	DeleteInitPrivs(object);

	/*
	 * CommandCounterIncrement here to ensure that preceding changes are all
	 * visible to the next deletion step.
	 */
	CommandCounterIncrement();

	/*
	 * And we're done!
	 */
}

/*
 * doDeletion: actually delete a single object
 */
static void
doDeletion(const ObjectAddress *object, int flags)
{
	switch (object->classId)
	{
		case RelationRelationId:
			{
				char		relKind = get_rel_relkind(object->objectId);

				if (relKind == RELKIND_INDEX ||
					relKind == RELKIND_PARTITIONED_INDEX)
				{
					bool		concurrent = ((flags & PERFORM_DELETION_CONCURRENTLY) != 0);
					bool		concurrent_lock_mode = ((flags & PERFORM_DELETION_CONCURRENT_LOCK) != 0);

					Assert(object->objectSubId == 0);
					index_drop(object->objectId, concurrent, concurrent_lock_mode);
				}
				else
				{
					if (object->objectSubId != 0)
						RemoveAttributeById(object->objectId,
											object->objectSubId);
					else
						heap_drop_with_catalog(object->objectId);
				}

				/*
				 * for a sequence, in addition to dropping the heap, also
				 * delete pg_sequence tuple
				 */
				if (relKind == RELKIND_SEQUENCE)
					DeleteSequenceTuple(object->objectId);
				break;
			}

		case ProcedureRelationId:
			RemoveFunctionById(object->objectId);
			break;

		case TypeRelationId:
			RemoveTypeById(object->objectId);
			break;

		case ConstraintRelationId:
			RemoveConstraintById(object->objectId);
			break;

		case AttrDefaultRelationId:
			RemoveAttrDefaultById(object->objectId);
			break;

		case LargeObjectRelationId:
			LargeObjectDrop(object->objectId);
			break;

		case OperatorRelationId:
			RemoveOperatorById(object->objectId);
			break;

		case RewriteRelationId:
			RemoveRewriteRuleById(object->objectId);
			break;

		case TriggerRelationId:
			RemoveTriggerById(object->objectId);
			break;

		case StatisticExtRelationId:
			RemoveStatisticsById(object->objectId);
			break;

		case TSConfigRelationId:
			RemoveTSConfigurationById(object->objectId);
			break;

		case ExtensionRelationId:
			RemoveExtensionById(object->objectId);
			break;

		case PolicyRelationId:
			RemovePolicyById(object->objectId);
			break;

		case PublicationNamespaceRelationId:
			RemovePublicationSchemaById(object->objectId);
			break;

		case PublicationRelRelationId:
			RemovePublicationRelById(object->objectId);
			break;

		case PublicationRelationId:
			RemovePublicationById(object->objectId);
			break;

<<<<<<< HEAD
		case OCLASS_CAST:
		case OCLASS_COLLATION:
		case OCLASS_CONVERSION:
		case OCLASS_LANGUAGE:
		case OCLASS_OPCLASS:
		case OCLASS_OPFAMILY:
		case OCLASS_AM:
		case OCLASS_AMOP:
		case OCLASS_AMPROC:
		case OCLASS_PROPGRAPH_ELEMENT:
		case OCLASS_PROPGRAPH_LABEL:
		case OCLASS_PROPGRAPH_PROPERTY:
		case OCLASS_SCHEMA:
		case OCLASS_TSPARSER:
		case OCLASS_TSDICT:
		case OCLASS_TSTEMPLATE:
		case OCLASS_FDW:
		case OCLASS_FOREIGN_SERVER:
		case OCLASS_USER_MAPPING:
		case OCLASS_DEFACL:
		case OCLASS_EVENT_TRIGGER:
		case OCLASS_TRANSFORM:
		case OCLASS_ROLE_MEMBERSHIP:
=======
		case CastRelationId:
		case CollationRelationId:
		case ConversionRelationId:
		case LanguageRelationId:
		case OperatorClassRelationId:
		case OperatorFamilyRelationId:
		case AccessMethodRelationId:
		case AccessMethodOperatorRelationId:
		case AccessMethodProcedureRelationId:
		case NamespaceRelationId:
		case TSParserRelationId:
		case TSDictionaryRelationId:
		case TSTemplateRelationId:
		case ForeignDataWrapperRelationId:
		case ForeignServerRelationId:
		case UserMappingRelationId:
		case DefaultAclRelationId:
		case EventTriggerRelationId:
		case TransformRelationId:
		case AuthMemRelationId:
>>>>>>> 94221999
			DropObjectById(object);
			break;

			/*
			 * These global object types are not supported here.
			 */
		case AuthIdRelationId:
		case DatabaseRelationId:
		case TableSpaceRelationId:
		case SubscriptionRelationId:
		case ParameterAclRelationId:
			elog(ERROR, "global objects cannot be deleted by doDeletion");
			break;

		default:
			elog(ERROR, "unsupported object class: %u", object->classId);
	}
}

/*
 * AcquireDeletionLock - acquire a suitable lock for deleting an object
 *
 * Accepts the same flags as performDeletion (though currently only
 * PERFORM_DELETION_CONCURRENTLY does anything).
 *
 * We use LockRelation for relations, and otherwise LockSharedObject or
 * LockDatabaseObject as appropriate for the object type.
 */
void
AcquireDeletionLock(const ObjectAddress *object, int flags)
{
	if (object->classId == RelationRelationId)
	{
		/*
		 * In DROP INDEX CONCURRENTLY, take only ShareUpdateExclusiveLock on
		 * the index for the moment.  index_drop() will promote the lock once
		 * it's safe to do so.  In all other cases we need full exclusive
		 * lock.
		 */
		if (flags & PERFORM_DELETION_CONCURRENTLY)
			LockRelationOid(object->objectId, ShareUpdateExclusiveLock);
		else
			LockRelationOid(object->objectId, AccessExclusiveLock);
	}
	else if (object->classId == AuthMemRelationId)
		LockSharedObject(object->classId, object->objectId, 0,
						 AccessExclusiveLock);
	else
	{
		/* assume we should lock the whole object not a sub-object */
		LockDatabaseObject(object->classId, object->objectId, 0,
						   AccessExclusiveLock);
	}
}

/*
 * ReleaseDeletionLock - release an object deletion lock
 *
 * Companion to AcquireDeletionLock.
 */
void
ReleaseDeletionLock(const ObjectAddress *object)
{
	if (object->classId == RelationRelationId)
		UnlockRelationOid(object->objectId, AccessExclusiveLock);
	else
		/* assume we should lock the whole object not a sub-object */
		UnlockDatabaseObject(object->classId, object->objectId, 0,
							 AccessExclusiveLock);
}

/*
 * recordDependencyOnExpr - find expression dependencies
 *
 * This is used to find the dependencies of rules, constraint expressions,
 * etc.
 *
 * Given an expression or query in node-tree form, find all the objects
 * it refers to (tables, columns, operators, functions, etc).  Record
 * a dependency of the specified type from the given depender object
 * to each object mentioned in the expression.
 *
 * rtable is the rangetable to be used to interpret Vars with varlevelsup=0.
 * It can be NIL if no such variables are expected.
 */
void
recordDependencyOnExpr(const ObjectAddress *depender,
					   Node *expr, List *rtable,
					   DependencyType behavior)
{
	find_expr_references_context context;

	context.addrs = new_object_addresses();

	/* Set up interpretation for Vars at varlevelsup = 0 */
	context.rtables = list_make1(rtable);

	/* Scan the expression tree for referenceable objects */
	find_expr_references_walker(expr, &context);

	/* Remove any duplicates */
	eliminate_duplicate_dependencies(context.addrs);

	/* And record 'em */
	recordMultipleDependencies(depender,
							   context.addrs->refs, context.addrs->numrefs,
							   behavior);

	free_object_addresses(context.addrs);
}

/*
 * recordDependencyOnSingleRelExpr - find expression dependencies
 *
 * As above, but only one relation is expected to be referenced (with
 * varno = 1 and varlevelsup = 0).  Pass the relation OID instead of a
 * range table.  An additional frammish is that dependencies on that
 * relation's component columns will be marked with 'self_behavior',
 * whereas 'behavior' is used for everything else; also, if 'reverse_self'
 * is true, those dependencies are reversed so that the columns are made
 * to depend on the table not vice versa.
 *
 * NOTE: the caller should ensure that a whole-table dependency on the
 * specified relation is created separately, if one is needed.  In particular,
 * a whole-row Var "relation.*" will not cause this routine to emit any
 * dependency item.  This is appropriate behavior for subexpressions of an
 * ordinary query, so other cases need to cope as necessary.
 */
void
recordDependencyOnSingleRelExpr(const ObjectAddress *depender,
								Node *expr, Oid relId,
								DependencyType behavior,
								DependencyType self_behavior,
								bool reverse_self)
{
	find_expr_references_context context;
	RangeTblEntry rte = {0};

	context.addrs = new_object_addresses();

	/* We gin up a rather bogus rangetable list to handle Vars */
	rte.type = T_RangeTblEntry;
	rte.rtekind = RTE_RELATION;
	rte.relid = relId;
	rte.relkind = RELKIND_RELATION; /* no need for exactness here */
	rte.rellockmode = AccessShareLock;

	context.rtables = list_make1(list_make1(&rte));

	/* Scan the expression tree for referenceable objects */
	find_expr_references_walker(expr, &context);

	/* Remove any duplicates */
	eliminate_duplicate_dependencies(context.addrs);

	/* Separate self-dependencies if necessary */
	if ((behavior != self_behavior || reverse_self) &&
		context.addrs->numrefs > 0)
	{
		ObjectAddresses *self_addrs;
		ObjectAddress *outobj;
		int			oldref,
					outrefs;

		self_addrs = new_object_addresses();

		outobj = context.addrs->refs;
		outrefs = 0;
		for (oldref = 0; oldref < context.addrs->numrefs; oldref++)
		{
			ObjectAddress *thisobj = context.addrs->refs + oldref;

			if (thisobj->classId == RelationRelationId &&
				thisobj->objectId == relId)
			{
				/* Move this ref into self_addrs */
				add_exact_object_address(thisobj, self_addrs);
			}
			else
			{
				/* Keep it in context.addrs */
				*outobj = *thisobj;
				outobj++;
				outrefs++;
			}
		}
		context.addrs->numrefs = outrefs;

		/* Record the self-dependencies with the appropriate direction */
		if (!reverse_self)
			recordMultipleDependencies(depender,
									   self_addrs->refs, self_addrs->numrefs,
									   self_behavior);
		else
		{
			/* Can't use recordMultipleDependencies, so do it the hard way */
			int			selfref;

			for (selfref = 0; selfref < self_addrs->numrefs; selfref++)
			{
				ObjectAddress *thisobj = self_addrs->refs + selfref;

				recordDependencyOn(thisobj, depender, self_behavior);
			}
		}

		free_object_addresses(self_addrs);
	}

	/* Record the external dependencies */
	recordMultipleDependencies(depender,
							   context.addrs->refs, context.addrs->numrefs,
							   behavior);

	free_object_addresses(context.addrs);
}

/*
 * Recursively search an expression tree for object references.
 *
 * Note: in many cases we do not need to create dependencies on the datatypes
 * involved in an expression, because we'll have an indirect dependency via
 * some other object.  For instance Var nodes depend on a column which depends
 * on the datatype, and OpExpr nodes depend on the operator which depends on
 * the datatype.  However we do need a type dependency if there is no such
 * indirect dependency, as for example in Const and CoerceToDomain nodes.
 *
 * Similarly, we don't need to create dependencies on collations except where
 * the collation is being freshly introduced to the expression.
 */
static bool
find_expr_references_walker(Node *node,
							find_expr_references_context *context)
{
	if (node == NULL)
		return false;
	if (IsA(node, Var))
	{
		Var		   *var = (Var *) node;
		List	   *rtable;
		RangeTblEntry *rte;

		/* Find matching rtable entry, or complain if not found */
		if (var->varlevelsup >= list_length(context->rtables))
			elog(ERROR, "invalid varlevelsup %d", var->varlevelsup);
		rtable = (List *) list_nth(context->rtables, var->varlevelsup);
		if (var->varno <= 0 || var->varno > list_length(rtable))
			elog(ERROR, "invalid varno %d", var->varno);
		rte = rt_fetch(var->varno, rtable);

		/*
		 * A whole-row Var references no specific columns, so adds no new
		 * dependency.  (We assume that there is a whole-table dependency
		 * arising from each underlying rangetable entry.  While we could
		 * record such a dependency when finding a whole-row Var that
		 * references a relation directly, it's quite unclear how to extend
		 * that to whole-row Vars for JOINs, so it seems better to leave the
		 * responsibility with the range table.  Note that this poses some
		 * risks for identifying dependencies of stand-alone expressions:
		 * whole-table references may need to be created separately.)
		 */
		if (var->varattno == InvalidAttrNumber)
			return false;
		if (rte->rtekind == RTE_RELATION)
		{
			/* If it's a plain relation, reference this column */
			add_object_address(RelationRelationId, rte->relid, var->varattno,
							   context->addrs);
		}
		else if (rte->rtekind == RTE_FUNCTION)
		{
			/* Might need to add a dependency on a composite type's column */
			/* (done out of line, because it's a bit bulky) */
			process_function_rte_ref(rte, var->varattno, context);
		}

		/*
		 * Vars referencing other RTE types require no additional work.  In
		 * particular, a join alias Var can be ignored, because it must
		 * reference a merged USING column.  The relevant join input columns
		 * will also be referenced in the join qual, and any type coercion
		 * functions involved in the alias expression will be dealt with when
		 * we scan the RTE itself.
		 */
		return false;
	}
	else if (IsA(node, Const))
	{
		Const	   *con = (Const *) node;
		Oid			objoid;

		/* A constant must depend on the constant's datatype */
		add_object_address(TypeRelationId, con->consttype, 0,
						   context->addrs);

		/*
		 * We must also depend on the constant's collation: it could be
		 * different from the datatype's, if a CollateExpr was const-folded to
		 * a simple constant.  However we can save work in the most common
		 * case where the collation is "default", since we know that's pinned.
		 */
		if (OidIsValid(con->constcollid) &&
			con->constcollid != DEFAULT_COLLATION_OID)
			add_object_address(CollationRelationId, con->constcollid, 0,
							   context->addrs);

		/*
		 * If it's a regclass or similar literal referring to an existing
		 * object, add a reference to that object.  (Currently, only the
		 * regclass and regconfig cases have any likely use, but we may as
		 * well handle all the OID-alias datatypes consistently.)
		 */
		if (!con->constisnull)
		{
			switch (con->consttype)
			{
				case REGPROCOID:
				case REGPROCEDUREOID:
					objoid = DatumGetObjectId(con->constvalue);
					if (SearchSysCacheExists1(PROCOID,
											  ObjectIdGetDatum(objoid)))
						add_object_address(ProcedureRelationId, objoid, 0,
										   context->addrs);
					break;
				case REGOPEROID:
				case REGOPERATOROID:
					objoid = DatumGetObjectId(con->constvalue);
					if (SearchSysCacheExists1(OPEROID,
											  ObjectIdGetDatum(objoid)))
						add_object_address(OperatorRelationId, objoid, 0,
										   context->addrs);
					break;
				case REGCLASSOID:
					objoid = DatumGetObjectId(con->constvalue);
					if (SearchSysCacheExists1(RELOID,
											  ObjectIdGetDatum(objoid)))
						add_object_address(RelationRelationId, objoid, 0,
										   context->addrs);
					break;
				case REGTYPEOID:
					objoid = DatumGetObjectId(con->constvalue);
					if (SearchSysCacheExists1(TYPEOID,
											  ObjectIdGetDatum(objoid)))
						add_object_address(TypeRelationId, objoid, 0,
										   context->addrs);
					break;
				case REGCOLLATIONOID:
					objoid = DatumGetObjectId(con->constvalue);
					if (SearchSysCacheExists1(COLLOID,
											  ObjectIdGetDatum(objoid)))
						add_object_address(CollationRelationId, objoid, 0,
										   context->addrs);
					break;
				case REGCONFIGOID:
					objoid = DatumGetObjectId(con->constvalue);
					if (SearchSysCacheExists1(TSCONFIGOID,
											  ObjectIdGetDatum(objoid)))
						add_object_address(TSConfigRelationId, objoid, 0,
										   context->addrs);
					break;
				case REGDICTIONARYOID:
					objoid = DatumGetObjectId(con->constvalue);
					if (SearchSysCacheExists1(TSDICTOID,
											  ObjectIdGetDatum(objoid)))
						add_object_address(TSDictionaryRelationId, objoid, 0,
										   context->addrs);
					break;

				case REGNAMESPACEOID:
					objoid = DatumGetObjectId(con->constvalue);
					if (SearchSysCacheExists1(NAMESPACEOID,
											  ObjectIdGetDatum(objoid)))
						add_object_address(NamespaceRelationId, objoid, 0,
										   context->addrs);
					break;

					/*
					 * Dependencies for regrole should be shared among all
					 * databases, so explicitly inhibit to have dependencies.
					 */
				case REGROLEOID:
					ereport(ERROR,
							(errcode(ERRCODE_FEATURE_NOT_SUPPORTED),
							 errmsg("constant of the type %s cannot be used here",
									"regrole")));
					break;
			}
		}
		return false;
	}
	else if (IsA(node, Param))
	{
		Param	   *param = (Param *) node;

		/* A parameter must depend on the parameter's datatype */
		add_object_address(TypeRelationId, param->paramtype, 0,
						   context->addrs);
		/* and its collation, just as for Consts */
		if (OidIsValid(param->paramcollid) &&
			param->paramcollid != DEFAULT_COLLATION_OID)
			add_object_address(CollationRelationId, param->paramcollid, 0,
							   context->addrs);
	}
	else if (IsA(node, FuncExpr))
	{
		FuncExpr   *funcexpr = (FuncExpr *) node;

		add_object_address(ProcedureRelationId, funcexpr->funcid, 0,
						   context->addrs);
		/* fall through to examine arguments */
	}
	else if (IsA(node, OpExpr))
	{
		OpExpr	   *opexpr = (OpExpr *) node;

		add_object_address(OperatorRelationId, opexpr->opno, 0,
						   context->addrs);
		/* fall through to examine arguments */
	}
	else if (IsA(node, DistinctExpr))
	{
		DistinctExpr *distinctexpr = (DistinctExpr *) node;

		add_object_address(OperatorRelationId, distinctexpr->opno, 0,
						   context->addrs);
		/* fall through to examine arguments */
	}
	else if (IsA(node, NullIfExpr))
	{
		NullIfExpr *nullifexpr = (NullIfExpr *) node;

		add_object_address(OperatorRelationId, nullifexpr->opno, 0,
						   context->addrs);
		/* fall through to examine arguments */
	}
	else if (IsA(node, ScalarArrayOpExpr))
	{
		ScalarArrayOpExpr *opexpr = (ScalarArrayOpExpr *) node;

		add_object_address(OperatorRelationId, opexpr->opno, 0,
						   context->addrs);
		/* fall through to examine arguments */
	}
	else if (IsA(node, Aggref))
	{
		Aggref	   *aggref = (Aggref *) node;

		add_object_address(ProcedureRelationId, aggref->aggfnoid, 0,
						   context->addrs);
		/* fall through to examine arguments */
	}
	else if (IsA(node, WindowFunc))
	{
		WindowFunc *wfunc = (WindowFunc *) node;

		add_object_address(ProcedureRelationId, wfunc->winfnoid, 0,
						   context->addrs);
		/* fall through to examine arguments */
	}
	else if (IsA(node, SubscriptingRef))
	{
		SubscriptingRef *sbsref = (SubscriptingRef *) node;

		/*
		 * The refexpr should provide adequate dependency on refcontainertype,
		 * and that type in turn depends on refelemtype.  However, a custom
		 * subscripting handler might set refrestype to something different
		 * from either of those, in which case we'd better record it.
		 */
		if (sbsref->refrestype != sbsref->refcontainertype &&
			sbsref->refrestype != sbsref->refelemtype)
			add_object_address(TypeRelationId, sbsref->refrestype, 0,
							   context->addrs);
		/* fall through to examine arguments */
	}
	else if (IsA(node, SubPlan))
	{
		/* Extra work needed here if we ever need this case */
		elog(ERROR, "already-planned subqueries not supported");
	}
	else if (IsA(node, FieldSelect))
	{
		FieldSelect *fselect = (FieldSelect *) node;
		Oid			argtype = getBaseType(exprType((Node *) fselect->arg));
		Oid			reltype = get_typ_typrelid(argtype);

		/*
		 * We need a dependency on the specific column named in FieldSelect,
		 * assuming we can identify the pg_class OID for it.  (Probably we
		 * always can at the moment, but in future it might be possible for
		 * argtype to be RECORDOID.)  If we can make a column dependency then
		 * we shouldn't need a dependency on the column's type; but if we
		 * can't, make a dependency on the type, as it might not appear
		 * anywhere else in the expression.
		 */
		if (OidIsValid(reltype))
			add_object_address(RelationRelationId, reltype, fselect->fieldnum,
							   context->addrs);
		else
			add_object_address(TypeRelationId, fselect->resulttype, 0,
							   context->addrs);
		/* the collation might not be referenced anywhere else, either */
		if (OidIsValid(fselect->resultcollid) &&
			fselect->resultcollid != DEFAULT_COLLATION_OID)
			add_object_address(CollationRelationId, fselect->resultcollid, 0,
							   context->addrs);
	}
	else if (IsA(node, FieldStore))
	{
		FieldStore *fstore = (FieldStore *) node;
		Oid			reltype = get_typ_typrelid(fstore->resulttype);

		/* similar considerations to FieldSelect, but multiple column(s) */
		if (OidIsValid(reltype))
		{
			ListCell   *l;

			foreach(l, fstore->fieldnums)
				add_object_address(RelationRelationId, reltype, lfirst_int(l),
								   context->addrs);
		}
		else
			add_object_address(TypeRelationId, fstore->resulttype, 0,
							   context->addrs);
	}
	else if (IsA(node, RelabelType))
	{
		RelabelType *relab = (RelabelType *) node;

		/* since there is no function dependency, need to depend on type */
		add_object_address(TypeRelationId, relab->resulttype, 0,
						   context->addrs);
		/* the collation might not be referenced anywhere else, either */
		if (OidIsValid(relab->resultcollid) &&
			relab->resultcollid != DEFAULT_COLLATION_OID)
			add_object_address(CollationRelationId, relab->resultcollid, 0,
							   context->addrs);
	}
	else if (IsA(node, CoerceViaIO))
	{
		CoerceViaIO *iocoerce = (CoerceViaIO *) node;

		/* since there is no exposed function, need to depend on type */
		add_object_address(TypeRelationId, iocoerce->resulttype, 0,
						   context->addrs);
		/* the collation might not be referenced anywhere else, either */
		if (OidIsValid(iocoerce->resultcollid) &&
			iocoerce->resultcollid != DEFAULT_COLLATION_OID)
			add_object_address(CollationRelationId, iocoerce->resultcollid, 0,
							   context->addrs);
	}
	else if (IsA(node, ArrayCoerceExpr))
	{
		ArrayCoerceExpr *acoerce = (ArrayCoerceExpr *) node;

		/* as above, depend on type */
		add_object_address(TypeRelationId, acoerce->resulttype, 0,
						   context->addrs);
		/* the collation might not be referenced anywhere else, either */
		if (OidIsValid(acoerce->resultcollid) &&
			acoerce->resultcollid != DEFAULT_COLLATION_OID)
			add_object_address(CollationRelationId, acoerce->resultcollid, 0,
							   context->addrs);
		/* fall through to examine arguments */
	}
	else if (IsA(node, ConvertRowtypeExpr))
	{
		ConvertRowtypeExpr *cvt = (ConvertRowtypeExpr *) node;

		/* since there is no function dependency, need to depend on type */
		add_object_address(TypeRelationId, cvt->resulttype, 0,
						   context->addrs);
	}
	else if (IsA(node, CollateExpr))
	{
		CollateExpr *coll = (CollateExpr *) node;

		add_object_address(CollationRelationId, coll->collOid, 0,
						   context->addrs);
	}
	else if (IsA(node, RowExpr))
	{
		RowExpr    *rowexpr = (RowExpr *) node;

		add_object_address(TypeRelationId, rowexpr->row_typeid, 0,
						   context->addrs);
	}
	else if (IsA(node, RowCompareExpr))
	{
		RowCompareExpr *rcexpr = (RowCompareExpr *) node;
		ListCell   *l;

		foreach(l, rcexpr->opnos)
		{
			add_object_address(OperatorRelationId, lfirst_oid(l), 0,
							   context->addrs);
		}
		foreach(l, rcexpr->opfamilies)
		{
			add_object_address(OperatorFamilyRelationId, lfirst_oid(l), 0,
							   context->addrs);
		}
		/* fall through to examine arguments */
	}
	else if (IsA(node, CoerceToDomain))
	{
		CoerceToDomain *cd = (CoerceToDomain *) node;

		add_object_address(TypeRelationId, cd->resulttype, 0,
						   context->addrs);
	}
	else if (IsA(node, NextValueExpr))
	{
		NextValueExpr *nve = (NextValueExpr *) node;

		add_object_address(RelationRelationId, nve->seqid, 0,
						   context->addrs);
	}
	else if (IsA(node, OnConflictExpr))
	{
		OnConflictExpr *onconflict = (OnConflictExpr *) node;

		if (OidIsValid(onconflict->constraint))
			add_object_address(ConstraintRelationId, onconflict->constraint, 0,
							   context->addrs);
		/* fall through to examine arguments */
	}
	else if (IsA(node, SortGroupClause))
	{
		SortGroupClause *sgc = (SortGroupClause *) node;

		add_object_address(OperatorRelationId, sgc->eqop, 0,
						   context->addrs);
		if (OidIsValid(sgc->sortop))
			add_object_address(OperatorRelationId, sgc->sortop, 0,
							   context->addrs);
		return false;
	}
	else if (IsA(node, WindowClause))
	{
		WindowClause *wc = (WindowClause *) node;

		if (OidIsValid(wc->startInRangeFunc))
			add_object_address(ProcedureRelationId, wc->startInRangeFunc, 0,
							   context->addrs);
		if (OidIsValid(wc->endInRangeFunc))
			add_object_address(ProcedureRelationId, wc->endInRangeFunc, 0,
							   context->addrs);
		if (OidIsValid(wc->inRangeColl) &&
			wc->inRangeColl != DEFAULT_COLLATION_OID)
			add_object_address(CollationRelationId, wc->inRangeColl, 0,
							   context->addrs);
		/* fall through to examine substructure */
	}
	else if (IsA(node, CTECycleClause))
	{
		CTECycleClause *cc = (CTECycleClause *) node;

		if (OidIsValid(cc->cycle_mark_type))
			add_object_address(TypeRelationId, cc->cycle_mark_type, 0,
							   context->addrs);
		if (OidIsValid(cc->cycle_mark_collation))
			add_object_address(CollationRelationId, cc->cycle_mark_collation, 0,
							   context->addrs);
		if (OidIsValid(cc->cycle_mark_neop))
			add_object_address(OperatorRelationId, cc->cycle_mark_neop, 0,
							   context->addrs);
		/* fall through to examine substructure */
	}
	else if (IsA(node, Query))
	{
		/* Recurse into RTE subquery or not-yet-planned sublink subquery */
		Query	   *query = (Query *) node;
		ListCell   *lc;
		bool		result;

		/*
		 * Add whole-relation refs for each plain relation mentioned in the
		 * subquery's rtable, and ensure we add refs for any type-coercion
		 * functions used in join alias lists.
		 *
		 * Note: query_tree_walker takes care of recursing into RTE_FUNCTION
		 * RTEs, subqueries, etc, so no need to do that here.  But we must
		 * tell it not to visit join alias lists, or we'll add refs for join
		 * input columns whether or not they are actually used in our query.
		 *
		 * Note: we don't need to worry about collations mentioned in
		 * RTE_VALUES or RTE_CTE RTEs, because those must just duplicate
		 * collations referenced in other parts of the Query.  We do have to
		 * worry about collations mentioned in RTE_FUNCTION, but we take care
		 * of those when we recurse to the RangeTblFunction node(s).
		 */
		foreach(lc, query->rtable)
		{
			RangeTblEntry *rte = (RangeTblEntry *) lfirst(lc);

			switch (rte->rtekind)
			{
				case RTE_RELATION:
				case RTE_GRAPH_TABLE:
					add_object_address(RelationRelationId, rte->relid, 0,
									   context->addrs);
					break;
				case RTE_JOIN:

					/*
					 * Examine joinaliasvars entries only for merged JOIN
					 * USING columns.  Only those entries could contain
					 * type-coercion functions.  Also, their join input
					 * columns must be referenced in the join quals, so this
					 * won't accidentally add refs to otherwise-unused join
					 * input columns.  (We want to ref the type coercion
					 * functions even if the merged column isn't explicitly
					 * used anywhere, to protect possible expansion of the
					 * join RTE as a whole-row var, and because it seems like
					 * a bad idea to allow dropping a function that's present
					 * in our query tree, whether or not it could get called.)
					 */
					context->rtables = lcons(query->rtable, context->rtables);
					for (int i = 0; i < rte->joinmergedcols; i++)
					{
						Node	   *aliasvar = list_nth(rte->joinaliasvars, i);

						if (!IsA(aliasvar, Var))
							find_expr_references_walker(aliasvar, context);
					}
					context->rtables = list_delete_first(context->rtables);
					break;
				default:
					break;
			}
		}

		/*
		 * If the query is an INSERT or UPDATE, we should create a dependency
		 * on each target column, to prevent the specific target column from
		 * being dropped.  Although we will visit the TargetEntry nodes again
		 * during query_tree_walker, we won't have enough context to do this
		 * conveniently, so do it here.
		 */
		if (query->commandType == CMD_INSERT ||
			query->commandType == CMD_UPDATE)
		{
			RangeTblEntry *rte;

			if (query->resultRelation <= 0 ||
				query->resultRelation > list_length(query->rtable))
				elog(ERROR, "invalid resultRelation %d",
					 query->resultRelation);
			rte = rt_fetch(query->resultRelation, query->rtable);
			if (rte->rtekind == RTE_RELATION)
			{
				foreach(lc, query->targetList)
				{
					TargetEntry *tle = (TargetEntry *) lfirst(lc);

					if (tle->resjunk)
						continue;	/* ignore junk tlist items */
					add_object_address(RelationRelationId, rte->relid, tle->resno,
									   context->addrs);
				}
			}
		}

		/*
		 * Add dependencies on constraints listed in query's constraintDeps
		 */
		foreach(lc, query->constraintDeps)
		{
			add_object_address(ConstraintRelationId, lfirst_oid(lc), 0,
							   context->addrs);
		}

		/* Examine substructure of query */
		context->rtables = lcons(query->rtable, context->rtables);
		result = query_tree_walker(query,
								   find_expr_references_walker,
								   (void *) context,
								   QTW_IGNORE_JOINALIASES |
								   QTW_EXAMINE_SORTGROUP);
		context->rtables = list_delete_first(context->rtables);
		return result;
	}
	else if (IsA(node, SetOperationStmt))
	{
		SetOperationStmt *setop = (SetOperationStmt *) node;

		/* we need to look at the groupClauses for operator references */
		find_expr_references_walker((Node *) setop->groupClauses, context);
		/* fall through to examine child nodes */
	}
	else if (IsA(node, RangeTblFunction))
	{
		RangeTblFunction *rtfunc = (RangeTblFunction *) node;
		ListCell   *ct;

		/*
		 * Add refs for any datatypes and collations used in a column
		 * definition list for a RECORD function.  (For other cases, it should
		 * be enough to depend on the function itself.)
		 */
		foreach(ct, rtfunc->funccoltypes)
		{
			add_object_address(TypeRelationId, lfirst_oid(ct), 0,
							   context->addrs);
		}
		foreach(ct, rtfunc->funccolcollations)
		{
			Oid			collid = lfirst_oid(ct);

			if (OidIsValid(collid) && collid != DEFAULT_COLLATION_OID)
				add_object_address(CollationRelationId, collid, 0,
								   context->addrs);
		}
	}
	else if (IsA(node, TableFunc))
	{
		TableFunc  *tf = (TableFunc *) node;
		ListCell   *ct;

		/*
		 * Add refs for the datatypes and collations used in the TableFunc.
		 */
		foreach(ct, tf->coltypes)
		{
			add_object_address(TypeRelationId, lfirst_oid(ct), 0,
							   context->addrs);
		}
		foreach(ct, tf->colcollations)
		{
			Oid			collid = lfirst_oid(ct);

			if (OidIsValid(collid) && collid != DEFAULT_COLLATION_OID)
				add_object_address(CollationRelationId, collid, 0,
								   context->addrs);
		}
	}
	else if (IsA(node, TableSampleClause))
	{
		TableSampleClause *tsc = (TableSampleClause *) node;

		add_object_address(ProcedureRelationId, tsc->tsmhandler, 0,
						   context->addrs);
		/* fall through to examine arguments */
	}

	return expression_tree_walker(node, find_expr_references_walker,
								  (void *) context);
}

/*
 * find_expr_references_walker subroutine: handle a Var reference
 * to an RTE_FUNCTION RTE
 */
static void
process_function_rte_ref(RangeTblEntry *rte, AttrNumber attnum,
						 find_expr_references_context *context)
{
	int			atts_done = 0;
	ListCell   *lc;

	/*
	 * Identify which RangeTblFunction produces this attnum, and see if it
	 * returns a composite type.  If so, we'd better make a dependency on the
	 * referenced column of the composite type (or actually, of its associated
	 * relation).
	 */
	foreach(lc, rte->functions)
	{
		RangeTblFunction *rtfunc = (RangeTblFunction *) lfirst(lc);

		if (attnum > atts_done &&
			attnum <= atts_done + rtfunc->funccolcount)
		{
			TupleDesc	tupdesc;

			tupdesc = get_expr_result_tupdesc(rtfunc->funcexpr, true);
			if (tupdesc && tupdesc->tdtypeid != RECORDOID)
			{
				/*
				 * Named composite type, so individual columns could get
				 * dropped.  Make a dependency on this specific column.
				 */
				Oid			reltype = get_typ_typrelid(tupdesc->tdtypeid);

				Assert(attnum - atts_done <= tupdesc->natts);
				if (OidIsValid(reltype))	/* can this fail? */
					add_object_address(RelationRelationId, reltype,
									   attnum - atts_done,
									   context->addrs);
				return;
			}
			/* Nothing to do; function's result type is handled elsewhere */
			return;
		}
		atts_done += rtfunc->funccolcount;
	}

	/* If we get here, must be looking for the ordinality column */
	if (rte->funcordinality && attnum == atts_done + 1)
		return;

	/* this probably can't happen ... */
	ereport(ERROR,
			(errcode(ERRCODE_UNDEFINED_COLUMN),
			 errmsg("column %d of relation \"%s\" does not exist",
					attnum, rte->eref->aliasname)));
}

/*
 * Given an array of dependency references, eliminate any duplicates.
 */
static void
eliminate_duplicate_dependencies(ObjectAddresses *addrs)
{
	ObjectAddress *priorobj;
	int			oldref,
				newrefs;

	/*
	 * We can't sort if the array has "extra" data, because there's no way to
	 * keep it in sync.  Fortunately that combination of features is not
	 * needed.
	 */
	Assert(!addrs->extras);

	if (addrs->numrefs <= 1)
		return;					/* nothing to do */

	/* Sort the refs so that duplicates are adjacent */
	qsort(addrs->refs, addrs->numrefs, sizeof(ObjectAddress),
		  object_address_comparator);

	/* Remove dups */
	priorobj = addrs->refs;
	newrefs = 1;
	for (oldref = 1; oldref < addrs->numrefs; oldref++)
	{
		ObjectAddress *thisobj = addrs->refs + oldref;

		if (priorobj->classId == thisobj->classId &&
			priorobj->objectId == thisobj->objectId)
		{
			if (priorobj->objectSubId == thisobj->objectSubId)
				continue;		/* identical, so drop thisobj */

			/*
			 * If we have a whole-object reference and a reference to a part
			 * of the same object, we don't need the whole-object reference
			 * (for example, we don't need to reference both table foo and
			 * column foo.bar).  The whole-object reference will always appear
			 * first in the sorted list.
			 */
			if (priorobj->objectSubId == 0)
			{
				/* replace whole ref with partial */
				priorobj->objectSubId = thisobj->objectSubId;
				continue;
			}
		}
		/* Not identical, so add thisobj to output set */
		priorobj++;
		*priorobj = *thisobj;
		newrefs++;
	}

	addrs->numrefs = newrefs;
}

/*
 * qsort comparator for ObjectAddress items
 */
static int
object_address_comparator(const void *a, const void *b)
{
	const ObjectAddress *obja = (const ObjectAddress *) a;
	const ObjectAddress *objb = (const ObjectAddress *) b;

	/*
	 * Primary sort key is OID descending.  Most of the time, this will result
	 * in putting newer objects before older ones, which is likely to be the
	 * right order to delete in.
	 */
	if (obja->objectId > objb->objectId)
		return -1;
	if (obja->objectId < objb->objectId)
		return 1;

	/*
	 * Next sort on catalog ID, in case identical OIDs appear in different
	 * catalogs.  Sort direction is pretty arbitrary here.
	 */
	if (obja->classId < objb->classId)
		return -1;
	if (obja->classId > objb->classId)
		return 1;

	/*
	 * Last, sort on object subId.
	 *
	 * We sort the subId as an unsigned int so that 0 (the whole object) will
	 * come first.  This is essential for eliminate_duplicate_dependencies,
	 * and is also the best order for findDependentObjects.
	 */
	if ((unsigned int) obja->objectSubId < (unsigned int) objb->objectSubId)
		return -1;
	if ((unsigned int) obja->objectSubId > (unsigned int) objb->objectSubId)
		return 1;
	return 0;
}

/*
 * Routines for handling an expansible array of ObjectAddress items.
 *
 * new_object_addresses: create a new ObjectAddresses array.
 */
ObjectAddresses *
new_object_addresses(void)
{
	ObjectAddresses *addrs;

	addrs = palloc(sizeof(ObjectAddresses));

	addrs->numrefs = 0;
	addrs->maxrefs = 32;
	addrs->refs = (ObjectAddress *)
		palloc(addrs->maxrefs * sizeof(ObjectAddress));
	addrs->extras = NULL;		/* until/unless needed */

	return addrs;
}

/*
 * Add an entry to an ObjectAddresses array.
 */
static void
add_object_address(Oid classId, Oid objectId, int32 subId,
				   ObjectAddresses *addrs)
{
	ObjectAddress *item;

	/* enlarge array if needed */
	if (addrs->numrefs >= addrs->maxrefs)
	{
		addrs->maxrefs *= 2;
		addrs->refs = (ObjectAddress *)
			repalloc(addrs->refs, addrs->maxrefs * sizeof(ObjectAddress));
		Assert(!addrs->extras);
	}
	/* record this item */
	item = addrs->refs + addrs->numrefs;
	item->classId = classId;
	item->objectId = objectId;
	item->objectSubId = subId;
	addrs->numrefs++;
}

/*
 * Add an entry to an ObjectAddresses array.
 *
 * As above, but specify entry exactly.
 */
void
add_exact_object_address(const ObjectAddress *object,
						 ObjectAddresses *addrs)
{
	ObjectAddress *item;

	/* enlarge array if needed */
	if (addrs->numrefs >= addrs->maxrefs)
	{
		addrs->maxrefs *= 2;
		addrs->refs = (ObjectAddress *)
			repalloc(addrs->refs, addrs->maxrefs * sizeof(ObjectAddress));
		Assert(!addrs->extras);
	}
	/* record this item */
	item = addrs->refs + addrs->numrefs;
	*item = *object;
	addrs->numrefs++;
}

/*
 * Add an entry to an ObjectAddresses array.
 *
 * As above, but specify entry exactly and provide some "extra" data too.
 */
static void
add_exact_object_address_extra(const ObjectAddress *object,
							   const ObjectAddressExtra *extra,
							   ObjectAddresses *addrs)
{
	ObjectAddress *item;
	ObjectAddressExtra *itemextra;

	/* allocate extra space if first time */
	if (!addrs->extras)
		addrs->extras = (ObjectAddressExtra *)
			palloc(addrs->maxrefs * sizeof(ObjectAddressExtra));

	/* enlarge array if needed */
	if (addrs->numrefs >= addrs->maxrefs)
	{
		addrs->maxrefs *= 2;
		addrs->refs = (ObjectAddress *)
			repalloc(addrs->refs, addrs->maxrefs * sizeof(ObjectAddress));
		addrs->extras = (ObjectAddressExtra *)
			repalloc(addrs->extras, addrs->maxrefs * sizeof(ObjectAddressExtra));
	}
	/* record this item */
	item = addrs->refs + addrs->numrefs;
	*item = *object;
	itemextra = addrs->extras + addrs->numrefs;
	*itemextra = *extra;
	addrs->numrefs++;
}

/*
 * Test whether an object is present in an ObjectAddresses array.
 *
 * We return "true" if object is a subobject of something in the array, too.
 */
bool
object_address_present(const ObjectAddress *object,
					   const ObjectAddresses *addrs)
{
	int			i;

	for (i = addrs->numrefs - 1; i >= 0; i--)
	{
		const ObjectAddress *thisobj = addrs->refs + i;

		if (object->classId == thisobj->classId &&
			object->objectId == thisobj->objectId)
		{
			if (object->objectSubId == thisobj->objectSubId ||
				thisobj->objectSubId == 0)
				return true;
		}
	}

	return false;
}

/*
 * As above, except that if the object is present then also OR the given
 * flags into its associated extra data (which must exist).
 */
static bool
object_address_present_add_flags(const ObjectAddress *object,
								 int flags,
								 ObjectAddresses *addrs)
{
	bool		result = false;
	int			i;

	for (i = addrs->numrefs - 1; i >= 0; i--)
	{
		ObjectAddress *thisobj = addrs->refs + i;

		if (object->classId == thisobj->classId &&
			object->objectId == thisobj->objectId)
		{
			if (object->objectSubId == thisobj->objectSubId)
			{
				ObjectAddressExtra *thisextra = addrs->extras + i;

				thisextra->flags |= flags;
				result = true;
			}
			else if (thisobj->objectSubId == 0)
			{
				/*
				 * We get here if we find a need to delete a column after
				 * having already decided to drop its whole table.  Obviously
				 * we no longer need to drop the subobject, so report that we
				 * found the subobject in the array.  But don't plaster its
				 * flags on the whole object.
				 */
				result = true;
			}
			else if (object->objectSubId == 0)
			{
				/*
				 * We get here if we find a need to delete a whole table after
				 * having already decided to drop one of its columns.  We
				 * can't report that the whole object is in the array, but we
				 * should mark the subobject with the whole object's flags.
				 *
				 * It might seem attractive to physically delete the column's
				 * array entry, or at least mark it as no longer needing
				 * separate deletion.  But that could lead to, e.g., dropping
				 * the column's datatype before we drop the table, which does
				 * not seem like a good idea.  This is a very rare situation
				 * in practice, so we just take the hit of doing a separate
				 * DROP COLUMN action even though we know we're gonna delete
				 * the table later.
				 *
				 * What we can do, though, is mark this as a subobject so that
				 * we don't report it separately, which is confusing because
				 * it's unpredictable whether it happens or not.  But do so
				 * only if flags != 0 (flags == 0 is a read-only probe).
				 *
				 * Because there could be other subobjects of this object in
				 * the array, this case means we always have to loop through
				 * the whole array; we cannot exit early on a match.
				 */
				ObjectAddressExtra *thisextra = addrs->extras + i;

				if (flags)
					thisextra->flags |= (flags | DEPFLAG_SUBOBJECT);
			}
		}
	}

	return result;
}

/*
 * Similar to above, except we search an ObjectAddressStack.
 */
static bool
stack_address_present_add_flags(const ObjectAddress *object,
								int flags,
								ObjectAddressStack *stack)
{
	bool		result = false;
	ObjectAddressStack *stackptr;

	for (stackptr = stack; stackptr; stackptr = stackptr->next)
	{
		const ObjectAddress *thisobj = stackptr->object;

		if (object->classId == thisobj->classId &&
			object->objectId == thisobj->objectId)
		{
			if (object->objectSubId == thisobj->objectSubId)
			{
				stackptr->flags |= flags;
				result = true;
			}
			else if (thisobj->objectSubId == 0)
			{
				/*
				 * We're visiting a column with whole table already on stack.
				 * As in object_address_present_add_flags(), we can skip
				 * further processing of the subobject, but we don't want to
				 * propagate flags for the subobject to the whole object.
				 */
				result = true;
			}
			else if (object->objectSubId == 0)
			{
				/*
				 * We're visiting a table with column already on stack.  As in
				 * object_address_present_add_flags(), we should propagate
				 * flags for the whole object to each of its subobjects.
				 */
				if (flags)
					stackptr->flags |= (flags | DEPFLAG_SUBOBJECT);
			}
		}
	}

	return result;
}

/*
 * Record multiple dependencies from an ObjectAddresses array, after first
 * removing any duplicates.
 */
void
record_object_address_dependencies(const ObjectAddress *depender,
								   ObjectAddresses *referenced,
								   DependencyType behavior)
{
	eliminate_duplicate_dependencies(referenced);
	recordMultipleDependencies(depender,
							   referenced->refs, referenced->numrefs,
							   behavior);
}

/*
 * Sort the items in an ObjectAddresses array.
 *
 * The major sort key is OID-descending, so that newer objects will be listed
 * first in most cases.  This is primarily useful for ensuring stable outputs
 * from regression tests; it's not recommended if the order of the objects is
 * determined by user input, such as the order of targets in a DROP command.
 */
void
sort_object_addresses(ObjectAddresses *addrs)
{
	if (addrs->numrefs > 1)
		qsort(addrs->refs, addrs->numrefs,
			  sizeof(ObjectAddress),
			  object_address_comparator);
}

/*
 * Clean up when done with an ObjectAddresses array.
 */
void
free_object_addresses(ObjectAddresses *addrs)
{
	pfree(addrs->refs);
	if (addrs->extras)
		pfree(addrs->extras);
	pfree(addrs);
}

/*
<<<<<<< HEAD
 * Determine the class of a given object identified by objectAddress.
 *
 * We implement it as a function instead of an array because the OIDs aren't
 * consecutive.
 */
ObjectClass
getObjectClass(const ObjectAddress *object)
{
	/* only pg_class entries can have nonzero objectSubId */
	if (object->classId != RelationRelationId &&
		object->objectSubId != 0)
		elog(ERROR, "invalid non-zero objectSubId for object class %u",
			 object->classId);

	switch (object->classId)
	{
		case RelationRelationId:
			/* caller must check objectSubId */
			return OCLASS_CLASS;

		case ProcedureRelationId:
			return OCLASS_PROC;

		case TypeRelationId:
			return OCLASS_TYPE;

		case CastRelationId:
			return OCLASS_CAST;

		case CollationRelationId:
			return OCLASS_COLLATION;

		case ConstraintRelationId:
			return OCLASS_CONSTRAINT;

		case ConversionRelationId:
			return OCLASS_CONVERSION;

		case AttrDefaultRelationId:
			return OCLASS_DEFAULT;

		case LanguageRelationId:
			return OCLASS_LANGUAGE;

		case LargeObjectRelationId:
			return OCLASS_LARGEOBJECT;

		case OperatorRelationId:
			return OCLASS_OPERATOR;

		case OperatorClassRelationId:
			return OCLASS_OPCLASS;

		case OperatorFamilyRelationId:
			return OCLASS_OPFAMILY;

		case AccessMethodRelationId:
			return OCLASS_AM;

		case AccessMethodOperatorRelationId:
			return OCLASS_AMOP;

		case AccessMethodProcedureRelationId:
			return OCLASS_AMPROC;

		case RewriteRelationId:
			return OCLASS_REWRITE;

		case TriggerRelationId:
			return OCLASS_TRIGGER;

		case NamespaceRelationId:
			return OCLASS_SCHEMA;

		case StatisticExtRelationId:
			return OCLASS_STATISTIC_EXT;

		case TSParserRelationId:
			return OCLASS_TSPARSER;

		case TSDictionaryRelationId:
			return OCLASS_TSDICT;

		case TSTemplateRelationId:
			return OCLASS_TSTEMPLATE;

		case TSConfigRelationId:
			return OCLASS_TSCONFIG;

		case AuthIdRelationId:
			return OCLASS_ROLE;

		case AuthMemRelationId:
			return OCLASS_ROLE_MEMBERSHIP;

		case DatabaseRelationId:
			return OCLASS_DATABASE;

		case TableSpaceRelationId:
			return OCLASS_TBLSPACE;

		case ForeignDataWrapperRelationId:
			return OCLASS_FDW;

		case ForeignServerRelationId:
			return OCLASS_FOREIGN_SERVER;

		case UserMappingRelationId:
			return OCLASS_USER_MAPPING;

		case DefaultAclRelationId:
			return OCLASS_DEFACL;

		case ExtensionRelationId:
			return OCLASS_EXTENSION;

		case EventTriggerRelationId:
			return OCLASS_EVENT_TRIGGER;

		case ParameterAclRelationId:
			return OCLASS_PARAMETER_ACL;

		case PolicyRelationId:
			return OCLASS_POLICY;

		case PropgraphElementRelationId:
			return OCLASS_PROPGRAPH_ELEMENT;

		case PropgraphLabelRelationId:
			return OCLASS_PROPGRAPH_LABEL;

		case PropgraphPropertyRelationId:
			return OCLASS_PROPGRAPH_PROPERTY;

		case PublicationNamespaceRelationId:
			return OCLASS_PUBLICATION_NAMESPACE;

		case PublicationRelationId:
			return OCLASS_PUBLICATION;

		case PublicationRelRelationId:
			return OCLASS_PUBLICATION_REL;

		case SubscriptionRelationId:
			return OCLASS_SUBSCRIPTION;

		case TransformRelationId:
			return OCLASS_TRANSFORM;
	}

	/* shouldn't get here */
	elog(ERROR, "unrecognized object class: %u", object->classId);
	return OCLASS_CLASS;		/* keep compiler quiet */
}

/*
=======
>>>>>>> 94221999
 * delete initial ACL for extension objects
 */
static void
DeleteInitPrivs(const ObjectAddress *object)
{
	Relation	relation;
	ScanKeyData key[3];
	SysScanDesc scan;
	HeapTuple	oldtuple;

	relation = table_open(InitPrivsRelationId, RowExclusiveLock);

	ScanKeyInit(&key[0],
				Anum_pg_init_privs_objoid,
				BTEqualStrategyNumber, F_OIDEQ,
				ObjectIdGetDatum(object->objectId));
	ScanKeyInit(&key[1],
				Anum_pg_init_privs_classoid,
				BTEqualStrategyNumber, F_OIDEQ,
				ObjectIdGetDatum(object->classId));
	ScanKeyInit(&key[2],
				Anum_pg_init_privs_objsubid,
				BTEqualStrategyNumber, F_INT4EQ,
				Int32GetDatum(object->objectSubId));

	scan = systable_beginscan(relation, InitPrivsObjIndexId, true,
							  NULL, 3, key);

	while (HeapTupleIsValid(oldtuple = systable_getnext(scan)))
		CatalogTupleDelete(relation, &oldtuple->t_self);

	systable_endscan(scan);

	table_close(relation, RowExclusiveLock);
}<|MERGE_RESOLUTION|>--- conflicted
+++ resolved
@@ -1445,31 +1445,6 @@
 			RemovePublicationById(object->objectId);
 			break;
 
-<<<<<<< HEAD
-		case OCLASS_CAST:
-		case OCLASS_COLLATION:
-		case OCLASS_CONVERSION:
-		case OCLASS_LANGUAGE:
-		case OCLASS_OPCLASS:
-		case OCLASS_OPFAMILY:
-		case OCLASS_AM:
-		case OCLASS_AMOP:
-		case OCLASS_AMPROC:
-		case OCLASS_PROPGRAPH_ELEMENT:
-		case OCLASS_PROPGRAPH_LABEL:
-		case OCLASS_PROPGRAPH_PROPERTY:
-		case OCLASS_SCHEMA:
-		case OCLASS_TSPARSER:
-		case OCLASS_TSDICT:
-		case OCLASS_TSTEMPLATE:
-		case OCLASS_FDW:
-		case OCLASS_FOREIGN_SERVER:
-		case OCLASS_USER_MAPPING:
-		case OCLASS_DEFACL:
-		case OCLASS_EVENT_TRIGGER:
-		case OCLASS_TRANSFORM:
-		case OCLASS_ROLE_MEMBERSHIP:
-=======
 		case CastRelationId:
 		case CollationRelationId:
 		case ConversionRelationId:
@@ -1479,6 +1454,9 @@
 		case AccessMethodRelationId:
 		case AccessMethodOperatorRelationId:
 		case AccessMethodProcedureRelationId:
+		case PropgraphElementRelationId:
+		case PropgraphLabelRelationId:
+		case PropgraphPropertyRelationId:
 		case NamespaceRelationId:
 		case TSParserRelationId:
 		case TSDictionaryRelationId:
@@ -1490,7 +1468,6 @@
 		case EventTriggerRelationId:
 		case TransformRelationId:
 		case AuthMemRelationId:
->>>>>>> 94221999
 			DropObjectById(object);
 			break;
 
@@ -2803,165 +2780,6 @@
 }
 
 /*
-<<<<<<< HEAD
- * Determine the class of a given object identified by objectAddress.
- *
- * We implement it as a function instead of an array because the OIDs aren't
- * consecutive.
- */
-ObjectClass
-getObjectClass(const ObjectAddress *object)
-{
-	/* only pg_class entries can have nonzero objectSubId */
-	if (object->classId != RelationRelationId &&
-		object->objectSubId != 0)
-		elog(ERROR, "invalid non-zero objectSubId for object class %u",
-			 object->classId);
-
-	switch (object->classId)
-	{
-		case RelationRelationId:
-			/* caller must check objectSubId */
-			return OCLASS_CLASS;
-
-		case ProcedureRelationId:
-			return OCLASS_PROC;
-
-		case TypeRelationId:
-			return OCLASS_TYPE;
-
-		case CastRelationId:
-			return OCLASS_CAST;
-
-		case CollationRelationId:
-			return OCLASS_COLLATION;
-
-		case ConstraintRelationId:
-			return OCLASS_CONSTRAINT;
-
-		case ConversionRelationId:
-			return OCLASS_CONVERSION;
-
-		case AttrDefaultRelationId:
-			return OCLASS_DEFAULT;
-
-		case LanguageRelationId:
-			return OCLASS_LANGUAGE;
-
-		case LargeObjectRelationId:
-			return OCLASS_LARGEOBJECT;
-
-		case OperatorRelationId:
-			return OCLASS_OPERATOR;
-
-		case OperatorClassRelationId:
-			return OCLASS_OPCLASS;
-
-		case OperatorFamilyRelationId:
-			return OCLASS_OPFAMILY;
-
-		case AccessMethodRelationId:
-			return OCLASS_AM;
-
-		case AccessMethodOperatorRelationId:
-			return OCLASS_AMOP;
-
-		case AccessMethodProcedureRelationId:
-			return OCLASS_AMPROC;
-
-		case RewriteRelationId:
-			return OCLASS_REWRITE;
-
-		case TriggerRelationId:
-			return OCLASS_TRIGGER;
-
-		case NamespaceRelationId:
-			return OCLASS_SCHEMA;
-
-		case StatisticExtRelationId:
-			return OCLASS_STATISTIC_EXT;
-
-		case TSParserRelationId:
-			return OCLASS_TSPARSER;
-
-		case TSDictionaryRelationId:
-			return OCLASS_TSDICT;
-
-		case TSTemplateRelationId:
-			return OCLASS_TSTEMPLATE;
-
-		case TSConfigRelationId:
-			return OCLASS_TSCONFIG;
-
-		case AuthIdRelationId:
-			return OCLASS_ROLE;
-
-		case AuthMemRelationId:
-			return OCLASS_ROLE_MEMBERSHIP;
-
-		case DatabaseRelationId:
-			return OCLASS_DATABASE;
-
-		case TableSpaceRelationId:
-			return OCLASS_TBLSPACE;
-
-		case ForeignDataWrapperRelationId:
-			return OCLASS_FDW;
-
-		case ForeignServerRelationId:
-			return OCLASS_FOREIGN_SERVER;
-
-		case UserMappingRelationId:
-			return OCLASS_USER_MAPPING;
-
-		case DefaultAclRelationId:
-			return OCLASS_DEFACL;
-
-		case ExtensionRelationId:
-			return OCLASS_EXTENSION;
-
-		case EventTriggerRelationId:
-			return OCLASS_EVENT_TRIGGER;
-
-		case ParameterAclRelationId:
-			return OCLASS_PARAMETER_ACL;
-
-		case PolicyRelationId:
-			return OCLASS_POLICY;
-
-		case PropgraphElementRelationId:
-			return OCLASS_PROPGRAPH_ELEMENT;
-
-		case PropgraphLabelRelationId:
-			return OCLASS_PROPGRAPH_LABEL;
-
-		case PropgraphPropertyRelationId:
-			return OCLASS_PROPGRAPH_PROPERTY;
-
-		case PublicationNamespaceRelationId:
-			return OCLASS_PUBLICATION_NAMESPACE;
-
-		case PublicationRelationId:
-			return OCLASS_PUBLICATION;
-
-		case PublicationRelRelationId:
-			return OCLASS_PUBLICATION_REL;
-
-		case SubscriptionRelationId:
-			return OCLASS_SUBSCRIPTION;
-
-		case TransformRelationId:
-			return OCLASS_TRANSFORM;
-	}
-
-	/* shouldn't get here */
-	elog(ERROR, "unrecognized object class: %u", object->classId);
-	return OCLASS_CLASS;		/* keep compiler quiet */
-}
-
-/*
-=======
->>>>>>> 94221999
  * delete initial ACL for extension objects
  */
 static void
