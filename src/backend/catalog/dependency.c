--- conflicted
+++ resolved
@@ -184,12 +184,9 @@
 	EventTriggerRelationId,		/* OCLASS_EVENT_TRIGGER */
 	ParameterAclRelationId,		/* OCLASS_PARAMETER_ACL */
 	PolicyRelationId,			/* OCLASS_POLICY */
-<<<<<<< HEAD
 	PropgraphEdgeRelationId,	/* OCLASS_PROPGRAPH_EDGE */
 	PropgraphVertexRelationId,	/* OCLASS_PROPGRAPH_VERTEX */
-=======
 	PublicationNamespaceRelationId, /* OCLASS_PUBLICATION_NAMESPACE */
->>>>>>> 05a5a177
 	PublicationRelationId,		/* OCLASS_PUBLICATION */
 	PublicationRelRelationId,	/* OCLASS_PUBLICATION_REL */
 	SubscriptionRelationId,		/* OCLASS_SUBSCRIPTION */
@@ -1476,17 +1473,16 @@
 			RemovePolicyById(object->objectId);
 			break;
 
-<<<<<<< HEAD
 		case OCLASS_PROPGRAPH_EDGE:
 			RemovePropgraphEdgeById(object->objectId);
 			break;
 
 		case OCLASS_PROPGRAPH_VERTEX:
 			RemovePropgraphVertexById(object->objectId);
-=======
+			break;
+
 		case OCLASS_PUBLICATION_NAMESPACE:
 			RemovePublicationSchemaById(object->objectId);
->>>>>>> 05a5a177
 			break;
 
 		case OCLASS_PUBLICATION_REL:
@@ -2887,16 +2883,14 @@
 		case PolicyRelationId:
 			return OCLASS_POLICY;
 
-<<<<<<< HEAD
 		case PropgraphEdgeRelationId:
 			return OCLASS_PROPGRAPH_EDGE;
 
 		case PropgraphVertexRelationId:
 			return OCLASS_PROPGRAPH_VERTEX;
-=======
+
 		case PublicationNamespaceRelationId:
 			return OCLASS_PUBLICATION_NAMESPACE;
->>>>>>> 05a5a177
 
 		case PublicationRelationId:
 			return OCLASS_PUBLICATION;
