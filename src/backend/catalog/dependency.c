--- conflicted
+++ resolved
@@ -148,66 +148,6 @@
 	List	   *rtables;		/* list of rangetables to resolve Vars */
 } find_expr_references_context;
 
-<<<<<<< HEAD
-/*
- * This constant table maps ObjectClasses to the corresponding catalog OIDs.
- * See also getObjectClass().
- */
-static const Oid object_classes[] = {
-	RelationRelationId,			/* OCLASS_CLASS */
-	ProcedureRelationId,		/* OCLASS_PROC */
-	TypeRelationId,				/* OCLASS_TYPE */
-	CastRelationId,				/* OCLASS_CAST */
-	CollationRelationId,		/* OCLASS_COLLATION */
-	ConstraintRelationId,		/* OCLASS_CONSTRAINT */
-	ConversionRelationId,		/* OCLASS_CONVERSION */
-	AttrDefaultRelationId,		/* OCLASS_DEFAULT */
-	LanguageRelationId,			/* OCLASS_LANGUAGE */
-	LargeObjectRelationId,		/* OCLASS_LARGEOBJECT */
-	OperatorRelationId,			/* OCLASS_OPERATOR */
-	OperatorClassRelationId,	/* OCLASS_OPCLASS */
-	OperatorFamilyRelationId,	/* OCLASS_OPFAMILY */
-	AccessMethodRelationId,		/* OCLASS_AM */
-	AccessMethodOperatorRelationId, /* OCLASS_AMOP */
-	AccessMethodProcedureRelationId,	/* OCLASS_AMPROC */
-	RewriteRelationId,			/* OCLASS_REWRITE */
-	TriggerRelationId,			/* OCLASS_TRIGGER */
-	NamespaceRelationId,		/* OCLASS_SCHEMA */
-	StatisticExtRelationId,		/* OCLASS_STATISTIC_EXT */
-	TSParserRelationId,			/* OCLASS_TSPARSER */
-	TSDictionaryRelationId,		/* OCLASS_TSDICT */
-	TSTemplateRelationId,		/* OCLASS_TSTEMPLATE */
-	TSConfigRelationId,			/* OCLASS_TSCONFIG */
-	AuthIdRelationId,			/* OCLASS_ROLE */
-	AuthMemRelationId,			/* OCLASS_ROLE_MEMBERSHIP */
-	DatabaseRelationId,			/* OCLASS_DATABASE */
-	TableSpaceRelationId,		/* OCLASS_TBLSPACE */
-	ForeignDataWrapperRelationId,	/* OCLASS_FDW */
-	ForeignServerRelationId,	/* OCLASS_FOREIGN_SERVER */
-	UserMappingRelationId,		/* OCLASS_USER_MAPPING */
-	DefaultAclRelationId,		/* OCLASS_DEFACL */
-	ExtensionRelationId,		/* OCLASS_EXTENSION */
-	EventTriggerRelationId,		/* OCLASS_EVENT_TRIGGER */
-	ParameterAclRelationId,		/* OCLASS_PARAMETER_ACL */
-	PolicyRelationId,			/* OCLASS_POLICY */
-	PropgraphElementRelationId, /* OCLASS_PROPGRAPH_ELEMENT */
-	PropgraphLabelRelationId,	/* OCLASS_PROPGRAPH_LABEL */
-	PropgraphPropertyRelationId,	/* OCLASS_PROPGRAPH_PROPERTY */
-	PublicationNamespaceRelationId, /* OCLASS_PUBLICATION_NAMESPACE */
-	PublicationRelationId,		/* OCLASS_PUBLICATION */
-	PublicationRelRelationId,	/* OCLASS_PUBLICATION_REL */
-	SubscriptionRelationId,		/* OCLASS_SUBSCRIPTION */
-	TransformRelationId			/* OCLASS_TRANSFORM */
-};
-
-/*
- * Make sure object_classes is kept up to date with the ObjectClass enum.
- */
-StaticAssertDecl(lengthof(object_classes) == LAST_OCLASS + 1,
-				 "object_classes[] must cover all ObjectClasses");
-
-=======
->>>>>>> 655dc310
 
 static void findDependentObjects(const ObjectAddress *object,
 								 int objflags,
@@ -2232,12 +2172,8 @@
 			switch (rte->rtekind)
 			{
 				case RTE_RELATION:
-<<<<<<< HEAD
 				case RTE_GRAPH_TABLE:
-					add_object_address(OCLASS_CLASS, rte->relid, 0,
-=======
 					add_object_address(RelationRelationId, rte->relid, 0,
->>>>>>> 655dc310
 									   context->addrs);
 					break;
 				case RTE_JOIN:
