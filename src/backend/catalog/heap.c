/*-------------------------------------------------------------------------
 *
 * heap.c
 *	  code to create and destroy POSTGRES heap relations
 *
 * Portions Copyright (c) 1996-2021, PostgreSQL Global Development Group
 * Portions Copyright (c) 1994, Regents of the University of California
 *
 *
 * IDENTIFICATION
 *	  src/backend/catalog/heap.c
 *
 *
 * INTERFACE ROUTINES
 *		heap_create()			- Create an uncataloged heap relation
 *		heap_create_with_catalog() - Create a cataloged relation
 *		heap_drop_with_catalog() - Removes named relation from catalogs
 *
 * NOTES
 *	  this code taken from access/heap/create.c, which contains
 *	  the old heap_create_with_catalog, amcreate, and amdestroy.
 *	  those routines will soon call these routines using the function
 *	  manager,
 *	  just like the poorly named "NewXXX" routines do.  The
 *	  "New" routines are all going to die soon, once and for all!
 *		-cim 1/13/91
 *
 *-------------------------------------------------------------------------
 */
#include "postgres.h"

#include "access/genam.h"
#include "access/htup_details.h"
#include "access/multixact.h"
#include "access/relation.h"
#include "access/sysattr.h"
#include "access/table.h"
#include "access/tableam.h"
#include "access/toast_compression.h"
#include "access/transam.h"
#include "access/xact.h"
#include "access/xlog.h"
#include "catalog/binary_upgrade.h"
#include "catalog/catalog.h"
#include "catalog/dependency.h"
#include "catalog/heap.h"
#include "catalog/index.h"
#include "catalog/objectaccess.h"
#include "catalog/partition.h"
#include "catalog/pg_am.h"
#include "catalog/pg_attrdef.h"
#include "catalog/pg_collation.h"
#include "catalog/pg_constraint.h"
#include "catalog/pg_foreign_table.h"
#include "catalog/pg_inherits.h"
#include "catalog/pg_namespace.h"
#include "catalog/pg_opclass.h"
#include "catalog/pg_partitioned_table.h"
#include "catalog/pg_statistic.h"
#include "catalog/pg_subscription_rel.h"
#include "catalog/pg_tablespace.h"
#include "catalog/pg_type.h"
#include "catalog/storage.h"
#include "catalog/storage_xlog.h"
#include "commands/tablecmds.h"
#include "commands/typecmds.h"
#include "executor/executor.h"
#include "miscadmin.h"
#include "nodes/nodeFuncs.h"
#include "optimizer/optimizer.h"
#include "parser/parse_coerce.h"
#include "parser/parse_collate.h"
#include "parser/parse_expr.h"
#include "parser/parse_relation.h"
#include "parser/parsetree.h"
#include "partitioning/partdesc.h"
#include "storage/lmgr.h"
#include "storage/predicate.h"
#include "storage/smgr.h"
#include "utils/acl.h"
#include "utils/builtins.h"
#include "utils/datum.h"
#include "utils/fmgroids.h"
#include "utils/inval.h"
#include "utils/lsyscache.h"
#include "utils/partcache.h"
#include "utils/ruleutils.h"
#include "utils/snapmgr.h"
#include "utils/syscache.h"


/* Potentially set by pg_upgrade_support functions */
Oid			binary_upgrade_next_heap_pg_class_oid = InvalidOid;
Oid			binary_upgrade_next_toast_pg_class_oid = InvalidOid;

static void AddNewRelationTuple(Relation pg_class_desc,
								Relation new_rel_desc,
								Oid new_rel_oid,
								Oid new_type_oid,
								Oid reloftype,
								Oid relowner,
								char relkind,
								TransactionId relfrozenxid,
								TransactionId relminmxid,
								Datum relacl,
								Datum reloptions);
static ObjectAddress AddNewRelationType(const char *typeName,
										Oid typeNamespace,
										Oid new_rel_oid,
										char new_rel_kind,
										Oid ownerid,
										Oid new_row_type,
										Oid new_array_type);
static void RelationRemoveInheritance(Oid relid);
static Oid	StoreRelCheck(Relation rel, const char *ccname, Node *expr,
						  bool is_validated, bool is_local, int inhcount,
						  bool is_no_inherit, bool is_internal);
static void StoreConstraints(Relation rel, List *cooked_constraints,
							 bool is_internal);
static bool MergeWithExistingConstraint(Relation rel, const char *ccname, Node *expr,
										bool allow_merge, bool is_local,
										bool is_initially_valid,
										bool is_no_inherit);
static void SetRelationNumChecks(Relation rel, int numchecks);
static Node *cookConstraint(ParseState *pstate,
							Node *raw_constraint,
							char *relname);


/* ----------------------------------------------------------------
 *				XXX UGLY HARD CODED BADNESS FOLLOWS XXX
 *
 *		these should all be moved to someplace in the lib/catalog
 *		module, if not obliterated first.
 * ----------------------------------------------------------------
 */


/*
 * Note:
 *		Should the system special case these attributes in the future?
 *		Advantage:	consume much less space in the ATTRIBUTE relation.
 *		Disadvantage:  special cases will be all over the place.
 */

/*
 * The initializers below do not include trailing variable length fields,
 * but that's OK - we're never going to reference anything beyond the
 * fixed-size portion of the structure anyway.  Fields that can default
 * to zeroes are also not mentioned.
 */

static const FormData_pg_attribute a1 = {
	.attname = {"ctid"},
	.atttypid = TIDOID,
	.attlen = sizeof(ItemPointerData),
	.attnum = SelfItemPointerAttributeNumber,
	.attcacheoff = -1,
	.atttypmod = -1,
	.attbyval = false,
	.attalign = TYPALIGN_SHORT,
	.attstorage = TYPSTORAGE_PLAIN,
	.attnotnull = true,
	.attislocal = true,
};

static const FormData_pg_attribute a2 = {
	.attname = {"xmin"},
	.atttypid = XIDOID,
	.attlen = sizeof(TransactionId),
	.attnum = MinTransactionIdAttributeNumber,
	.attcacheoff = -1,
	.atttypmod = -1,
	.attbyval = true,
	.attalign = TYPALIGN_INT,
	.attstorage = TYPSTORAGE_PLAIN,
	.attnotnull = true,
	.attislocal = true,
};

static const FormData_pg_attribute a3 = {
	.attname = {"cmin"},
	.atttypid = CIDOID,
	.attlen = sizeof(CommandId),
	.attnum = MinCommandIdAttributeNumber,
	.attcacheoff = -1,
	.atttypmod = -1,
	.attbyval = true,
	.attalign = TYPALIGN_INT,
	.attstorage = TYPSTORAGE_PLAIN,
	.attnotnull = true,
	.attislocal = true,
};

static const FormData_pg_attribute a4 = {
	.attname = {"xmax"},
	.atttypid = XIDOID,
	.attlen = sizeof(TransactionId),
	.attnum = MaxTransactionIdAttributeNumber,
	.attcacheoff = -1,
	.atttypmod = -1,
	.attbyval = true,
	.attalign = TYPALIGN_INT,
	.attstorage = TYPSTORAGE_PLAIN,
	.attnotnull = true,
	.attislocal = true,
};

static const FormData_pg_attribute a5 = {
	.attname = {"cmax"},
	.atttypid = CIDOID,
	.attlen = sizeof(CommandId),
	.attnum = MaxCommandIdAttributeNumber,
	.attcacheoff = -1,
	.atttypmod = -1,
	.attbyval = true,
	.attalign = TYPALIGN_INT,
	.attstorage = TYPSTORAGE_PLAIN,
	.attnotnull = true,
	.attislocal = true,
};

/*
 * We decided to call this attribute "tableoid" rather than say
 * "classoid" on the basis that in the future there may be more than one
 * table of a particular class/type. In any case table is still the word
 * used in SQL.
 */
static const FormData_pg_attribute a6 = {
	.attname = {"tableoid"},
	.atttypid = OIDOID,
	.attlen = sizeof(Oid),
	.attnum = TableOidAttributeNumber,
	.attcacheoff = -1,
	.atttypmod = -1,
	.attbyval = true,
	.attalign = TYPALIGN_INT,
	.attstorage = TYPSTORAGE_PLAIN,
	.attnotnull = true,
	.attislocal = true,
};

static const FormData_pg_attribute *SysAtt[] = {&a1, &a2, &a3, &a4, &a5, &a6};

/*
 * This function returns a Form_pg_attribute pointer for a system attribute.
 * Note that we elog if the presented attno is invalid, which would only
 * happen if there's a problem upstream.
 */
const FormData_pg_attribute *
SystemAttributeDefinition(AttrNumber attno)
{
	if (attno >= 0 || attno < -(int) lengthof(SysAtt))
		elog(ERROR, "invalid system attribute number %d", attno);
	return SysAtt[-attno - 1];
}

/*
 * If the given name is a system attribute name, return a Form_pg_attribute
 * pointer for a prototype definition.  If not, return NULL.
 */
const FormData_pg_attribute *
SystemAttributeByName(const char *attname)
{
	int			j;

	for (j = 0; j < (int) lengthof(SysAtt); j++)
	{
		const FormData_pg_attribute *att = SysAtt[j];

		if (strcmp(NameStr(att->attname), attname) == 0)
			return att;
	}

	return NULL;
}


/* ----------------------------------------------------------------
 *				XXX END OF UGLY HARD CODED BADNESS XXX
 * ---------------------------------------------------------------- */


/* ----------------------------------------------------------------
 *		heap_create		- Create an uncataloged heap relation
 *
 *		Note API change: the caller must now always provide the OID
 *		to use for the relation.  The relfilenode may (and, normally,
 *		should) be left unspecified.
 *
 *		rel->rd_rel is initialized by RelationBuildLocalRelation,
 *		and is mostly zeroes at return.
 * ----------------------------------------------------------------
 */
Relation
heap_create(const char *relname,
			Oid relnamespace,
			Oid reltablespace,
			Oid relid,
			Oid relfilenode,
			Oid accessmtd,
			TupleDesc tupDesc,
			char relkind,
			char relpersistence,
			bool shared_relation,
			bool mapped_relation,
			bool allow_system_table_mods,
			TransactionId *relfrozenxid,
			MultiXactId *relminmxid)
{
	bool		create_storage;
	Relation	rel;

	/* The caller must have provided an OID for the relation. */
	Assert(OidIsValid(relid));

	/*
	 * Don't allow creating relations in pg_catalog directly, even though it
	 * is allowed to move user defined relations there. Semantics with search
	 * paths including pg_catalog are too confusing for now.
	 *
	 * But allow creating indexes on relations in pg_catalog even if
	 * allow_system_table_mods = off, upper layers already guarantee it's on a
	 * user defined relation, not a system one.
	 */
	if (!allow_system_table_mods &&
		((IsCatalogNamespace(relnamespace) && relkind != RELKIND_INDEX) ||
		 IsToastNamespace(relnamespace)) &&
		IsNormalProcessingMode())
		ereport(ERROR,
				(errcode(ERRCODE_INSUFFICIENT_PRIVILEGE),
				 errmsg("permission denied to create \"%s.%s\"",
						get_namespace_name(relnamespace), relname),
				 errdetail("System catalog modifications are currently disallowed.")));

	*relfrozenxid = InvalidTransactionId;
	*relminmxid = InvalidMultiXactId;

	/* Handle reltablespace for specific relkinds. */
	switch (relkind)
	{
		case RELKIND_VIEW:
		case RELKIND_COMPOSITE_TYPE:
		case RELKIND_FOREIGN_TABLE:
		case RELKIND_PROPGRAPH:

			/*
			 * Force reltablespace to zero if the relation has no physical
			 * storage.  This is mainly just for cleanliness' sake.
			 *
			 * Partitioned tables and indexes don't have physical storage
			 * either, but we want to keep their tablespace settings so that
			 * their children can inherit it.
			 */
			reltablespace = InvalidOid;
			break;

		case RELKIND_SEQUENCE:

			/*
			 * Force reltablespace to zero for sequences, since we don't
			 * support moving them around into different tablespaces.
			 */
			reltablespace = InvalidOid;
			break;
		default:
			break;
	}

	/*
	 * Decide whether to create storage. If caller passed a valid relfilenode,
	 * storage is already created, so don't do it here.  Also don't create it
	 * for relkinds without physical storage.
	 */
	if (!RELKIND_HAS_STORAGE(relkind) || OidIsValid(relfilenode))
		create_storage = false;
	else
	{
		create_storage = true;
		relfilenode = relid;
	}

	/*
	 * Never allow a pg_class entry to explicitly specify the database's
	 * default tablespace in reltablespace; force it to zero instead. This
	 * ensures that if the database is cloned with a different default
	 * tablespace, the pg_class entry will still match where CREATE DATABASE
	 * will put the physically copied relation.
	 *
	 * Yes, this is a bit of a hack.
	 */
	if (reltablespace == MyDatabaseTableSpace)
		reltablespace = InvalidOid;

	/*
	 * build the relcache entry.
	 */
	rel = RelationBuildLocalRelation(relname,
									 relnamespace,
									 tupDesc,
									 relid,
									 accessmtd,
									 relfilenode,
									 reltablespace,
									 shared_relation,
									 mapped_relation,
									 relpersistence,
									 relkind);

	/*
	 * Have the storage manager create the relation's disk file, if needed.
	 *
	 * For relations the callback creates both the main and the init fork, for
	 * indexes only the main fork is created. The other forks will be created
	 * on demand.
	 */
	if (create_storage)
	{
		switch (rel->rd_rel->relkind)
		{
			case RELKIND_VIEW:
			case RELKIND_COMPOSITE_TYPE:
			case RELKIND_FOREIGN_TABLE:
			case RELKIND_PARTITIONED_TABLE:
			case RELKIND_PARTITIONED_INDEX:
			case RELKIND_PROPGRAPH:
				Assert(false);
				break;

			case RELKIND_INDEX:
			case RELKIND_SEQUENCE:
				RelationCreateStorage(rel->rd_node, relpersistence);
				break;

			case RELKIND_RELATION:
			case RELKIND_TOASTVALUE:
			case RELKIND_MATVIEW:
				table_relation_set_new_filenode(rel, &rel->rd_node,
												relpersistence,
												relfrozenxid, relminmxid);
				break;
		}
	}

	/*
	 * If a tablespace is specified, removal of that tablespace is normally
	 * protected by the existence of a physical file; but for relations with
	 * no files, add a pg_shdepend entry to account for that.
	 */
	if (!create_storage && reltablespace != InvalidOid)
		recordDependencyOnTablespace(RelationRelationId, relid,
									 reltablespace);

	return rel;
}

/* ----------------------------------------------------------------
 *		heap_create_with_catalog		- Create a cataloged relation
 *
 *		this is done in multiple steps:
 *
 *		1) CheckAttributeNamesTypes() is used to make certain the tuple
 *		   descriptor contains a valid set of attribute names and types
 *
 *		2) pg_class is opened and get_relname_relid()
 *		   performs a scan to ensure that no relation with the
 *		   same name already exists.
 *
 *		3) heap_create() is called to create the new relation on disk.
 *
 *		4) TypeCreate() is called to define a new type corresponding
 *		   to the new relation.
 *
 *		5) AddNewRelationTuple() is called to register the
 *		   relation in pg_class.
 *
 *		6) AddNewAttributeTuples() is called to register the
 *		   new relation's schema in pg_attribute.
 *
 *		7) StoreConstraints is called ()		- vadim 08/22/97
 *
 *		8) the relations are closed and the new relation's oid
 *		   is returned.
 *
 * ----------------------------------------------------------------
 */

/* --------------------------------
 *		CheckAttributeNamesTypes
 *
 *		this is used to make certain the tuple descriptor contains a
 *		valid set of attribute names and datatypes.  a problem simply
 *		generates ereport(ERROR) which aborts the current transaction.
 *
 *		relkind is the relkind of the relation to be created.
 *		flags controls which datatypes are allowed, cf CheckAttributeType.
 * --------------------------------
 */
void
CheckAttributeNamesTypes(TupleDesc tupdesc, char relkind,
						 int flags)
{
	int			i;
	int			j;
	int			natts = tupdesc->natts;

	/* Sanity check on column count */
	if (natts < 0 || natts > MaxHeapAttributeNumber)
		ereport(ERROR,
				(errcode(ERRCODE_TOO_MANY_COLUMNS),
				 errmsg("tables can have at most %d columns",
						MaxHeapAttributeNumber)));

	/*
	 * first check for collision with system attribute names
	 *
	 * Skip this for a view or type relation, since those don't have system
	 * attributes.
	 */
	if (relkind != RELKIND_VIEW && relkind != RELKIND_COMPOSITE_TYPE)
	{
		for (i = 0; i < natts; i++)
		{
			Form_pg_attribute attr = TupleDescAttr(tupdesc, i);

			if (SystemAttributeByName(NameStr(attr->attname)) != NULL)
				ereport(ERROR,
						(errcode(ERRCODE_DUPLICATE_COLUMN),
						 errmsg("column name \"%s\" conflicts with a system column name",
								NameStr(attr->attname))));
		}
	}

	/*
	 * next check for repeated attribute names
	 */
	for (i = 1; i < natts; i++)
	{
		for (j = 0; j < i; j++)
		{
			if (strcmp(NameStr(TupleDescAttr(tupdesc, j)->attname),
					   NameStr(TupleDescAttr(tupdesc, i)->attname)) == 0)
				ereport(ERROR,
						(errcode(ERRCODE_DUPLICATE_COLUMN),
						 errmsg("column name \"%s\" specified more than once",
								NameStr(TupleDescAttr(tupdesc, j)->attname))));
		}
	}

	/*
	 * next check the attribute types
	 */
	for (i = 0; i < natts; i++)
	{
		CheckAttributeType(NameStr(TupleDescAttr(tupdesc, i)->attname),
						   TupleDescAttr(tupdesc, i)->atttypid,
						   TupleDescAttr(tupdesc, i)->attcollation,
						   NIL, /* assume we're creating a new rowtype */
						   flags);
	}
}

/* --------------------------------
 *		CheckAttributeType
 *
 *		Verify that the proposed datatype of an attribute is legal.
 *		This is needed mainly because there are types (and pseudo-types)
 *		in the catalogs that we do not support as elements of real tuples.
 *		We also check some other properties required of a table column.
 *
 * If the attribute is being proposed for addition to an existing table or
 * composite type, pass a one-element list of the rowtype OID as
 * containing_rowtypes.  When checking a to-be-created rowtype, it's
 * sufficient to pass NIL, because there could not be any recursive reference
 * to a not-yet-existing rowtype.
 *
 * flags is a bitmask controlling which datatypes we allow.  For the most
 * part, pseudo-types are disallowed as attribute types, but there are some
 * exceptions: ANYARRAYOID, RECORDOID, and RECORDARRAYOID can be allowed
 * in some cases.  (This works because values of those type classes are
 * self-identifying to some extent.  However, RECORDOID and RECORDARRAYOID
 * are reliably identifiable only within a session, since the identity info
 * may use a typmod that is only locally assigned.  The caller is expected
 * to know whether these cases are safe.)
 *
 * flags can also control the phrasing of the error messages.  If
 * CHKATYPE_IS_PARTKEY is specified, "attname" should be a partition key
 * column number as text, not a real column name.
 * --------------------------------
 */
void
CheckAttributeType(const char *attname,
				   Oid atttypid, Oid attcollation,
				   List *containing_rowtypes,
				   int flags)
{
	char		att_typtype = get_typtype(atttypid);
	Oid			att_typelem;

	if (att_typtype == TYPTYPE_PSEUDO)
	{
		/*
		 * We disallow pseudo-type columns, with the exception of ANYARRAY,
		 * RECORD, and RECORD[] when the caller says that those are OK.
		 *
		 * We don't need to worry about recursive containment for RECORD and
		 * RECORD[] because (a) no named composite type should be allowed to
		 * contain those, and (b) two "anonymous" record types couldn't be
		 * considered to be the same type, so infinite recursion isn't
		 * possible.
		 */
		if (!((atttypid == ANYARRAYOID && (flags & CHKATYPE_ANYARRAY)) ||
			  (atttypid == RECORDOID && (flags & CHKATYPE_ANYRECORD)) ||
			  (atttypid == RECORDARRAYOID && (flags & CHKATYPE_ANYRECORD))))
		{
			if (flags & CHKATYPE_IS_PARTKEY)
				ereport(ERROR,
						(errcode(ERRCODE_INVALID_TABLE_DEFINITION),
				/* translator: first %s is an integer not a name */
						 errmsg("partition key column %s has pseudo-type %s",
								attname, format_type_be(atttypid))));
			else
				ereport(ERROR,
						(errcode(ERRCODE_INVALID_TABLE_DEFINITION),
						 errmsg("column \"%s\" has pseudo-type %s",
								attname, format_type_be(atttypid))));
		}
	}
	else if (att_typtype == TYPTYPE_DOMAIN)
	{
		/*
		 * If it's a domain, recurse to check its base type.
		 */
		CheckAttributeType(attname, getBaseType(atttypid), attcollation,
						   containing_rowtypes,
						   flags);
	}
	else if (att_typtype == TYPTYPE_COMPOSITE)
	{
		/*
		 * For a composite type, recurse into its attributes.
		 */
		Relation	relation;
		TupleDesc	tupdesc;
		int			i;

		/*
		 * Check for self-containment.  Eventually we might be able to allow
		 * this (just return without complaint, if so) but it's not clear how
		 * many other places would require anti-recursion defenses before it
		 * would be safe to allow tables to contain their own rowtype.
		 */
		if (list_member_oid(containing_rowtypes, atttypid))
			ereport(ERROR,
					(errcode(ERRCODE_INVALID_TABLE_DEFINITION),
					 errmsg("composite type %s cannot be made a member of itself",
							format_type_be(atttypid))));

		containing_rowtypes = lappend_oid(containing_rowtypes, atttypid);

		relation = relation_open(get_typ_typrelid(atttypid), AccessShareLock);

		tupdesc = RelationGetDescr(relation);

		for (i = 0; i < tupdesc->natts; i++)
		{
			Form_pg_attribute attr = TupleDescAttr(tupdesc, i);

			if (attr->attisdropped)
				continue;
			CheckAttributeType(NameStr(attr->attname),
							   attr->atttypid, attr->attcollation,
							   containing_rowtypes,
							   flags & ~CHKATYPE_IS_PARTKEY);
		}

		relation_close(relation, AccessShareLock);

		containing_rowtypes = list_delete_last(containing_rowtypes);
	}
	else if (att_typtype == TYPTYPE_RANGE)
	{
		/*
		 * If it's a range, recurse to check its subtype.
		 */
		CheckAttributeType(attname, get_range_subtype(atttypid),
						   get_range_collation(atttypid),
						   containing_rowtypes,
						   flags);
	}
	else if (OidIsValid((att_typelem = get_element_type(atttypid))))
	{
		/*
		 * Must recurse into array types, too, in case they are composite.
		 */
		CheckAttributeType(attname, att_typelem, attcollation,
						   containing_rowtypes,
						   flags);
	}

	/*
	 * This might not be strictly invalid per SQL standard, but it is pretty
	 * useless, and it cannot be dumped, so we must disallow it.
	 */
	if (!OidIsValid(attcollation) && type_is_collatable(atttypid))
	{
		if (flags & CHKATYPE_IS_PARTKEY)
			ereport(ERROR,
					(errcode(ERRCODE_INVALID_TABLE_DEFINITION),
			/* translator: first %s is an integer not a name */
					 errmsg("no collation was derived for partition key column %s with collatable type %s",
							attname, format_type_be(atttypid)),
					 errhint("Use the COLLATE clause to set the collation explicitly.")));
		else
			ereport(ERROR,
					(errcode(ERRCODE_INVALID_TABLE_DEFINITION),
					 errmsg("no collation was derived for column \"%s\" with collatable type %s",
							attname, format_type_be(atttypid)),
					 errhint("Use the COLLATE clause to set the collation explicitly.")));
	}
}

/*
 * InsertPgAttributeTuples
 *		Construct and insert a set of tuples in pg_attribute.
 *
 * Caller has already opened and locked pg_attribute.  tupdesc contains the
 * attributes to insert.  attcacheoff is always initialized to -1, attacl,
 * attfdwoptions and attmissingval are always initialized to NULL.  attoptions
 * must contain the same number of elements as tupdesc, or be NULL.
 *
 * indstate is the index state for CatalogTupleInsertWithInfo.  It can be
 * passed as NULL, in which case we'll fetch the necessary info.  (Don't do
 * this when inserting multiple attributes, because it's a tad more
 * expensive.)
 *
 * new_rel_oid is the relation OID assigned to the attributes inserted.
 * If set to InvalidOid, the relation OID from tupdesc is used instead.
 */
void
InsertPgAttributeTuples(Relation pg_attribute_rel,
						TupleDesc tupdesc,
						Oid new_rel_oid,
						Datum *attoptions,
						CatalogIndexState indstate)
{
	TupleTableSlot **slot;
	TupleDesc	td;
	int			nslots;
	int			natts = 0;
	int			slotCount = 0;
	bool		close_index = false;

	td = RelationGetDescr(pg_attribute_rel);

	/* Initialize the number of slots to use */
	nslots = Min(tupdesc->natts,
				 (MAX_CATALOG_MULTI_INSERT_BYTES / sizeof(FormData_pg_attribute)));
	slot = palloc(sizeof(TupleTableSlot *) * nslots);
	for (int i = 0; i < nslots; i++)
		slot[i] = MakeSingleTupleTableSlot(td, &TTSOpsHeapTuple);

	while (natts < tupdesc->natts)
	{
		Form_pg_attribute attrs = TupleDescAttr(tupdesc, natts);

		ExecClearTuple(slot[slotCount]);

		if (new_rel_oid != InvalidOid)
			slot[slotCount]->tts_values[Anum_pg_attribute_attrelid - 1] = ObjectIdGetDatum(new_rel_oid);
		else
			slot[slotCount]->tts_values[Anum_pg_attribute_attrelid - 1] = ObjectIdGetDatum(attrs->attrelid);

		slot[slotCount]->tts_values[Anum_pg_attribute_attname - 1] = NameGetDatum(&attrs->attname);
		slot[slotCount]->tts_values[Anum_pg_attribute_atttypid - 1] = ObjectIdGetDatum(attrs->atttypid);
		slot[slotCount]->tts_values[Anum_pg_attribute_attstattarget - 1] = Int32GetDatum(attrs->attstattarget);
		slot[slotCount]->tts_values[Anum_pg_attribute_attlen - 1] = Int16GetDatum(attrs->attlen);
		slot[slotCount]->tts_values[Anum_pg_attribute_attnum - 1] = Int16GetDatum(attrs->attnum);
		slot[slotCount]->tts_values[Anum_pg_attribute_attndims - 1] = Int32GetDatum(attrs->attndims);
		slot[slotCount]->tts_values[Anum_pg_attribute_attcacheoff - 1] = Int32GetDatum(-1);
		slot[slotCount]->tts_values[Anum_pg_attribute_atttypmod - 1] = Int32GetDatum(attrs->atttypmod);
		slot[slotCount]->tts_values[Anum_pg_attribute_attbyval - 1] = BoolGetDatum(attrs->attbyval);
		slot[slotCount]->tts_values[Anum_pg_attribute_attalign - 1] = CharGetDatum(attrs->attalign);
		slot[slotCount]->tts_values[Anum_pg_attribute_attstorage - 1] = CharGetDatum(attrs->attstorage);
		slot[slotCount]->tts_values[Anum_pg_attribute_attcompression - 1] = CharGetDatum(attrs->attcompression);
		slot[slotCount]->tts_values[Anum_pg_attribute_attnotnull - 1] = BoolGetDatum(attrs->attnotnull);
		slot[slotCount]->tts_values[Anum_pg_attribute_atthasdef - 1] = BoolGetDatum(attrs->atthasdef);
		slot[slotCount]->tts_values[Anum_pg_attribute_atthasmissing - 1] = BoolGetDatum(attrs->atthasmissing);
		slot[slotCount]->tts_values[Anum_pg_attribute_attidentity - 1] = CharGetDatum(attrs->attidentity);
		slot[slotCount]->tts_values[Anum_pg_attribute_attgenerated - 1] = CharGetDatum(attrs->attgenerated);
		slot[slotCount]->tts_values[Anum_pg_attribute_attisdropped - 1] = BoolGetDatum(attrs->attisdropped);
		slot[slotCount]->tts_values[Anum_pg_attribute_attislocal - 1] = BoolGetDatum(attrs->attislocal);
		slot[slotCount]->tts_values[Anum_pg_attribute_attinhcount - 1] = Int32GetDatum(attrs->attinhcount);
		slot[slotCount]->tts_values[Anum_pg_attribute_attcollation - 1] = ObjectIdGetDatum(attrs->attcollation);
		if (attoptions && attoptions[natts] != (Datum) 0)
			slot[slotCount]->tts_values[Anum_pg_attribute_attoptions - 1] = attoptions[natts];
		else
			slot[slotCount]->tts_isnull[Anum_pg_attribute_attoptions - 1] = true;

		/* start out with empty permissions and empty options */
		slot[slotCount]->tts_isnull[Anum_pg_attribute_attacl - 1] = true;
		slot[slotCount]->tts_isnull[Anum_pg_attribute_attfdwoptions - 1] = true;
		slot[slotCount]->tts_isnull[Anum_pg_attribute_attmissingval - 1] = true;

		ExecStoreVirtualTuple(slot[slotCount]);
		slotCount++;

		/*
		 * If slots are full or the end of processing has been reached, insert
		 * a batch of tuples.
		 */
		if (slotCount == nslots || natts == tupdesc->natts - 1)
		{
			/* fetch index info only when we know we need it */
			if (!indstate)
			{
				indstate = CatalogOpenIndexes(pg_attribute_rel);
				close_index = true;
			}

			/* insert the new tuples and update the indexes */
			CatalogTuplesMultiInsertWithInfo(pg_attribute_rel, slot, slotCount,
											 indstate);
			slotCount = 0;
		}

		natts++;
	}

	if (close_index)
		CatalogCloseIndexes(indstate);
	for (int i = 0; i < nslots; i++)
		ExecDropSingleTupleTableSlot(slot[i]);
	pfree(slot);
}

/* --------------------------------
 *		AddNewAttributeTuples
 *
 *		this registers the new relation's schema by adding
 *		tuples to pg_attribute.
 * --------------------------------
 */
static void
AddNewAttributeTuples(Oid new_rel_oid,
					  TupleDesc tupdesc,
					  char relkind)
{
	Relation	rel;
	CatalogIndexState indstate;
	int			natts = tupdesc->natts;
	ObjectAddress myself,
				referenced;

	/*
	 * open pg_attribute and its indexes.
	 */
	rel = table_open(AttributeRelationId, RowExclusiveLock);

	indstate = CatalogOpenIndexes(rel);

	/* set stats detail level to a sane default */
	for (int i = 0; i < natts; i++)
		tupdesc->attrs[i].attstattarget = -1;
	InsertPgAttributeTuples(rel, tupdesc, new_rel_oid, NULL, indstate);

	/* add dependencies on their datatypes and collations */
	for (int i = 0; i < natts; i++)
	{
		/* Add dependency info */
		ObjectAddressSubSet(myself, RelationRelationId, new_rel_oid, i + 1);
		ObjectAddressSet(referenced, TypeRelationId,
						 tupdesc->attrs[i].atttypid);
		recordDependencyOn(&myself, &referenced, DEPENDENCY_NORMAL);

		/* The default collation is pinned, so don't bother recording it */
		if (OidIsValid(tupdesc->attrs[i].attcollation) &&
			tupdesc->attrs[i].attcollation != DEFAULT_COLLATION_OID)
		{
			ObjectAddressSet(referenced, CollationRelationId,
							 tupdesc->attrs[i].attcollation);
			recordDependencyOn(&myself, &referenced, DEPENDENCY_NORMAL);
		}
	}

	/*
	 * Next we add the system attributes.  Skip OID if rel has no OIDs. Skip
	 * all for a view or type relation.  We don't bother with making datatype
	 * dependencies here, since presumably all these types are pinned.
	 */
	if (relkind != RELKIND_VIEW && relkind != RELKIND_COMPOSITE_TYPE)
	{
		TupleDesc	td;

		td = CreateTupleDesc(lengthof(SysAtt), (FormData_pg_attribute **) &SysAtt);

		InsertPgAttributeTuples(rel, td, new_rel_oid, NULL, indstate);
		FreeTupleDesc(td);
	}

	/*
	 * clean up
	 */
	CatalogCloseIndexes(indstate);

	table_close(rel, RowExclusiveLock);
}

/* --------------------------------
 *		InsertPgClassTuple
 *
 *		Construct and insert a new tuple in pg_class.
 *
 * Caller has already opened and locked pg_class.
 * Tuple data is taken from new_rel_desc->rd_rel, except for the
 * variable-width fields which are not present in a cached reldesc.
 * relacl and reloptions are passed in Datum form (to avoid having
 * to reference the data types in heap.h).  Pass (Datum) 0 to set them
 * to NULL.
 * --------------------------------
 */
void
InsertPgClassTuple(Relation pg_class_desc,
				   Relation new_rel_desc,
				   Oid new_rel_oid,
				   Datum relacl,
				   Datum reloptions)
{
	Form_pg_class rd_rel = new_rel_desc->rd_rel;
	Datum		values[Natts_pg_class];
	bool		nulls[Natts_pg_class];
	HeapTuple	tup;

	/* This is a tad tedious, but way cleaner than what we used to do... */
	memset(values, 0, sizeof(values));
	memset(nulls, false, sizeof(nulls));

	values[Anum_pg_class_oid - 1] = ObjectIdGetDatum(new_rel_oid);
	values[Anum_pg_class_relname - 1] = NameGetDatum(&rd_rel->relname);
	values[Anum_pg_class_relnamespace - 1] = ObjectIdGetDatum(rd_rel->relnamespace);
	values[Anum_pg_class_reltype - 1] = ObjectIdGetDatum(rd_rel->reltype);
	values[Anum_pg_class_reloftype - 1] = ObjectIdGetDatum(rd_rel->reloftype);
	values[Anum_pg_class_relowner - 1] = ObjectIdGetDatum(rd_rel->relowner);
	values[Anum_pg_class_relam - 1] = ObjectIdGetDatum(rd_rel->relam);
	values[Anum_pg_class_relfilenode - 1] = ObjectIdGetDatum(rd_rel->relfilenode);
	values[Anum_pg_class_reltablespace - 1] = ObjectIdGetDatum(rd_rel->reltablespace);
	values[Anum_pg_class_relpages - 1] = Int32GetDatum(rd_rel->relpages);
	values[Anum_pg_class_reltuples - 1] = Float4GetDatum(rd_rel->reltuples);
	values[Anum_pg_class_relallvisible - 1] = Int32GetDatum(rd_rel->relallvisible);
	values[Anum_pg_class_reltoastrelid - 1] = ObjectIdGetDatum(rd_rel->reltoastrelid);
	values[Anum_pg_class_relhasindex - 1] = BoolGetDatum(rd_rel->relhasindex);
	values[Anum_pg_class_relisshared - 1] = BoolGetDatum(rd_rel->relisshared);
	values[Anum_pg_class_relpersistence - 1] = CharGetDatum(rd_rel->relpersistence);
	values[Anum_pg_class_relkind - 1] = CharGetDatum(rd_rel->relkind);
	values[Anum_pg_class_relnatts - 1] = Int16GetDatum(rd_rel->relnatts);
	values[Anum_pg_class_relchecks - 1] = Int16GetDatum(rd_rel->relchecks);
	values[Anum_pg_class_relhasrules - 1] = BoolGetDatum(rd_rel->relhasrules);
	values[Anum_pg_class_relhastriggers - 1] = BoolGetDatum(rd_rel->relhastriggers);
	values[Anum_pg_class_relrowsecurity - 1] = BoolGetDatum(rd_rel->relrowsecurity);
	values[Anum_pg_class_relforcerowsecurity - 1] = BoolGetDatum(rd_rel->relforcerowsecurity);
	values[Anum_pg_class_relhassubclass - 1] = BoolGetDatum(rd_rel->relhassubclass);
	values[Anum_pg_class_relispopulated - 1] = BoolGetDatum(rd_rel->relispopulated);
	values[Anum_pg_class_relreplident - 1] = CharGetDatum(rd_rel->relreplident);
	values[Anum_pg_class_relispartition - 1] = BoolGetDatum(rd_rel->relispartition);
	values[Anum_pg_class_relrewrite - 1] = ObjectIdGetDatum(rd_rel->relrewrite);
	values[Anum_pg_class_relfrozenxid - 1] = TransactionIdGetDatum(rd_rel->relfrozenxid);
	values[Anum_pg_class_relminmxid - 1] = MultiXactIdGetDatum(rd_rel->relminmxid);
	if (relacl != (Datum) 0)
		values[Anum_pg_class_relacl - 1] = relacl;
	else
		nulls[Anum_pg_class_relacl - 1] = true;
	if (reloptions != (Datum) 0)
		values[Anum_pg_class_reloptions - 1] = reloptions;
	else
		nulls[Anum_pg_class_reloptions - 1] = true;

	/* relpartbound is set by updating this tuple, if necessary */
	nulls[Anum_pg_class_relpartbound - 1] = true;

	tup = heap_form_tuple(RelationGetDescr(pg_class_desc), values, nulls);

	/* finally insert the new tuple, update the indexes, and clean up */
	CatalogTupleInsert(pg_class_desc, tup);

	heap_freetuple(tup);
}

/* --------------------------------
 *		AddNewRelationTuple
 *
 *		this registers the new relation in the catalogs by
 *		adding a tuple to pg_class.
 * --------------------------------
 */
static void
AddNewRelationTuple(Relation pg_class_desc,
					Relation new_rel_desc,
					Oid new_rel_oid,
					Oid new_type_oid,
					Oid reloftype,
					Oid relowner,
					char relkind,
					TransactionId relfrozenxid,
					TransactionId relminmxid,
					Datum relacl,
					Datum reloptions)
{
	Form_pg_class new_rel_reltup;

	/*
	 * first we update some of the information in our uncataloged relation's
	 * relation descriptor.
	 */
	new_rel_reltup = new_rel_desc->rd_rel;

	switch (relkind)
	{
		case RELKIND_RELATION:
		case RELKIND_MATVIEW:
		case RELKIND_INDEX:
		case RELKIND_TOASTVALUE:
			/* The relation is real, but as yet empty */
			new_rel_reltup->relpages = 0;
			new_rel_reltup->reltuples = -1;
			new_rel_reltup->relallvisible = 0;
			break;
		case RELKIND_SEQUENCE:
			/* Sequences always have a known size */
			new_rel_reltup->relpages = 1;
			new_rel_reltup->reltuples = 1;
			new_rel_reltup->relallvisible = 0;
			break;
		default:
			/* Views, etc, have no disk storage */
			new_rel_reltup->relpages = 0;
			new_rel_reltup->reltuples = -1;
			new_rel_reltup->relallvisible = 0;
			break;
	}

	new_rel_reltup->relfrozenxid = relfrozenxid;
	new_rel_reltup->relminmxid = relminmxid;
	new_rel_reltup->relowner = relowner;
	new_rel_reltup->reltype = new_type_oid;
	new_rel_reltup->reloftype = reloftype;

	/* relispartition is always set by updating this tuple later */
	new_rel_reltup->relispartition = false;

	/* fill rd_att's type ID with something sane even if reltype is zero */
	new_rel_desc->rd_att->tdtypeid = new_type_oid ? new_type_oid : RECORDOID;
	new_rel_desc->rd_att->tdtypmod = -1;

	/* Now build and insert the tuple */
	InsertPgClassTuple(pg_class_desc, new_rel_desc, new_rel_oid,
					   relacl, reloptions);
}


/* --------------------------------
 *		AddNewRelationType -
 *
 *		define a composite type corresponding to the new relation
 * --------------------------------
 */
static ObjectAddress
AddNewRelationType(const char *typeName,
				   Oid typeNamespace,
				   Oid new_rel_oid,
				   char new_rel_kind,
				   Oid ownerid,
				   Oid new_row_type,
				   Oid new_array_type)
{
	return
		TypeCreate(new_row_type,	/* optional predetermined OID */
				   typeName,	/* type name */
				   typeNamespace,	/* type namespace */
				   new_rel_oid, /* relation oid */
				   new_rel_kind,	/* relation kind */
				   ownerid,		/* owner's ID */
				   -1,			/* internal size (varlena) */
				   TYPTYPE_COMPOSITE,	/* type-type (composite) */
				   TYPCATEGORY_COMPOSITE,	/* type-category (ditto) */
				   false,		/* composite types are never preferred */
				   DEFAULT_TYPDELIM,	/* default array delimiter */
				   F_RECORD_IN, /* input procedure */
				   F_RECORD_OUT,	/* output procedure */
				   F_RECORD_RECV,	/* receive procedure */
				   F_RECORD_SEND,	/* send procedure */
				   InvalidOid,	/* typmodin procedure - none */
				   InvalidOid,	/* typmodout procedure - none */
				   InvalidOid,	/* analyze procedure - default */
				   InvalidOid,	/* subscript procedure - none */
				   InvalidOid,	/* array element type - irrelevant */
				   false,		/* this is not an array type */
				   new_array_type,	/* array type if any */
				   InvalidOid,	/* domain base type - irrelevant */
				   NULL,		/* default value - none */
				   NULL,		/* default binary representation */
				   false,		/* passed by reference */
				   TYPALIGN_DOUBLE, /* alignment - must be the largest! */
				   TYPSTORAGE_EXTENDED, /* fully TOASTable */
				   -1,			/* typmod */
				   0,			/* array dimensions for typBaseType */
				   false,		/* Type NOT NULL */
				   InvalidOid); /* rowtypes never have a collation */
}

/* --------------------------------
 *		heap_create_with_catalog
 *
 *		creates a new cataloged relation.  see comments above.
 *
 * Arguments:
 *	relname: name to give to new rel
 *	relnamespace: OID of namespace it goes in
 *	reltablespace: OID of tablespace it goes in
 *	relid: OID to assign to new rel, or InvalidOid to select a new OID
 *	reltypeid: OID to assign to rel's rowtype, or InvalidOid to select one
 *	reloftypeid: if a typed table, OID of underlying type; else InvalidOid
 *	ownerid: OID of new rel's owner
 *	accessmtd: OID of new rel's access method
 *	tupdesc: tuple descriptor (source of column definitions)
 *	cooked_constraints: list of precooked check constraints and defaults
 *	relkind: relkind for new rel
 *	relpersistence: rel's persistence status (permanent, temp, or unlogged)
 *	shared_relation: true if it's to be a shared relation
 *	mapped_relation: true if the relation will use the relfilenode map
 *	oncommit: ON COMMIT marking (only relevant if it's a temp table)
 *	reloptions: reloptions in Datum form, or (Datum) 0 if none
 *	use_user_acl: true if should look for user-defined default permissions;
 *		if false, relacl is always set NULL
 *	allow_system_table_mods: true to allow creation in system namespaces
 *	is_internal: is this a system-generated catalog?
 *
 * Output parameters:
 *	typaddress: if not null, gets the object address of the new pg_type entry
 *	(this must be null if the relkind is one that doesn't get a pg_type entry)
 *
 * Returns the OID of the new relation
 * --------------------------------
 */
Oid
heap_create_with_catalog(const char *relname,
						 Oid relnamespace,
						 Oid reltablespace,
						 Oid relid,
						 Oid reltypeid,
						 Oid reloftypeid,
						 Oid ownerid,
						 Oid accessmtd,
						 TupleDesc tupdesc,
						 List *cooked_constraints,
						 char relkind,
						 char relpersistence,
						 bool shared_relation,
						 bool mapped_relation,
						 OnCommitAction oncommit,
						 Datum reloptions,
						 bool use_user_acl,
						 bool allow_system_table_mods,
						 bool is_internal,
						 Oid relrewrite,
						 ObjectAddress *typaddress)
{
	Relation	pg_class_desc;
	Relation	new_rel_desc;
	Acl		   *relacl;
	Oid			existing_relid;
	Oid			old_type_oid;
	Oid			new_type_oid;
	TransactionId relfrozenxid;
	MultiXactId relminmxid;

	pg_class_desc = table_open(RelationRelationId, RowExclusiveLock);

	/*
	 * sanity checks
	 */
	Assert(IsNormalProcessingMode() || IsBootstrapProcessingMode());

	/*
	 * Validate proposed tupdesc for the desired relkind.  If
	 * allow_system_table_mods is on, allow ANYARRAY to be used; this is a
	 * hack to allow creating pg_statistic and cloning it during VACUUM FULL.
	 */
	CheckAttributeNamesTypes(tupdesc, relkind,
							 allow_system_table_mods ? CHKATYPE_ANYARRAY : 0);

	/*
	 * This would fail later on anyway, if the relation already exists.  But
	 * by catching it here we can emit a nicer error message.
	 */
	existing_relid = get_relname_relid(relname, relnamespace);
	if (existing_relid != InvalidOid)
		ereport(ERROR,
				(errcode(ERRCODE_DUPLICATE_TABLE),
				 errmsg("relation \"%s\" already exists", relname)));

	/*
	 * Since we are going to create a rowtype as well, also check for
	 * collision with an existing type name.  If there is one and it's an
	 * autogenerated array, we can rename it out of the way; otherwise we can
	 * at least give a good error message.
	 */
	old_type_oid = GetSysCacheOid2(TYPENAMENSP, Anum_pg_type_oid,
								   CStringGetDatum(relname),
								   ObjectIdGetDatum(relnamespace));
	if (OidIsValid(old_type_oid))
	{
		if (!moveArrayTypeName(old_type_oid, relname, relnamespace))
			ereport(ERROR,
					(errcode(ERRCODE_DUPLICATE_OBJECT),
					 errmsg("type \"%s\" already exists", relname),
					 errhint("A relation has an associated type of the same name, "
							 "so you must use a name that doesn't conflict "
							 "with any existing type.")));
	}

	/*
	 * Shared relations must be in pg_global (last-ditch check)
	 */
	if (shared_relation && reltablespace != GLOBALTABLESPACE_OID)
		elog(ERROR, "shared relations must be placed in pg_global tablespace");

	/*
	 * Allocate an OID for the relation, unless we were told what to use.
	 *
	 * The OID will be the relfilenode as well, so make sure it doesn't
	 * collide with either pg_class OIDs or existing physical files.
	 */
	if (!OidIsValid(relid))
	{
		/* Use binary-upgrade override for pg_class.oid/relfilenode? */
		if (IsBinaryUpgrade &&
			(relkind == RELKIND_RELATION || relkind == RELKIND_SEQUENCE ||
			 relkind == RELKIND_VIEW || relkind == RELKIND_MATVIEW ||
			 relkind == RELKIND_COMPOSITE_TYPE || relkind == RELKIND_FOREIGN_TABLE ||
			 relkind == RELKIND_PARTITIONED_TABLE || relkind == RELKIND_PROPGRAPH))
		{
			if (!OidIsValid(binary_upgrade_next_heap_pg_class_oid))
				ereport(ERROR,
						(errcode(ERRCODE_INVALID_PARAMETER_VALUE),
						 errmsg("pg_class heap OID value not set when in binary upgrade mode")));

			relid = binary_upgrade_next_heap_pg_class_oid;
			binary_upgrade_next_heap_pg_class_oid = InvalidOid;
		}
		/* There might be no TOAST table, so we have to test for it. */
		else if (IsBinaryUpgrade &&
				 OidIsValid(binary_upgrade_next_toast_pg_class_oid) &&
				 relkind == RELKIND_TOASTVALUE)
		{
			relid = binary_upgrade_next_toast_pg_class_oid;
			binary_upgrade_next_toast_pg_class_oid = InvalidOid;
		}
		else
			relid = GetNewRelFileNode(reltablespace, pg_class_desc,
									  relpersistence);
	}

	/*
	 * Determine the relation's initial permissions.
	 */
	if (use_user_acl)
	{
		switch (relkind)
		{
			case RELKIND_RELATION:
			case RELKIND_VIEW:
			case RELKIND_MATVIEW:
			case RELKIND_FOREIGN_TABLE:
			case RELKIND_PARTITIONED_TABLE:
				relacl = get_user_default_acl(OBJECT_TABLE, ownerid,
											  relnamespace);
				break;
			case RELKIND_SEQUENCE:
				relacl = get_user_default_acl(OBJECT_SEQUENCE, ownerid,
											  relnamespace);
				break;
			default:
				relacl = NULL;
				break;
		}
	}
	else
		relacl = NULL;

	/*
	 * Create the relcache entry (mostly dummy at this point) and the physical
	 * disk file.  (If we fail further down, it's the smgr's responsibility to
	 * remove the disk file again.)
	 */
	new_rel_desc = heap_create(relname,
							   relnamespace,
							   reltablespace,
							   relid,
							   InvalidOid,
							   accessmtd,
							   tupdesc,
							   relkind,
							   relpersistence,
							   shared_relation,
							   mapped_relation,
							   allow_system_table_mods,
							   &relfrozenxid,
							   &relminmxid);

	Assert(relid == RelationGetRelid(new_rel_desc));

	new_rel_desc->rd_rel->relrewrite = relrewrite;

	/*
	 * Decide whether to create a pg_type entry for the relation's rowtype.
	 * These types are made except where the use of a relation as such is an
	 * implementation detail: toast tables, sequences and indexes.
	 */
	if (!(relkind == RELKIND_SEQUENCE ||
		  relkind == RELKIND_TOASTVALUE ||
		  relkind == RELKIND_INDEX ||
		  relkind == RELKIND_PARTITIONED_INDEX))
	{
		Oid			new_array_oid;
		ObjectAddress new_type_addr;
		char	   *relarrayname;

		/*
		 * We'll make an array over the composite type, too.  For largely
		 * historical reasons, the array type's OID is assigned first.
		 */
		new_array_oid = AssignTypeArrayOid();

		/*
		 * Make the pg_type entry for the composite type.  The OID of the
		 * composite type can be preselected by the caller, but if reltypeid
		 * is InvalidOid, we'll generate a new OID for it.
		 *
		 * NOTE: we could get a unique-index failure here, in case someone
		 * else is creating the same type name in parallel but hadn't
		 * committed yet when we checked for a duplicate name above.
		 */
		new_type_addr = AddNewRelationType(relname,
										   relnamespace,
										   relid,
										   relkind,
										   ownerid,
										   reltypeid,
										   new_array_oid);
		new_type_oid = new_type_addr.objectId;
		if (typaddress)
			*typaddress = new_type_addr;

		/* Now create the array type. */
		relarrayname = makeArrayTypeName(relname, relnamespace);

		TypeCreate(new_array_oid,	/* force the type's OID to this */
				   relarrayname,	/* Array type name */
				   relnamespace,	/* Same namespace as parent */
				   InvalidOid,	/* Not composite, no relationOid */
				   0,			/* relkind, also N/A here */
				   ownerid,		/* owner's ID */
				   -1,			/* Internal size (varlena) */
				   TYPTYPE_BASE,	/* Not composite - typelem is */
				   TYPCATEGORY_ARRAY,	/* type-category (array) */
				   false,		/* array types are never preferred */
				   DEFAULT_TYPDELIM,	/* default array delimiter */
				   F_ARRAY_IN,	/* array input proc */
				   F_ARRAY_OUT, /* array output proc */
				   F_ARRAY_RECV,	/* array recv (bin) proc */
				   F_ARRAY_SEND,	/* array send (bin) proc */
				   InvalidOid,	/* typmodin procedure - none */
				   InvalidOid,	/* typmodout procedure - none */
				   F_ARRAY_TYPANALYZE,	/* array analyze procedure */
				   F_ARRAY_SUBSCRIPT_HANDLER,	/* array subscript procedure */
				   new_type_oid,	/* array element type - the rowtype */
				   true,		/* yes, this is an array type */
				   InvalidOid,	/* this has no array type */
				   InvalidOid,	/* domain base type - irrelevant */
				   NULL,		/* default value - none */
				   NULL,		/* default binary representation */
				   false,		/* passed by reference */
				   TYPALIGN_DOUBLE, /* alignment - must be the largest! */
				   TYPSTORAGE_EXTENDED, /* fully TOASTable */
				   -1,			/* typmod */
				   0,			/* array dimensions for typBaseType */
				   false,		/* Type NOT NULL */
				   InvalidOid); /* rowtypes never have a collation */

		pfree(relarrayname);
	}
	else
	{
		/* Caller should not be expecting a type to be created. */
		Assert(reltypeid == InvalidOid);
		Assert(typaddress == NULL);

		new_type_oid = InvalidOid;
	}

	/*
	 * now create an entry in pg_class for the relation.
	 *
	 * NOTE: we could get a unique-index failure here, in case someone else is
	 * creating the same relation name in parallel but hadn't committed yet
	 * when we checked for a duplicate name above.
	 */
	AddNewRelationTuple(pg_class_desc,
						new_rel_desc,
						relid,
						new_type_oid,
						reloftypeid,
						ownerid,
						relkind,
						relfrozenxid,
						relminmxid,
						PointerGetDatum(relacl),
						reloptions);

	/*
	 * now add tuples to pg_attribute for the attributes in our new relation.
	 */
	AddNewAttributeTuples(relid, new_rel_desc->rd_att, relkind);

	/*
	 * Make a dependency link to force the relation to be deleted if its
	 * namespace is.  Also make a dependency link to its owner, as well as
	 * dependencies for any roles mentioned in the default ACL.
	 *
	 * For composite types, these dependencies are tracked for the pg_type
	 * entry, so we needn't record them here.  Likewise, TOAST tables don't
	 * need a namespace dependency (they live in a pinned namespace) nor an
	 * owner dependency (they depend indirectly through the parent table), nor
	 * should they have any ACL entries.  The same applies for extension
	 * dependencies.
	 *
	 * Also, skip this in bootstrap mode, since we don't make dependencies
	 * while bootstrapping.
	 */
	if (relkind != RELKIND_COMPOSITE_TYPE &&
		relkind != RELKIND_TOASTVALUE &&
		!IsBootstrapProcessingMode())
	{
		ObjectAddress myself,
					referenced;
		ObjectAddresses *addrs;

		ObjectAddressSet(myself, RelationRelationId, relid);

		recordDependencyOnOwner(RelationRelationId, relid, ownerid);

		recordDependencyOnNewAcl(RelationRelationId, relid, 0, ownerid, relacl);

		recordDependencyOnCurrentExtension(&myself, false);

		addrs = new_object_addresses();

		ObjectAddressSet(referenced, NamespaceRelationId, relnamespace);
		add_exact_object_address(&referenced, addrs);

		if (reloftypeid)
		{
			ObjectAddressSet(referenced, TypeRelationId, reloftypeid);
			add_exact_object_address(&referenced, addrs);
		}

		/*
		 * Make a dependency link to force the relation to be deleted if its
		 * access method is. Do this only for relation and materialized views.
		 *
		 * No need to add an explicit dependency for the toast table, as the
		 * main table depends on it.
		 */
		if (relkind == RELKIND_RELATION ||
			relkind == RELKIND_MATVIEW)
		{
			ObjectAddressSet(referenced, AccessMethodRelationId, accessmtd);
			add_exact_object_address(&referenced, addrs);
		}

		record_object_address_dependencies(&myself, addrs, DEPENDENCY_NORMAL);
		free_object_addresses(addrs);
	}

	/* Post creation hook for new relation */
	InvokeObjectPostCreateHookArg(RelationRelationId, relid, 0, is_internal);

	/*
	 * Store any supplied constraints and defaults.
	 *
	 * NB: this may do a CommandCounterIncrement and rebuild the relcache
	 * entry, so the relation must be valid and self-consistent at this point.
	 * In particular, there are not yet constraints and defaults anywhere.
	 */
	StoreConstraints(new_rel_desc, cooked_constraints, is_internal);

	/*
	 * If there's a special on-commit action, remember it
	 */
	if (oncommit != ONCOMMIT_NOOP)
		register_on_commit_action(relid, oncommit);

	/*
	 * ok, the relation has been cataloged, so close our relations and return
	 * the OID of the newly created relation.
	 */
	table_close(new_rel_desc, NoLock);	/* do not unlock till end of xact */
	table_close(pg_class_desc, RowExclusiveLock);

	return relid;
}

/*
 *		RelationRemoveInheritance
 *
 * Formerly, this routine checked for child relations and aborted the
 * deletion if any were found.  Now we rely on the dependency mechanism
 * to check for or delete child relations.  By the time we get here,
 * there are no children and we need only remove any pg_inherits rows
 * linking this relation to its parent(s).
 */
static void
RelationRemoveInheritance(Oid relid)
{
	Relation	catalogRelation;
	SysScanDesc scan;
	ScanKeyData key;
	HeapTuple	tuple;

	catalogRelation = table_open(InheritsRelationId, RowExclusiveLock);

	ScanKeyInit(&key,
				Anum_pg_inherits_inhrelid,
				BTEqualStrategyNumber, F_OIDEQ,
				ObjectIdGetDatum(relid));

	scan = systable_beginscan(catalogRelation, InheritsRelidSeqnoIndexId, true,
							  NULL, 1, &key);

	while (HeapTupleIsValid(tuple = systable_getnext(scan)))
		CatalogTupleDelete(catalogRelation, &tuple->t_self);

	systable_endscan(scan);
	table_close(catalogRelation, RowExclusiveLock);
}

/*
 *		DeleteRelationTuple
 *
 * Remove pg_class row for the given relid.
 *
 * Note: this is shared by relation deletion and index deletion.  It's
 * not intended for use anyplace else.
 */
void
DeleteRelationTuple(Oid relid)
{
	Relation	pg_class_desc;
	HeapTuple	tup;

	/* Grab an appropriate lock on the pg_class relation */
	pg_class_desc = table_open(RelationRelationId, RowExclusiveLock);

	tup = SearchSysCache1(RELOID, ObjectIdGetDatum(relid));
	if (!HeapTupleIsValid(tup))
		elog(ERROR, "cache lookup failed for relation %u", relid);

	/* delete the relation tuple from pg_class, and finish up */
	CatalogTupleDelete(pg_class_desc, &tup->t_self);

	ReleaseSysCache(tup);

	table_close(pg_class_desc, RowExclusiveLock);
}

/*
 *		DeleteAttributeTuples
 *
 * Remove pg_attribute rows for the given relid.
 *
 * Note: this is shared by relation deletion and index deletion.  It's
 * not intended for use anyplace else.
 */
void
DeleteAttributeTuples(Oid relid)
{
	Relation	attrel;
	SysScanDesc scan;
	ScanKeyData key[1];
	HeapTuple	atttup;

	/* Grab an appropriate lock on the pg_attribute relation */
	attrel = table_open(AttributeRelationId, RowExclusiveLock);

	/* Use the index to scan only attributes of the target relation */
	ScanKeyInit(&key[0],
				Anum_pg_attribute_attrelid,
				BTEqualStrategyNumber, F_OIDEQ,
				ObjectIdGetDatum(relid));

	scan = systable_beginscan(attrel, AttributeRelidNumIndexId, true,
							  NULL, 1, key);

	/* Delete all the matching tuples */
	while ((atttup = systable_getnext(scan)) != NULL)
		CatalogTupleDelete(attrel, &atttup->t_self);

	/* Clean up after the scan */
	systable_endscan(scan);
	table_close(attrel, RowExclusiveLock);
}

/*
 *		DeleteSystemAttributeTuples
 *
 * Remove pg_attribute rows for system columns of the given relid.
 *
 * Note: this is only used when converting a table to a view.  Views don't
 * have system columns, so we should remove them from pg_attribute.
 */
void
DeleteSystemAttributeTuples(Oid relid)
{
	Relation	attrel;
	SysScanDesc scan;
	ScanKeyData key[2];
	HeapTuple	atttup;

	/* Grab an appropriate lock on the pg_attribute relation */
	attrel = table_open(AttributeRelationId, RowExclusiveLock);

	/* Use the index to scan only system attributes of the target relation */
	ScanKeyInit(&key[0],
				Anum_pg_attribute_attrelid,
				BTEqualStrategyNumber, F_OIDEQ,
				ObjectIdGetDatum(relid));
	ScanKeyInit(&key[1],
				Anum_pg_attribute_attnum,
				BTLessEqualStrategyNumber, F_INT2LE,
				Int16GetDatum(0));

	scan = systable_beginscan(attrel, AttributeRelidNumIndexId, true,
							  NULL, 2, key);

	/* Delete all the matching tuples */
	while ((atttup = systable_getnext(scan)) != NULL)
		CatalogTupleDelete(attrel, &atttup->t_self);

	/* Clean up after the scan */
	systable_endscan(scan);
	table_close(attrel, RowExclusiveLock);
}

/*
 *		RemoveAttributeById
 *
 * This is the guts of ALTER TABLE DROP COLUMN: actually mark the attribute
 * deleted in pg_attribute.  We also remove pg_statistic entries for it.
 * (Everything else needed, such as getting rid of any pg_attrdef entry,
 * is handled by dependency.c.)
 */
void
RemoveAttributeById(Oid relid, AttrNumber attnum)
{
	Relation	rel;
	Relation	attr_rel;
	HeapTuple	tuple;
	Form_pg_attribute attStruct;
	char		newattname[NAMEDATALEN];

	/*
	 * Grab an exclusive lock on the target table, which we will NOT release
	 * until end of transaction.  (In the simple case where we are directly
	 * dropping this column, ATExecDropColumn already did this ... but when
	 * cascading from a drop of some other object, we may not have any lock.)
	 */
	rel = relation_open(relid, AccessExclusiveLock);

	attr_rel = table_open(AttributeRelationId, RowExclusiveLock);

	tuple = SearchSysCacheCopy2(ATTNUM,
								ObjectIdGetDatum(relid),
								Int16GetDatum(attnum));
	if (!HeapTupleIsValid(tuple))	/* shouldn't happen */
		elog(ERROR, "cache lookup failed for attribute %d of relation %u",
			 attnum, relid);
	attStruct = (Form_pg_attribute) GETSTRUCT(tuple);

	if (attnum < 0)
	{
		/* System attribute (probably OID) ... just delete the row */

		CatalogTupleDelete(attr_rel, &tuple->t_self);
	}
	else
	{
		/* Dropping user attributes is lots harder */

		/* Mark the attribute as dropped */
		attStruct->attisdropped = true;

		/*
		 * Set the type OID to invalid.  A dropped attribute's type link
		 * cannot be relied on (once the attribute is dropped, the type might
		 * be too). Fortunately we do not need the type row --- the only
		 * really essential information is the type's typlen and typalign,
		 * which are preserved in the attribute's attlen and attalign.  We set
		 * atttypid to zero here as a means of catching code that incorrectly
		 * expects it to be valid.
		 */
		attStruct->atttypid = InvalidOid;

		/* Remove any NOT NULL constraint the column may have */
		attStruct->attnotnull = false;

		/* We don't want to keep stats for it anymore */
		attStruct->attstattarget = 0;

		/* Unset this so no one tries to look up the generation expression */
		attStruct->attgenerated = '\0';

		/*
		 * Change the column name to something that isn't likely to conflict
		 */
		snprintf(newattname, sizeof(newattname),
				 "........pg.dropped.%d........", attnum);
		namestrcpy(&(attStruct->attname), newattname);

		/* clear the missing value if any */
		if (attStruct->atthasmissing)
		{
			Datum		valuesAtt[Natts_pg_attribute];
			bool		nullsAtt[Natts_pg_attribute];
			bool		replacesAtt[Natts_pg_attribute];

			/* update the tuple - set atthasmissing and attmissingval */
			MemSet(valuesAtt, 0, sizeof(valuesAtt));
			MemSet(nullsAtt, false, sizeof(nullsAtt));
			MemSet(replacesAtt, false, sizeof(replacesAtt));

			valuesAtt[Anum_pg_attribute_atthasmissing - 1] =
				BoolGetDatum(false);
			replacesAtt[Anum_pg_attribute_atthasmissing - 1] = true;
			valuesAtt[Anum_pg_attribute_attmissingval - 1] = (Datum) 0;
			nullsAtt[Anum_pg_attribute_attmissingval - 1] = true;
			replacesAtt[Anum_pg_attribute_attmissingval - 1] = true;

			tuple = heap_modify_tuple(tuple, RelationGetDescr(attr_rel),
									  valuesAtt, nullsAtt, replacesAtt);
		}

		CatalogTupleUpdate(attr_rel, &tuple->t_self, tuple);
	}

	/*
	 * Because updating the pg_attribute row will trigger a relcache flush for
	 * the target relation, we need not do anything else to notify other
	 * backends of the change.
	 */

	table_close(attr_rel, RowExclusiveLock);

	if (attnum > 0)
		RemoveStatistics(relid, attnum);

	relation_close(rel, NoLock);
}

/*
 *		RemoveAttrDefault
 *
 * If the specified relation/attribute has a default, remove it.
 * (If no default, raise error if complain is true, else return quietly.)
 */
void
RemoveAttrDefault(Oid relid, AttrNumber attnum,
				  DropBehavior behavior, bool complain, bool internal)
{
	Relation	attrdef_rel;
	ScanKeyData scankeys[2];
	SysScanDesc scan;
	HeapTuple	tuple;
	bool		found = false;

	attrdef_rel = table_open(AttrDefaultRelationId, RowExclusiveLock);

	ScanKeyInit(&scankeys[0],
				Anum_pg_attrdef_adrelid,
				BTEqualStrategyNumber, F_OIDEQ,
				ObjectIdGetDatum(relid));
	ScanKeyInit(&scankeys[1],
				Anum_pg_attrdef_adnum,
				BTEqualStrategyNumber, F_INT2EQ,
				Int16GetDatum(attnum));

	scan = systable_beginscan(attrdef_rel, AttrDefaultIndexId, true,
							  NULL, 2, scankeys);

	/* There should be at most one matching tuple, but we loop anyway */
	while (HeapTupleIsValid(tuple = systable_getnext(scan)))
	{
		ObjectAddress object;
		Form_pg_attrdef attrtuple = (Form_pg_attrdef) GETSTRUCT(tuple);

		object.classId = AttrDefaultRelationId;
		object.objectId = attrtuple->oid;
		object.objectSubId = 0;

		performDeletion(&object, behavior,
						internal ? PERFORM_DELETION_INTERNAL : 0);

		found = true;
	}

	systable_endscan(scan);
	table_close(attrdef_rel, RowExclusiveLock);

	if (complain && !found)
		elog(ERROR, "could not find attrdef tuple for relation %u attnum %d",
			 relid, attnum);
}

/*
 *		RemoveAttrDefaultById
 *
 * Remove a pg_attrdef entry specified by OID.  This is the guts of
 * attribute-default removal.  Note it should be called via performDeletion,
 * not directly.
 */
void
RemoveAttrDefaultById(Oid attrdefId)
{
	Relation	attrdef_rel;
	Relation	attr_rel;
	Relation	myrel;
	ScanKeyData scankeys[1];
	SysScanDesc scan;
	HeapTuple	tuple;
	Oid			myrelid;
	AttrNumber	myattnum;

	/* Grab an appropriate lock on the pg_attrdef relation */
	attrdef_rel = table_open(AttrDefaultRelationId, RowExclusiveLock);

	/* Find the pg_attrdef tuple */
	ScanKeyInit(&scankeys[0],
				Anum_pg_attrdef_oid,
				BTEqualStrategyNumber, F_OIDEQ,
				ObjectIdGetDatum(attrdefId));

	scan = systable_beginscan(attrdef_rel, AttrDefaultOidIndexId, true,
							  NULL, 1, scankeys);

	tuple = systable_getnext(scan);
	if (!HeapTupleIsValid(tuple))
		elog(ERROR, "could not find tuple for attrdef %u", attrdefId);

	myrelid = ((Form_pg_attrdef) GETSTRUCT(tuple))->adrelid;
	myattnum = ((Form_pg_attrdef) GETSTRUCT(tuple))->adnum;

	/* Get an exclusive lock on the relation owning the attribute */
	myrel = relation_open(myrelid, AccessExclusiveLock);

	/* Now we can delete the pg_attrdef row */
	CatalogTupleDelete(attrdef_rel, &tuple->t_self);

	systable_endscan(scan);
	table_close(attrdef_rel, RowExclusiveLock);

	/* Fix the pg_attribute row */
	attr_rel = table_open(AttributeRelationId, RowExclusiveLock);

	tuple = SearchSysCacheCopy2(ATTNUM,
								ObjectIdGetDatum(myrelid),
								Int16GetDatum(myattnum));
	if (!HeapTupleIsValid(tuple))	/* shouldn't happen */
		elog(ERROR, "cache lookup failed for attribute %d of relation %u",
			 myattnum, myrelid);

	((Form_pg_attribute) GETSTRUCT(tuple))->atthasdef = false;

	CatalogTupleUpdate(attr_rel, &tuple->t_self, tuple);

	/*
	 * Our update of the pg_attribute row will force a relcache rebuild, so
	 * there's nothing else to do here.
	 */
	table_close(attr_rel, RowExclusiveLock);

	/* Keep lock on attribute's rel until end of xact */
	relation_close(myrel, NoLock);
}

/*
 * heap_drop_with_catalog	- removes specified relation from catalogs
 *
 * Note that this routine is not responsible for dropping objects that are
 * linked to the pg_class entry via dependencies (for example, indexes and
 * constraints).  Those are deleted by the dependency-tracing logic in
 * dependency.c before control gets here.  In general, therefore, this routine
 * should never be called directly; go through performDeletion() instead.
 */
void
heap_drop_with_catalog(Oid relid)
{
	Relation	rel;
	HeapTuple	tuple;
	Oid			parentOid = InvalidOid,
				defaultPartOid = InvalidOid;

	/*
	 * To drop a partition safely, we must grab exclusive lock on its parent,
	 * because another backend might be about to execute a query on the parent
	 * table.  If it relies on previously cached partition descriptor, then it
	 * could attempt to access the just-dropped relation as its partition. We
	 * must therefore take a table lock strong enough to prevent all queries
	 * on the table from proceeding until we commit and send out a
	 * shared-cache-inval notice that will make them update their partition
	 * descriptors.
	 */
	tuple = SearchSysCache1(RELOID, ObjectIdGetDatum(relid));
	if (!HeapTupleIsValid(tuple))
		elog(ERROR, "cache lookup failed for relation %u", relid);
	if (((Form_pg_class) GETSTRUCT(tuple))->relispartition)
	{
		/*
		 * We have to lock the parent if the partition is being detached,
		 * because it's possible that some query still has a partition
		 * descriptor that includes this partition.
		 */
		parentOid = get_partition_parent(relid, true);
		LockRelationOid(parentOid, AccessExclusiveLock);

		/*
		 * If this is not the default partition, dropping it will change the
		 * default partition's partition constraint, so we must lock it.
		 */
		defaultPartOid = get_default_partition_oid(parentOid);
		if (OidIsValid(defaultPartOid) && relid != defaultPartOid)
			LockRelationOid(defaultPartOid, AccessExclusiveLock);
	}

	ReleaseSysCache(tuple);

	/*
	 * Open and lock the relation.
	 */
	rel = relation_open(relid, AccessExclusiveLock);

	/*
	 * There can no longer be anyone *else* touching the relation, but we
	 * might still have open queries or cursors, or pending trigger events, in
	 * our own session.
	 */
	CheckTableNotInUse(rel, "DROP TABLE");

	/*
	 * This effectively deletes all rows in the table, and may be done in a
	 * serializable transaction.  In that case we must record a rw-conflict in
	 * to this transaction from each transaction holding a predicate lock on
	 * the table.
	 */
	CheckTableForSerializableConflictIn(rel);

	/*
	 * Delete pg_foreign_table tuple first.
	 */
	if (rel->rd_rel->relkind == RELKIND_FOREIGN_TABLE)
	{
		Relation	rel;
		HeapTuple	tuple;

		rel = table_open(ForeignTableRelationId, RowExclusiveLock);

		tuple = SearchSysCache1(FOREIGNTABLEREL, ObjectIdGetDatum(relid));
		if (!HeapTupleIsValid(tuple))
			elog(ERROR, "cache lookup failed for foreign table %u", relid);

		CatalogTupleDelete(rel, &tuple->t_self);

		ReleaseSysCache(tuple);
		table_close(rel, RowExclusiveLock);
	}

	/*
	 * If a partitioned table, delete the pg_partitioned_table tuple.
	 */
	if (rel->rd_rel->relkind == RELKIND_PARTITIONED_TABLE)
		RemovePartitionKeyByRelId(relid);

	/*
	 * If the relation being dropped is the default partition itself,
	 * invalidate its entry in pg_partitioned_table.
	 */
	if (relid == defaultPartOid)
		update_default_partition_oid(parentOid, InvalidOid);

	/*
	 * Schedule unlinking of the relation's physical files at commit.
	 */
<<<<<<< HEAD
	if (rel->rd_rel->relkind != RELKIND_VIEW &&
		rel->rd_rel->relkind != RELKIND_COMPOSITE_TYPE &&
		rel->rd_rel->relkind != RELKIND_FOREIGN_TABLE &&
		rel->rd_rel->relkind != RELKIND_PARTITIONED_TABLE &&
		rel->rd_rel->relkind != RELKIND_PROPGRAPH)
	{
=======
	if (RELKIND_HAS_STORAGE(rel->rd_rel->relkind))
>>>>>>> 86a1aae7
		RelationDropStorage(rel);

	/*
	 * Close relcache entry, but *keep* AccessExclusiveLock on the relation
	 * until transaction commit.  This ensures no one else will try to do
	 * something with the doomed relation.
	 */
	relation_close(rel, NoLock);

	/*
	 * Remove any associated relation synchronization states.
	 */
	RemoveSubscriptionRel(InvalidOid, relid);

	/*
	 * Forget any ON COMMIT action for the rel
	 */
	remove_on_commit_action(relid);

	/*
	 * Flush the relation from the relcache.  We want to do this before
	 * starting to remove catalog entries, just to be certain that no relcache
	 * entry rebuild will happen partway through.  (That should not really
	 * matter, since we don't do CommandCounterIncrement here, but let's be
	 * safe.)
	 */
	RelationForgetRelation(relid);

	/*
	 * remove inheritance information
	 */
	RelationRemoveInheritance(relid);

	/*
	 * delete statistics
	 */
	RemoveStatistics(relid, 0);

	/*
	 * delete attribute tuples
	 */
	DeleteAttributeTuples(relid);

	/*
	 * delete relation tuple
	 */
	DeleteRelationTuple(relid);

	if (OidIsValid(parentOid))
	{
		/*
		 * If this is not the default partition, the partition constraint of
		 * the default partition has changed to include the portion of the key
		 * space previously covered by the dropped partition.
		 */
		if (OidIsValid(defaultPartOid) && relid != defaultPartOid)
			CacheInvalidateRelcacheByRelid(defaultPartOid);

		/*
		 * Invalidate the parent's relcache so that the partition is no longer
		 * included in its partition descriptor.
		 */
		CacheInvalidateRelcacheByRelid(parentOid);
		/* keep the lock */
	}
}


/*
 * RelationClearMissing
 *
 * Set atthasmissing and attmissingval to false/null for all attributes
 * where they are currently set. This can be safely and usefully done if
 * the table is rewritten (e.g. by VACUUM FULL or CLUSTER) where we know there
 * are no rows left with less than a full complement of attributes.
 *
 * The caller must have an AccessExclusive lock on the relation.
 */
void
RelationClearMissing(Relation rel)
{
	Relation	attr_rel;
	Oid			relid = RelationGetRelid(rel);
	int			natts = RelationGetNumberOfAttributes(rel);
	int			attnum;
	Datum		repl_val[Natts_pg_attribute];
	bool		repl_null[Natts_pg_attribute];
	bool		repl_repl[Natts_pg_attribute];
	Form_pg_attribute attrtuple;
	HeapTuple	tuple,
				newtuple;

	memset(repl_val, 0, sizeof(repl_val));
	memset(repl_null, false, sizeof(repl_null));
	memset(repl_repl, false, sizeof(repl_repl));

	repl_val[Anum_pg_attribute_atthasmissing - 1] = BoolGetDatum(false);
	repl_null[Anum_pg_attribute_attmissingval - 1] = true;

	repl_repl[Anum_pg_attribute_atthasmissing - 1] = true;
	repl_repl[Anum_pg_attribute_attmissingval - 1] = true;


	/* Get a lock on pg_attribute */
	attr_rel = table_open(AttributeRelationId, RowExclusiveLock);

	/* process each non-system attribute, including any dropped columns */
	for (attnum = 1; attnum <= natts; attnum++)
	{
		tuple = SearchSysCache2(ATTNUM,
								ObjectIdGetDatum(relid),
								Int16GetDatum(attnum));
		if (!HeapTupleIsValid(tuple))	/* shouldn't happen */
			elog(ERROR, "cache lookup failed for attribute %d of relation %u",
				 attnum, relid);

		attrtuple = (Form_pg_attribute) GETSTRUCT(tuple);

		/* ignore any where atthasmissing is not true */
		if (attrtuple->atthasmissing)
		{
			newtuple = heap_modify_tuple(tuple, RelationGetDescr(attr_rel),
										 repl_val, repl_null, repl_repl);

			CatalogTupleUpdate(attr_rel, &newtuple->t_self, newtuple);

			heap_freetuple(newtuple);
		}

		ReleaseSysCache(tuple);
	}

	/*
	 * Our update of the pg_attribute rows will force a relcache rebuild, so
	 * there's nothing else to do here.
	 */
	table_close(attr_rel, RowExclusiveLock);
}

/*
 * SetAttrMissing
 *
 * Set the missing value of a single attribute. This should only be used by
 * binary upgrade. Takes an AccessExclusive lock on the relation owning the
 * attribute.
 */
void
SetAttrMissing(Oid relid, char *attname, char *value)
{
	Datum		valuesAtt[Natts_pg_attribute];
	bool		nullsAtt[Natts_pg_attribute];
	bool		replacesAtt[Natts_pg_attribute];
	Datum		missingval;
	Form_pg_attribute attStruct;
	Relation	attrrel,
				tablerel;
	HeapTuple	atttup,
				newtup;

	/* lock the table the attribute belongs to */
	tablerel = table_open(relid, AccessExclusiveLock);

	/* Don't do anything unless it's a plain table */
	if (tablerel->rd_rel->relkind != RELKIND_RELATION)
	{
		table_close(tablerel, AccessExclusiveLock);
		return;
	}

	/* Lock the attribute row and get the data */
	attrrel = table_open(AttributeRelationId, RowExclusiveLock);
	atttup = SearchSysCacheAttName(relid, attname);
	if (!HeapTupleIsValid(atttup))
		elog(ERROR, "cache lookup failed for attribute %s of relation %u",
			 attname, relid);
	attStruct = (Form_pg_attribute) GETSTRUCT(atttup);

	/* get an array value from the value string */
	missingval = OidFunctionCall3(F_ARRAY_IN,
								  CStringGetDatum(value),
								  ObjectIdGetDatum(attStruct->atttypid),
								  Int32GetDatum(attStruct->atttypmod));

	/* update the tuple - set atthasmissing and attmissingval */
	MemSet(valuesAtt, 0, sizeof(valuesAtt));
	MemSet(nullsAtt, false, sizeof(nullsAtt));
	MemSet(replacesAtt, false, sizeof(replacesAtt));

	valuesAtt[Anum_pg_attribute_atthasmissing - 1] = BoolGetDatum(true);
	replacesAtt[Anum_pg_attribute_atthasmissing - 1] = true;
	valuesAtt[Anum_pg_attribute_attmissingval - 1] = missingval;
	replacesAtt[Anum_pg_attribute_attmissingval - 1] = true;

	newtup = heap_modify_tuple(atttup, RelationGetDescr(attrrel),
							   valuesAtt, nullsAtt, replacesAtt);
	CatalogTupleUpdate(attrrel, &newtup->t_self, newtup);

	/* clean up */
	ReleaseSysCache(atttup);
	table_close(attrrel, RowExclusiveLock);
	table_close(tablerel, AccessExclusiveLock);
}

/*
 * Store a default expression for column attnum of relation rel.
 *
 * Returns the OID of the new pg_attrdef tuple.
 *
 * add_column_mode must be true if we are storing the default for a new
 * attribute, and false if it's for an already existing attribute. The reason
 * for this is that the missing value must never be updated after it is set,
 * which can only be when a column is added to the table. Otherwise we would
 * in effect be changing existing tuples.
 */
Oid
StoreAttrDefault(Relation rel, AttrNumber attnum,
				 Node *expr, bool is_internal, bool add_column_mode)
{
	char	   *adbin;
	Relation	adrel;
	HeapTuple	tuple;
	Datum		values[4];
	static bool nulls[4] = {false, false, false, false};
	Relation	attrrel;
	HeapTuple	atttup;
	Form_pg_attribute attStruct;
	char		attgenerated;
	Oid			attrdefOid;
	ObjectAddress colobject,
				defobject;

	adrel = table_open(AttrDefaultRelationId, RowExclusiveLock);

	/*
	 * Flatten expression to string form for storage.
	 */
	adbin = nodeToString(expr);

	/*
	 * Make the pg_attrdef entry.
	 */
	attrdefOid = GetNewOidWithIndex(adrel, AttrDefaultOidIndexId,
									Anum_pg_attrdef_oid);
	values[Anum_pg_attrdef_oid - 1] = ObjectIdGetDatum(attrdefOid);
	values[Anum_pg_attrdef_adrelid - 1] = RelationGetRelid(rel);
	values[Anum_pg_attrdef_adnum - 1] = attnum;
	values[Anum_pg_attrdef_adbin - 1] = CStringGetTextDatum(adbin);

	tuple = heap_form_tuple(adrel->rd_att, values, nulls);
	CatalogTupleInsert(adrel, tuple);

	defobject.classId = AttrDefaultRelationId;
	defobject.objectId = attrdefOid;
	defobject.objectSubId = 0;

	table_close(adrel, RowExclusiveLock);

	/* now can free some of the stuff allocated above */
	pfree(DatumGetPointer(values[Anum_pg_attrdef_adbin - 1]));
	heap_freetuple(tuple);
	pfree(adbin);

	/*
	 * Update the pg_attribute entry for the column to show that a default
	 * exists.
	 */
	attrrel = table_open(AttributeRelationId, RowExclusiveLock);
	atttup = SearchSysCacheCopy2(ATTNUM,
								 ObjectIdGetDatum(RelationGetRelid(rel)),
								 Int16GetDatum(attnum));
	if (!HeapTupleIsValid(atttup))
		elog(ERROR, "cache lookup failed for attribute %d of relation %u",
			 attnum, RelationGetRelid(rel));
	attStruct = (Form_pg_attribute) GETSTRUCT(atttup);
	attgenerated = attStruct->attgenerated;
	if (!attStruct->atthasdef)
	{
		Form_pg_attribute defAttStruct;

		ExprState  *exprState;
		Expr	   *expr2 = (Expr *) expr;
		EState	   *estate = NULL;
		ExprContext *econtext;
		Datum		valuesAtt[Natts_pg_attribute];
		bool		nullsAtt[Natts_pg_attribute];
		bool		replacesAtt[Natts_pg_attribute];
		Datum		missingval = (Datum) 0;
		bool		missingIsNull = true;

		MemSet(valuesAtt, 0, sizeof(valuesAtt));
		MemSet(nullsAtt, false, sizeof(nullsAtt));
		MemSet(replacesAtt, false, sizeof(replacesAtt));
		valuesAtt[Anum_pg_attribute_atthasdef - 1] = true;
		replacesAtt[Anum_pg_attribute_atthasdef - 1] = true;

		if (rel->rd_rel->relkind == RELKIND_RELATION && add_column_mode &&
			!attgenerated)
		{
			expr2 = expression_planner(expr2);
			estate = CreateExecutorState();
			exprState = ExecPrepareExpr(expr2, estate);
			econtext = GetPerTupleExprContext(estate);

			missingval = ExecEvalExpr(exprState, econtext,
									  &missingIsNull);

			FreeExecutorState(estate);

			defAttStruct = TupleDescAttr(rel->rd_att, attnum - 1);

			if (missingIsNull)
			{
				/* if the default evaluates to NULL, just store a NULL array */
				missingval = (Datum) 0;
			}
			else
			{
				/* otherwise make a one-element array of the value */
				missingval = PointerGetDatum(construct_array(&missingval,
															 1,
															 defAttStruct->atttypid,
															 defAttStruct->attlen,
															 defAttStruct->attbyval,
															 defAttStruct->attalign));
			}

			valuesAtt[Anum_pg_attribute_atthasmissing - 1] = !missingIsNull;
			replacesAtt[Anum_pg_attribute_atthasmissing - 1] = true;
			valuesAtt[Anum_pg_attribute_attmissingval - 1] = missingval;
			replacesAtt[Anum_pg_attribute_attmissingval - 1] = true;
			nullsAtt[Anum_pg_attribute_attmissingval - 1] = missingIsNull;
		}
		atttup = heap_modify_tuple(atttup, RelationGetDescr(attrrel),
								   valuesAtt, nullsAtt, replacesAtt);

		CatalogTupleUpdate(attrrel, &atttup->t_self, atttup);

		if (!missingIsNull)
			pfree(DatumGetPointer(missingval));

	}
	table_close(attrrel, RowExclusiveLock);
	heap_freetuple(atttup);

	/*
	 * Make a dependency so that the pg_attrdef entry goes away if the column
	 * (or whole table) is deleted.
	 */
	colobject.classId = RelationRelationId;
	colobject.objectId = RelationGetRelid(rel);
	colobject.objectSubId = attnum;

	recordDependencyOn(&defobject, &colobject, DEPENDENCY_AUTO);

	/*
	 * Record dependencies on objects used in the expression, too.
	 */
	if (attgenerated)
	{
		/*
		 * Generated column: Dropping anything that the generation expression
		 * refers to automatically drops the generated column.
		 */
		recordDependencyOnSingleRelExpr(&colobject, expr, RelationGetRelid(rel),
										DEPENDENCY_AUTO,
										DEPENDENCY_AUTO, false);
	}
	else
	{
		/*
		 * Normal default: Dropping anything that the default refers to
		 * requires CASCADE and drops the default only.
		 */
		recordDependencyOnSingleRelExpr(&defobject, expr, RelationGetRelid(rel),
										DEPENDENCY_NORMAL,
										DEPENDENCY_NORMAL, false);
	}

	/*
	 * Post creation hook for attribute defaults.
	 *
	 * XXX. ALTER TABLE ALTER COLUMN SET/DROP DEFAULT is implemented with a
	 * couple of deletion/creation of the attribute's default entry, so the
	 * callee should check existence of an older version of this entry if it
	 * needs to distinguish.
	 */
	InvokeObjectPostCreateHookArg(AttrDefaultRelationId,
								  RelationGetRelid(rel), attnum, is_internal);

	return attrdefOid;
}

/*
 * Store a check-constraint expression for the given relation.
 *
 * Caller is responsible for updating the count of constraints
 * in the pg_class entry for the relation.
 *
 * The OID of the new constraint is returned.
 */
static Oid
StoreRelCheck(Relation rel, const char *ccname, Node *expr,
			  bool is_validated, bool is_local, int inhcount,
			  bool is_no_inherit, bool is_internal)
{
	char	   *ccbin;
	List	   *varList;
	int			keycount;
	int16	   *attNos;
	Oid			constrOid;

	/*
	 * Flatten expression to string form for storage.
	 */
	ccbin = nodeToString(expr);

	/*
	 * Find columns of rel that are used in expr
	 *
	 * NB: pull_var_clause is okay here only because we don't allow subselects
	 * in check constraints; it would fail to examine the contents of
	 * subselects.
	 */
	varList = pull_var_clause(expr, 0);
	keycount = list_length(varList);

	if (keycount > 0)
	{
		ListCell   *vl;
		int			i = 0;

		attNos = (int16 *) palloc(keycount * sizeof(int16));
		foreach(vl, varList)
		{
			Var		   *var = (Var *) lfirst(vl);
			int			j;

			for (j = 0; j < i; j++)
				if (attNos[j] == var->varattno)
					break;
			if (j == i)
				attNos[i++] = var->varattno;
		}
		keycount = i;
	}
	else
		attNos = NULL;

	/*
	 * Partitioned tables do not contain any rows themselves, so a NO INHERIT
	 * constraint makes no sense.
	 */
	if (is_no_inherit &&
		rel->rd_rel->relkind == RELKIND_PARTITIONED_TABLE)
		ereport(ERROR,
				(errcode(ERRCODE_INVALID_TABLE_DEFINITION),
				 errmsg("cannot add NO INHERIT constraint to partitioned table \"%s\"",
						RelationGetRelationName(rel))));

	/*
	 * Create the Check Constraint
	 */
	constrOid =
		CreateConstraintEntry(ccname,	/* Constraint Name */
							  RelationGetNamespace(rel),	/* namespace */
							  CONSTRAINT_CHECK, /* Constraint Type */
							  false,	/* Is Deferrable */
							  false,	/* Is Deferred */
							  is_validated,
							  InvalidOid,	/* no parent constraint */
							  RelationGetRelid(rel),	/* relation */
							  attNos,	/* attrs in the constraint */
							  keycount, /* # key attrs in the constraint */
							  keycount, /* # total attrs in the constraint */
							  InvalidOid,	/* not a domain constraint */
							  InvalidOid,	/* no associated index */
							  InvalidOid,	/* Foreign key fields */
							  NULL,
							  NULL,
							  NULL,
							  NULL,
							  0,
							  ' ',
							  ' ',
							  ' ',
							  NULL, /* not an exclusion constraint */
							  expr, /* Tree form of check constraint */
							  ccbin,	/* Binary form of check constraint */
							  is_local, /* conislocal */
							  inhcount, /* coninhcount */
							  is_no_inherit,	/* connoinherit */
							  is_internal); /* internally constructed? */

	pfree(ccbin);

	return constrOid;
}

/*
 * Store defaults and constraints (passed as a list of CookedConstraint).
 *
 * Each CookedConstraint struct is modified to store the new catalog tuple OID.
 *
 * NOTE: only pre-cooked expressions will be passed this way, which is to
 * say expressions inherited from an existing relation.  Newly parsed
 * expressions can be added later, by direct calls to StoreAttrDefault
 * and StoreRelCheck (see AddRelationNewConstraints()).
 */
static void
StoreConstraints(Relation rel, List *cooked_constraints, bool is_internal)
{
	int			numchecks = 0;
	ListCell   *lc;

	if (cooked_constraints == NIL)
		return;					/* nothing to do */

	/*
	 * Deparsing of constraint expressions will fail unless the just-created
	 * pg_attribute tuples for this relation are made visible.  So, bump the
	 * command counter.  CAUTION: this will cause a relcache entry rebuild.
	 */
	CommandCounterIncrement();

	foreach(lc, cooked_constraints)
	{
		CookedConstraint *con = (CookedConstraint *) lfirst(lc);

		switch (con->contype)
		{
			case CONSTR_DEFAULT:
				con->conoid = StoreAttrDefault(rel, con->attnum, con->expr,
											   is_internal, false);
				break;
			case CONSTR_CHECK:
				con->conoid =
					StoreRelCheck(rel, con->name, con->expr,
								  !con->skip_validation, con->is_local,
								  con->inhcount, con->is_no_inherit,
								  is_internal);
				numchecks++;
				break;
			default:
				elog(ERROR, "unrecognized constraint type: %d",
					 (int) con->contype);
		}
	}

	if (numchecks > 0)
		SetRelationNumChecks(rel, numchecks);
}

/*
 * AddRelationNewConstraints
 *
 * Add new column default expressions and/or constraint check expressions
 * to an existing relation.  This is defined to do both for efficiency in
 * DefineRelation, but of course you can do just one or the other by passing
 * empty lists.
 *
 * rel: relation to be modified
 * newColDefaults: list of RawColumnDefault structures
 * newConstraints: list of Constraint nodes
 * allow_merge: true if check constraints may be merged with existing ones
 * is_local: true if definition is local, false if it's inherited
 * is_internal: true if result of some internal process, not a user request
 *
 * All entries in newColDefaults will be processed.  Entries in newConstraints
 * will be processed only if they are CONSTR_CHECK type.
 *
 * Returns a list of CookedConstraint nodes that shows the cooked form of
 * the default and constraint expressions added to the relation.
 *
 * NB: caller should have opened rel with some self-conflicting lock mode,
 * and should hold that lock till end of transaction; for normal cases that'll
 * be AccessExclusiveLock, but if caller knows that the constraint is already
 * enforced by some other means, it can be ShareUpdateExclusiveLock.  Also, we
 * assume the caller has done a CommandCounterIncrement if necessary to make
 * the relation's catalog tuples visible.
 */
List *
AddRelationNewConstraints(Relation rel,
						  List *newColDefaults,
						  List *newConstraints,
						  bool allow_merge,
						  bool is_local,
						  bool is_internal,
						  const char *queryString)
{
	List	   *cookedConstraints = NIL;
	TupleDesc	tupleDesc;
	TupleConstr *oldconstr;
	int			numoldchecks;
	ParseState *pstate;
	ParseNamespaceItem *nsitem;
	int			numchecks;
	List	   *checknames;
	ListCell   *cell;
	Node	   *expr;
	CookedConstraint *cooked;

	/*
	 * Get info about existing constraints.
	 */
	tupleDesc = RelationGetDescr(rel);
	oldconstr = tupleDesc->constr;
	if (oldconstr)
		numoldchecks = oldconstr->num_check;
	else
		numoldchecks = 0;

	/*
	 * Create a dummy ParseState and insert the target relation as its sole
	 * rangetable entry.  We need a ParseState for transformExpr.
	 */
	pstate = make_parsestate(NULL);
	pstate->p_sourcetext = queryString;
	nsitem = addRangeTableEntryForRelation(pstate,
										   rel,
										   AccessShareLock,
										   NULL,
										   false,
										   true);
	addNSItemToQuery(pstate, nsitem, true, true, true);

	/*
	 * Process column default expressions.
	 */
	foreach(cell, newColDefaults)
	{
		RawColumnDefault *colDef = (RawColumnDefault *) lfirst(cell);
		Form_pg_attribute atp = TupleDescAttr(rel->rd_att, colDef->attnum - 1);
		Oid			defOid;

		expr = cookDefault(pstate, colDef->raw_default,
						   atp->atttypid, atp->atttypmod,
						   NameStr(atp->attname),
						   atp->attgenerated);

		/*
		 * If the expression is just a NULL constant, we do not bother to make
		 * an explicit pg_attrdef entry, since the default behavior is
		 * equivalent.  This applies to column defaults, but not for
		 * generation expressions.
		 *
		 * Note a nonobvious property of this test: if the column is of a
		 * domain type, what we'll get is not a bare null Const but a
		 * CoerceToDomain expr, so we will not discard the default.  This is
		 * critical because the column default needs to be retained to
		 * override any default that the domain might have.
		 */
		if (expr == NULL ||
			(!colDef->generated &&
			 IsA(expr, Const) &&
			 castNode(Const, expr)->constisnull))
			continue;

		/* If the DEFAULT is volatile we cannot use a missing value */
		if (colDef->missingMode && contain_volatile_functions((Node *) expr))
			colDef->missingMode = false;

		defOid = StoreAttrDefault(rel, colDef->attnum, expr, is_internal,
								  colDef->missingMode);

		cooked = (CookedConstraint *) palloc(sizeof(CookedConstraint));
		cooked->contype = CONSTR_DEFAULT;
		cooked->conoid = defOid;
		cooked->name = NULL;
		cooked->attnum = colDef->attnum;
		cooked->expr = expr;
		cooked->skip_validation = false;
		cooked->is_local = is_local;
		cooked->inhcount = is_local ? 0 : 1;
		cooked->is_no_inherit = false;
		cookedConstraints = lappend(cookedConstraints, cooked);
	}

	/*
	 * Process constraint expressions.
	 */
	numchecks = numoldchecks;
	checknames = NIL;
	foreach(cell, newConstraints)
	{
		Constraint *cdef = (Constraint *) lfirst(cell);
		char	   *ccname;
		Oid			constrOid;

		if (cdef->contype != CONSTR_CHECK)
			continue;

		if (cdef->raw_expr != NULL)
		{
			Assert(cdef->cooked_expr == NULL);

			/*
			 * Transform raw parsetree to executable expression, and verify
			 * it's valid as a CHECK constraint.
			 */
			expr = cookConstraint(pstate, cdef->raw_expr,
								  RelationGetRelationName(rel));
		}
		else
		{
			Assert(cdef->cooked_expr != NULL);

			/*
			 * Here, we assume the parser will only pass us valid CHECK
			 * expressions, so we do no particular checking.
			 */
			expr = stringToNode(cdef->cooked_expr);
		}

		/*
		 * Check name uniqueness, or generate a name if none was given.
		 */
		if (cdef->conname != NULL)
		{
			ListCell   *cell2;

			ccname = cdef->conname;
			/* Check against other new constraints */
			/* Needed because we don't do CommandCounterIncrement in loop */
			foreach(cell2, checknames)
			{
				if (strcmp((char *) lfirst(cell2), ccname) == 0)
					ereport(ERROR,
							(errcode(ERRCODE_DUPLICATE_OBJECT),
							 errmsg("check constraint \"%s\" already exists",
									ccname)));
			}

			/* save name for future checks */
			checknames = lappend(checknames, ccname);

			/*
			 * Check against pre-existing constraints.  If we are allowed to
			 * merge with an existing constraint, there's no more to do here.
			 * (We omit the duplicate constraint from the result, which is
			 * what ATAddCheckConstraint wants.)
			 */
			if (MergeWithExistingConstraint(rel, ccname, expr,
											allow_merge, is_local,
											cdef->initially_valid,
											cdef->is_no_inherit))
				continue;
		}
		else
		{
			/*
			 * When generating a name, we want to create "tab_col_check" for a
			 * column constraint and "tab_check" for a table constraint.  We
			 * no longer have any info about the syntactic positioning of the
			 * constraint phrase, so we approximate this by seeing whether the
			 * expression references more than one column.  (If the user
			 * played by the rules, the result is the same...)
			 *
			 * Note: pull_var_clause() doesn't descend into sublinks, but we
			 * eliminated those above; and anyway this only needs to be an
			 * approximate answer.
			 */
			List	   *vars;
			char	   *colname;

			vars = pull_var_clause(expr, 0);

			/* eliminate duplicates */
			vars = list_union(NIL, vars);

			if (list_length(vars) == 1)
				colname = get_attname(RelationGetRelid(rel),
									  ((Var *) linitial(vars))->varattno,
									  true);
			else
				colname = NULL;

			ccname = ChooseConstraintName(RelationGetRelationName(rel),
										  colname,
										  "check",
										  RelationGetNamespace(rel),
										  checknames);

			/* save name for future checks */
			checknames = lappend(checknames, ccname);
		}

		/*
		 * OK, store it.
		 */
		constrOid =
			StoreRelCheck(rel, ccname, expr, cdef->initially_valid, is_local,
						  is_local ? 0 : 1, cdef->is_no_inherit, is_internal);

		numchecks++;

		cooked = (CookedConstraint *) palloc(sizeof(CookedConstraint));
		cooked->contype = CONSTR_CHECK;
		cooked->conoid = constrOid;
		cooked->name = ccname;
		cooked->attnum = 0;
		cooked->expr = expr;
		cooked->skip_validation = cdef->skip_validation;
		cooked->is_local = is_local;
		cooked->inhcount = is_local ? 0 : 1;
		cooked->is_no_inherit = cdef->is_no_inherit;
		cookedConstraints = lappend(cookedConstraints, cooked);
	}

	/*
	 * Update the count of constraints in the relation's pg_class tuple. We do
	 * this even if there was no change, in order to ensure that an SI update
	 * message is sent out for the pg_class tuple, which will force other
	 * backends to rebuild their relcache entries for the rel. (This is
	 * critical if we added defaults but not constraints.)
	 */
	SetRelationNumChecks(rel, numchecks);

	return cookedConstraints;
}

/*
 * Check for a pre-existing check constraint that conflicts with a proposed
 * new one, and either adjust its conislocal/coninhcount settings or throw
 * error as needed.
 *
 * Returns true if merged (constraint is a duplicate), or false if it's
 * got a so-far-unique name, or throws error if conflict.
 *
 * XXX See MergeConstraintsIntoExisting too if you change this code.
 */
static bool
MergeWithExistingConstraint(Relation rel, const char *ccname, Node *expr,
							bool allow_merge, bool is_local,
							bool is_initially_valid,
							bool is_no_inherit)
{
	bool		found;
	Relation	conDesc;
	SysScanDesc conscan;
	ScanKeyData skey[3];
	HeapTuple	tup;

	/* Search for a pg_constraint entry with same name and relation */
	conDesc = table_open(ConstraintRelationId, RowExclusiveLock);

	found = false;

	ScanKeyInit(&skey[0],
				Anum_pg_constraint_conrelid,
				BTEqualStrategyNumber, F_OIDEQ,
				ObjectIdGetDatum(RelationGetRelid(rel)));
	ScanKeyInit(&skey[1],
				Anum_pg_constraint_contypid,
				BTEqualStrategyNumber, F_OIDEQ,
				ObjectIdGetDatum(InvalidOid));
	ScanKeyInit(&skey[2],
				Anum_pg_constraint_conname,
				BTEqualStrategyNumber, F_NAMEEQ,
				CStringGetDatum(ccname));

	conscan = systable_beginscan(conDesc, ConstraintRelidTypidNameIndexId, true,
								 NULL, 3, skey);

	/* There can be at most one matching row */
	if (HeapTupleIsValid(tup = systable_getnext(conscan)))
	{
		Form_pg_constraint con = (Form_pg_constraint) GETSTRUCT(tup);

		/* Found it.  Conflicts if not identical check constraint */
		if (con->contype == CONSTRAINT_CHECK)
		{
			Datum		val;
			bool		isnull;

			val = fastgetattr(tup,
							  Anum_pg_constraint_conbin,
							  conDesc->rd_att, &isnull);
			if (isnull)
				elog(ERROR, "null conbin for rel %s",
					 RelationGetRelationName(rel));
			if (equal(expr, stringToNode(TextDatumGetCString(val))))
				found = true;
		}

		/*
		 * If the existing constraint is purely inherited (no local
		 * definition) then interpret addition of a local constraint as a
		 * legal merge.  This allows ALTER ADD CONSTRAINT on parent and child
		 * tables to be given in either order with same end state.  However if
		 * the relation is a partition, all inherited constraints are always
		 * non-local, including those that were merged.
		 */
		if (is_local && !con->conislocal && !rel->rd_rel->relispartition)
			allow_merge = true;

		if (!found || !allow_merge)
			ereport(ERROR,
					(errcode(ERRCODE_DUPLICATE_OBJECT),
					 errmsg("constraint \"%s\" for relation \"%s\" already exists",
							ccname, RelationGetRelationName(rel))));

		/* If the child constraint is "no inherit" then cannot merge */
		if (con->connoinherit)
			ereport(ERROR,
					(errcode(ERRCODE_INVALID_OBJECT_DEFINITION),
					 errmsg("constraint \"%s\" conflicts with non-inherited constraint on relation \"%s\"",
							ccname, RelationGetRelationName(rel))));

		/*
		 * Must not change an existing inherited constraint to "no inherit"
		 * status.  That's because inherited constraints should be able to
		 * propagate to lower-level children.
		 */
		if (con->coninhcount > 0 && is_no_inherit)
			ereport(ERROR,
					(errcode(ERRCODE_INVALID_OBJECT_DEFINITION),
					 errmsg("constraint \"%s\" conflicts with inherited constraint on relation \"%s\"",
							ccname, RelationGetRelationName(rel))));

		/*
		 * If the child constraint is "not valid" then cannot merge with a
		 * valid parent constraint.
		 */
		if (is_initially_valid && !con->convalidated)
			ereport(ERROR,
					(errcode(ERRCODE_INVALID_OBJECT_DEFINITION),
					 errmsg("constraint \"%s\" conflicts with NOT VALID constraint on relation \"%s\"",
							ccname, RelationGetRelationName(rel))));

		/* OK to update the tuple */
		ereport(NOTICE,
				(errmsg("merging constraint \"%s\" with inherited definition",
						ccname)));

		tup = heap_copytuple(tup);
		con = (Form_pg_constraint) GETSTRUCT(tup);

		/*
		 * In case of partitions, an inherited constraint must be inherited
		 * only once since it cannot have multiple parents and it is never
		 * considered local.
		 */
		if (rel->rd_rel->relispartition)
		{
			con->coninhcount = 1;
			con->conislocal = false;
		}
		else
		{
			if (is_local)
				con->conislocal = true;
			else
				con->coninhcount++;
		}

		if (is_no_inherit)
		{
			Assert(is_local);
			con->connoinherit = true;
		}

		CatalogTupleUpdate(conDesc, &tup->t_self, tup);
	}

	systable_endscan(conscan);
	table_close(conDesc, RowExclusiveLock);

	return found;
}

/*
 * Update the count of constraints in the relation's pg_class tuple.
 *
 * Caller had better hold exclusive lock on the relation.
 *
 * An important side effect is that a SI update message will be sent out for
 * the pg_class tuple, which will force other backends to rebuild their
 * relcache entries for the rel.  Also, this backend will rebuild its
 * own relcache entry at the next CommandCounterIncrement.
 */
static void
SetRelationNumChecks(Relation rel, int numchecks)
{
	Relation	relrel;
	HeapTuple	reltup;
	Form_pg_class relStruct;

	relrel = table_open(RelationRelationId, RowExclusiveLock);
	reltup = SearchSysCacheCopy1(RELOID,
								 ObjectIdGetDatum(RelationGetRelid(rel)));
	if (!HeapTupleIsValid(reltup))
		elog(ERROR, "cache lookup failed for relation %u",
			 RelationGetRelid(rel));
	relStruct = (Form_pg_class) GETSTRUCT(reltup);

	if (relStruct->relchecks != numchecks)
	{
		relStruct->relchecks = numchecks;

		CatalogTupleUpdate(relrel, &reltup->t_self, reltup);
	}
	else
	{
		/* Skip the disk update, but force relcache inval anyway */
		CacheInvalidateRelcache(rel);
	}

	heap_freetuple(reltup);
	table_close(relrel, RowExclusiveLock);
}

/*
 * Check for references to generated columns
 */
static bool
check_nested_generated_walker(Node *node, void *context)
{
	ParseState *pstate = context;

	if (node == NULL)
		return false;
	else if (IsA(node, Var))
	{
		Var		   *var = (Var *) node;
		Oid			relid;
		AttrNumber	attnum;

		relid = rt_fetch(var->varno, pstate->p_rtable)->relid;
		if (!OidIsValid(relid))
			return false;		/* XXX shouldn't we raise an error? */

		attnum = var->varattno;

		if (attnum > 0 && get_attgenerated(relid, attnum))
			ereport(ERROR,
					(errcode(ERRCODE_INVALID_OBJECT_DEFINITION),
					 errmsg("cannot use generated column \"%s\" in column generation expression",
							get_attname(relid, attnum, false)),
					 errdetail("A generated column cannot reference another generated column."),
					 parser_errposition(pstate, var->location)));
		/* A whole-row Var is necessarily self-referential, so forbid it */
		if (attnum == 0)
			ereport(ERROR,
					(errcode(ERRCODE_INVALID_OBJECT_DEFINITION),
					 errmsg("cannot use whole-row variable in column generation expression"),
					 errdetail("This would cause the generated column to depend on its own value."),
					 parser_errposition(pstate, var->location)));
		/* System columns were already checked in the parser */

		return false;
	}
	else
		return expression_tree_walker(node, check_nested_generated_walker,
									  (void *) context);
}

static void
check_nested_generated(ParseState *pstate, Node *node)
{
	check_nested_generated_walker(node, pstate);
}

/*
 * Take a raw default and convert it to a cooked format ready for
 * storage.
 *
 * Parse state should be set up to recognize any vars that might appear
 * in the expression.  (Even though we plan to reject vars, it's more
 * user-friendly to give the correct error message than "unknown var".)
 *
 * If atttypid is not InvalidOid, coerce the expression to the specified
 * type (and typmod atttypmod).   attname is only needed in this case:
 * it is used in the error message, if any.
 */
Node *
cookDefault(ParseState *pstate,
			Node *raw_default,
			Oid atttypid,
			int32 atttypmod,
			const char *attname,
			char attgenerated)
{
	Node	   *expr;

	Assert(raw_default != NULL);

	/*
	 * Transform raw parsetree to executable expression.
	 */
	expr = transformExpr(pstate, raw_default, attgenerated ? EXPR_KIND_GENERATED_COLUMN : EXPR_KIND_COLUMN_DEFAULT);

	if (attgenerated)
	{
		check_nested_generated(pstate, expr);

		if (contain_mutable_functions(expr))
			ereport(ERROR,
					(errcode(ERRCODE_INVALID_OBJECT_DEFINITION),
					 errmsg("generation expression is not immutable")));
	}
	else
	{
		/*
		 * For a default expression, transformExpr() should have rejected
		 * column references.
		 */
		Assert(!contain_var_clause(expr));
	}

	/*
	 * Coerce the expression to the correct type and typmod, if given. This
	 * should match the parser's processing of non-defaulted expressions ---
	 * see transformAssignedExpr().
	 */
	if (OidIsValid(atttypid))
	{
		Oid			type_id = exprType(expr);

		expr = coerce_to_target_type(pstate, expr, type_id,
									 atttypid, atttypmod,
									 COERCION_ASSIGNMENT,
									 COERCE_IMPLICIT_CAST,
									 -1);
		if (expr == NULL)
			ereport(ERROR,
					(errcode(ERRCODE_DATATYPE_MISMATCH),
					 errmsg("column \"%s\" is of type %s"
							" but default expression is of type %s",
							attname,
							format_type_be(atttypid),
							format_type_be(type_id)),
					 errhint("You will need to rewrite or cast the expression.")));
	}

	/*
	 * Finally, take care of collations in the finished expression.
	 */
	assign_expr_collations(pstate, expr);

	return expr;
}

/*
 * Take a raw CHECK constraint expression and convert it to a cooked format
 * ready for storage.
 *
 * Parse state must be set up to recognize any vars that might appear
 * in the expression.
 */
static Node *
cookConstraint(ParseState *pstate,
			   Node *raw_constraint,
			   char *relname)
{
	Node	   *expr;

	/*
	 * Transform raw parsetree to executable expression.
	 */
	expr = transformExpr(pstate, raw_constraint, EXPR_KIND_CHECK_CONSTRAINT);

	/*
	 * Make sure it yields a boolean result.
	 */
	expr = coerce_to_boolean(pstate, expr, "CHECK");

	/*
	 * Take care of collations.
	 */
	assign_expr_collations(pstate, expr);

	/*
	 * Make sure no outside relations are referred to (this is probably dead
	 * code now that add_missing_from is history).
	 */
	if (list_length(pstate->p_rtable) != 1)
		ereport(ERROR,
				(errcode(ERRCODE_INVALID_COLUMN_REFERENCE),
				 errmsg("only table \"%s\" can be referenced in check constraint",
						relname)));

	return expr;
}

/*
 * CopyStatistics --- copy entries in pg_statistic from one rel to another
 */
void
CopyStatistics(Oid fromrelid, Oid torelid)
{
	HeapTuple	tup;
	SysScanDesc scan;
	ScanKeyData key[1];
	Relation	statrel;

	statrel = table_open(StatisticRelationId, RowExclusiveLock);

	/* Now search for stat records */
	ScanKeyInit(&key[0],
				Anum_pg_statistic_starelid,
				BTEqualStrategyNumber, F_OIDEQ,
				ObjectIdGetDatum(fromrelid));

	scan = systable_beginscan(statrel, StatisticRelidAttnumInhIndexId,
							  true, NULL, 1, key);

	while (HeapTupleIsValid((tup = systable_getnext(scan))))
	{
		Form_pg_statistic statform;

		/* make a modifiable copy */
		tup = heap_copytuple(tup);
		statform = (Form_pg_statistic) GETSTRUCT(tup);

		/* update the copy of the tuple and insert it */
		statform->starelid = torelid;
		CatalogTupleInsert(statrel, tup);

		heap_freetuple(tup);
	}

	systable_endscan(scan);

	table_close(statrel, RowExclusiveLock);
}

/*
 * RemoveStatistics --- remove entries in pg_statistic for a rel or column
 *
 * If attnum is zero, remove all entries for rel; else remove only the one(s)
 * for that column.
 */
void
RemoveStatistics(Oid relid, AttrNumber attnum)
{
	Relation	pgstatistic;
	SysScanDesc scan;
	ScanKeyData key[2];
	int			nkeys;
	HeapTuple	tuple;

	pgstatistic = table_open(StatisticRelationId, RowExclusiveLock);

	ScanKeyInit(&key[0],
				Anum_pg_statistic_starelid,
				BTEqualStrategyNumber, F_OIDEQ,
				ObjectIdGetDatum(relid));

	if (attnum == 0)
		nkeys = 1;
	else
	{
		ScanKeyInit(&key[1],
					Anum_pg_statistic_staattnum,
					BTEqualStrategyNumber, F_INT2EQ,
					Int16GetDatum(attnum));
		nkeys = 2;
	}

	scan = systable_beginscan(pgstatistic, StatisticRelidAttnumInhIndexId, true,
							  NULL, nkeys, key);

	/* we must loop even when attnum != 0, in case of inherited stats */
	while (HeapTupleIsValid(tuple = systable_getnext(scan)))
		CatalogTupleDelete(pgstatistic, &tuple->t_self);

	systable_endscan(scan);

	table_close(pgstatistic, RowExclusiveLock);
}


/*
 * RelationTruncateIndexes - truncate all indexes associated
 * with the heap relation to zero tuples.
 *
 * The routine will truncate and then reconstruct the indexes on
 * the specified relation.  Caller must hold exclusive lock on rel.
 */
static void
RelationTruncateIndexes(Relation heapRelation)
{
	ListCell   *indlist;

	/* Ask the relcache to produce a list of the indexes of the rel */
	foreach(indlist, RelationGetIndexList(heapRelation))
	{
		Oid			indexId = lfirst_oid(indlist);
		Relation	currentIndex;
		IndexInfo  *indexInfo;

		/* Open the index relation; use exclusive lock, just to be sure */
		currentIndex = index_open(indexId, AccessExclusiveLock);

		/*
		 * Fetch info needed for index_build.  Since we know there are no
		 * tuples that actually need indexing, we can use a dummy IndexInfo.
		 * This is slightly cheaper to build, but the real point is to avoid
		 * possibly running user-defined code in index expressions or
		 * predicates.  We might be getting invoked during ON COMMIT
		 * processing, and we don't want to run any such code then.
		 */
		indexInfo = BuildDummyIndexInfo(currentIndex);

		/*
		 * Now truncate the actual file (and discard buffers).
		 */
		RelationTruncate(currentIndex, 0);

		/* Initialize the index and rebuild */
		/* Note: we do not need to re-establish pkey setting */
		index_build(heapRelation, currentIndex, indexInfo, true, false);

		/* We're done with this index */
		index_close(currentIndex, NoLock);
	}
}

/*
 *	 heap_truncate
 *
 *	 This routine deletes all data within all the specified relations.
 *
 * This is not transaction-safe!  There is another, transaction-safe
 * implementation in commands/tablecmds.c.  We now use this only for
 * ON COMMIT truncation of temporary tables, where it doesn't matter.
 */
void
heap_truncate(List *relids)
{
	List	   *relations = NIL;
	ListCell   *cell;

	/* Open relations for processing, and grab exclusive access on each */
	foreach(cell, relids)
	{
		Oid			rid = lfirst_oid(cell);
		Relation	rel;

		rel = table_open(rid, AccessExclusiveLock);
		relations = lappend(relations, rel);
	}

	/* Don't allow truncate on tables that are referenced by foreign keys */
	heap_truncate_check_FKs(relations, true);

	/* OK to do it */
	foreach(cell, relations)
	{
		Relation	rel = lfirst(cell);

		/* Truncate the relation */
		heap_truncate_one_rel(rel);

		/* Close the relation, but keep exclusive lock on it until commit */
		table_close(rel, NoLock);
	}
}

/*
 *	 heap_truncate_one_rel
 *
 *	 This routine deletes all data within the specified relation.
 *
 * This is not transaction-safe, because the truncation is done immediately
 * and cannot be rolled back later.  Caller is responsible for having
 * checked permissions etc, and must have obtained AccessExclusiveLock.
 */
void
heap_truncate_one_rel(Relation rel)
{
	Oid			toastrelid;

	/*
	 * Truncate the relation.  Partitioned tables have no storage, so there is
	 * nothing to do for them here.
	 */
	if (rel->rd_rel->relkind == RELKIND_PARTITIONED_TABLE)
		return;

	/* Truncate the underlying relation */
	table_relation_nontransactional_truncate(rel);

	/* If the relation has indexes, truncate the indexes too */
	RelationTruncateIndexes(rel);

	/* If there is a toast table, truncate that too */
	toastrelid = rel->rd_rel->reltoastrelid;
	if (OidIsValid(toastrelid))
	{
		Relation	toastrel = table_open(toastrelid, AccessExclusiveLock);

		table_relation_nontransactional_truncate(toastrel);
		RelationTruncateIndexes(toastrel);
		/* keep the lock... */
		table_close(toastrel, NoLock);
	}
}

/*
 * heap_truncate_check_FKs
 *		Check for foreign keys referencing a list of relations that
 *		are to be truncated, and raise error if there are any
 *
 * We disallow such FKs (except self-referential ones) since the whole point
 * of TRUNCATE is to not scan the individual rows to be thrown away.
 *
 * This is split out so it can be shared by both implementations of truncate.
 * Caller should already hold a suitable lock on the relations.
 *
 * tempTables is only used to select an appropriate error message.
 */
void
heap_truncate_check_FKs(List *relations, bool tempTables)
{
	List	   *oids = NIL;
	List	   *dependents;
	ListCell   *cell;

	/*
	 * Build a list of OIDs of the interesting relations.
	 *
	 * If a relation has no triggers, then it can neither have FKs nor be
	 * referenced by a FK from another table, so we can ignore it.  For
	 * partitioned tables, FKs have no triggers, so we must include them
	 * anyway.
	 */
	foreach(cell, relations)
	{
		Relation	rel = lfirst(cell);

		if (rel->rd_rel->relhastriggers ||
			rel->rd_rel->relkind == RELKIND_PARTITIONED_TABLE)
			oids = lappend_oid(oids, RelationGetRelid(rel));
	}

	/*
	 * Fast path: if no relation has triggers, none has FKs either.
	 */
	if (oids == NIL)
		return;

	/*
	 * Otherwise, must scan pg_constraint.  We make one pass with all the
	 * relations considered; if this finds nothing, then all is well.
	 */
	dependents = heap_truncate_find_FKs(oids);
	if (dependents == NIL)
		return;

	/*
	 * Otherwise we repeat the scan once per relation to identify a particular
	 * pair of relations to complain about.  This is pretty slow, but
	 * performance shouldn't matter much in a failure path.  The reason for
	 * doing things this way is to ensure that the message produced is not
	 * dependent on chance row locations within pg_constraint.
	 */
	foreach(cell, oids)
	{
		Oid			relid = lfirst_oid(cell);
		ListCell   *cell2;

		dependents = heap_truncate_find_FKs(list_make1_oid(relid));

		foreach(cell2, dependents)
		{
			Oid			relid2 = lfirst_oid(cell2);

			if (!list_member_oid(oids, relid2))
			{
				char	   *relname = get_rel_name(relid);
				char	   *relname2 = get_rel_name(relid2);

				if (tempTables)
					ereport(ERROR,
							(errcode(ERRCODE_FEATURE_NOT_SUPPORTED),
							 errmsg("unsupported ON COMMIT and foreign key combination"),
							 errdetail("Table \"%s\" references \"%s\", but they do not have the same ON COMMIT setting.",
									   relname2, relname)));
				else
					ereport(ERROR,
							(errcode(ERRCODE_FEATURE_NOT_SUPPORTED),
							 errmsg("cannot truncate a table referenced in a foreign key constraint"),
							 errdetail("Table \"%s\" references \"%s\".",
									   relname2, relname),
							 errhint("Truncate table \"%s\" at the same time, "
									 "or use TRUNCATE ... CASCADE.",
									 relname2)));
			}
		}
	}
}

/*
 * heap_truncate_find_FKs
 *		Find relations having foreign keys referencing any of the given rels
 *
 * Input and result are both lists of relation OIDs.  The result contains
 * no duplicates, does *not* include any rels that were already in the input
 * list, and is sorted in OID order.  (The last property is enforced mainly
 * to guarantee consistent behavior in the regression tests; we don't want
 * behavior to change depending on chance locations of rows in pg_constraint.)
 *
 * Note: caller should already have appropriate lock on all rels mentioned
 * in relationIds.  Since adding or dropping an FK requires exclusive lock
 * on both rels, this ensures that the answer will be stable.
 */
List *
heap_truncate_find_FKs(List *relationIds)
{
	List	   *result = NIL;
	List	   *oids;
	List	   *parent_cons;
	ListCell   *cell;
	ScanKeyData key;
	Relation	fkeyRel;
	SysScanDesc fkeyScan;
	HeapTuple	tuple;
	bool		restart;

	oids = list_copy(relationIds);

	/*
	 * Must scan pg_constraint.  Right now, it is a seqscan because there is
	 * no available index on confrelid.
	 */
	fkeyRel = table_open(ConstraintRelationId, AccessShareLock);

restart:
	restart = false;
	parent_cons = NIL;

	fkeyScan = systable_beginscan(fkeyRel, InvalidOid, false,
								  NULL, 0, NULL);

	while (HeapTupleIsValid(tuple = systable_getnext(fkeyScan)))
	{
		Form_pg_constraint con = (Form_pg_constraint) GETSTRUCT(tuple);

		/* Not a foreign key */
		if (con->contype != CONSTRAINT_FOREIGN)
			continue;

		/* Not referencing one of our list of tables */
		if (!list_member_oid(oids, con->confrelid))
			continue;

		/*
		 * If this constraint has a parent constraint which we have not seen
		 * yet, keep track of it for the second loop, below.  Tracking parent
		 * constraints allows us to climb up to the top-level level constraint
		 * and look for all possible relations referencing the partitioned
		 * table.
		 */
		if (OidIsValid(con->conparentid) &&
			!list_member_oid(parent_cons, con->conparentid))
			parent_cons = lappend_oid(parent_cons, con->conparentid);

		/*
		 * Add referencer to result, unless present in input list.  (Don't
		 * worry about dupes: we'll fix that below).
		 */
		if (!list_member_oid(relationIds, con->conrelid))
			result = lappend_oid(result, con->conrelid);
	}

	systable_endscan(fkeyScan);

	/*
	 * Process each parent constraint we found to add the list of referenced
	 * relations by them to the oids list.  If we do add any new such
	 * relations, redo the first loop above.  Also, if we see that the parent
	 * constraint in turn has a parent, add that so that we process all
	 * relations in a single additional pass.
	 */
	foreach(cell, parent_cons)
	{
		Oid			parent = lfirst_oid(cell);

		ScanKeyInit(&key,
					Anum_pg_constraint_oid,
					BTEqualStrategyNumber, F_OIDEQ,
					ObjectIdGetDatum(parent));

		fkeyScan = systable_beginscan(fkeyRel, ConstraintOidIndexId,
									  true, NULL, 1, &key);

		tuple = systable_getnext(fkeyScan);
		if (HeapTupleIsValid(tuple))
		{
			Form_pg_constraint con = (Form_pg_constraint) GETSTRUCT(tuple);

			/*
			 * pg_constraint rows always appear for partitioned hierarchies
			 * this way: on the each side of the constraint, one row appears
			 * for each partition that points to the top-most table on the
			 * other side.
			 *
			 * Because of this arrangement, we can correctly catch all
			 * relevant relations by adding to 'parent_cons' all rows with
			 * valid conparentid, and to the 'oids' list all rows with a zero
			 * conparentid.  If any oids are added to 'oids', redo the first
			 * loop above by setting 'restart'.
			 */
			if (OidIsValid(con->conparentid))
				parent_cons = list_append_unique_oid(parent_cons,
													 con->conparentid);
			else if (!list_member_oid(oids, con->confrelid))
			{
				oids = lappend_oid(oids, con->confrelid);
				restart = true;
			}
		}

		systable_endscan(fkeyScan);
	}

	list_free(parent_cons);
	if (restart)
		goto restart;

	table_close(fkeyRel, AccessShareLock);
	list_free(oids);

	/* Now sort and de-duplicate the result list */
	list_sort(result, list_oid_cmp);
	list_deduplicate_oid(result);

	return result;
}

/*
 * StorePartitionKey
 *		Store information about the partition key rel into the catalog
 */
void
StorePartitionKey(Relation rel,
				  char strategy,
				  int16 partnatts,
				  AttrNumber *partattrs,
				  List *partexprs,
				  Oid *partopclass,
				  Oid *partcollation)
{
	int			i;
	int2vector *partattrs_vec;
	oidvector  *partopclass_vec;
	oidvector  *partcollation_vec;
	Datum		partexprDatum;
	Relation	pg_partitioned_table;
	HeapTuple	tuple;
	Datum		values[Natts_pg_partitioned_table];
	bool		nulls[Natts_pg_partitioned_table];
	ObjectAddress myself;
	ObjectAddress referenced;
	ObjectAddresses *addrs;

	Assert(rel->rd_rel->relkind == RELKIND_PARTITIONED_TABLE);

	/* Copy the partition attribute numbers, opclass OIDs into arrays */
	partattrs_vec = buildint2vector(partattrs, partnatts);
	partopclass_vec = buildoidvector(partopclass, partnatts);
	partcollation_vec = buildoidvector(partcollation, partnatts);

	/* Convert the expressions (if any) to a text datum */
	if (partexprs)
	{
		char	   *exprString;

		exprString = nodeToString(partexprs);
		partexprDatum = CStringGetTextDatum(exprString);
		pfree(exprString);
	}
	else
		partexprDatum = (Datum) 0;

	pg_partitioned_table = table_open(PartitionedRelationId, RowExclusiveLock);

	MemSet(nulls, false, sizeof(nulls));

	/* Only this can ever be NULL */
	if (!partexprDatum)
		nulls[Anum_pg_partitioned_table_partexprs - 1] = true;

	values[Anum_pg_partitioned_table_partrelid - 1] = ObjectIdGetDatum(RelationGetRelid(rel));
	values[Anum_pg_partitioned_table_partstrat - 1] = CharGetDatum(strategy);
	values[Anum_pg_partitioned_table_partnatts - 1] = Int16GetDatum(partnatts);
	values[Anum_pg_partitioned_table_partdefid - 1] = ObjectIdGetDatum(InvalidOid);
	values[Anum_pg_partitioned_table_partattrs - 1] = PointerGetDatum(partattrs_vec);
	values[Anum_pg_partitioned_table_partclass - 1] = PointerGetDatum(partopclass_vec);
	values[Anum_pg_partitioned_table_partcollation - 1] = PointerGetDatum(partcollation_vec);
	values[Anum_pg_partitioned_table_partexprs - 1] = partexprDatum;

	tuple = heap_form_tuple(RelationGetDescr(pg_partitioned_table), values, nulls);

	CatalogTupleInsert(pg_partitioned_table, tuple);
	table_close(pg_partitioned_table, RowExclusiveLock);

	/* Mark this relation as dependent on a few things as follows */
	addrs = new_object_addresses();
	ObjectAddressSet(myself, RelationRelationId, RelationGetRelid(rel));

	/* Operator class and collation per key column */
	for (i = 0; i < partnatts; i++)
	{
		ObjectAddressSet(referenced, OperatorClassRelationId, partopclass[i]);
		add_exact_object_address(&referenced, addrs);

		/* The default collation is pinned, so don't bother recording it */
		if (OidIsValid(partcollation[i]) &&
			partcollation[i] != DEFAULT_COLLATION_OID)
		{
			ObjectAddressSet(referenced, CollationRelationId, partcollation[i]);
			add_exact_object_address(&referenced, addrs);
		}
	}

	record_object_address_dependencies(&myself, addrs, DEPENDENCY_NORMAL);
	free_object_addresses(addrs);

	/*
	 * The partitioning columns are made internally dependent on the table,
	 * because we cannot drop any of them without dropping the whole table.
	 * (ATExecDropColumn independently enforces that, but it's not bulletproof
	 * so we need the dependencies too.)
	 */
	for (i = 0; i < partnatts; i++)
	{
		if (partattrs[i] == 0)
			continue;			/* ignore expressions here */

		ObjectAddressSubSet(referenced, RelationRelationId,
							RelationGetRelid(rel), partattrs[i]);
		recordDependencyOn(&referenced, &myself, DEPENDENCY_INTERNAL);
	}

	/*
	 * Also consider anything mentioned in partition expressions.  External
	 * references (e.g. functions) get NORMAL dependencies.  Table columns
	 * mentioned in the expressions are handled the same as plain partitioning
	 * columns, i.e. they become internally dependent on the whole table.
	 */
	if (partexprs)
		recordDependencyOnSingleRelExpr(&myself,
										(Node *) partexprs,
										RelationGetRelid(rel),
										DEPENDENCY_NORMAL,
										DEPENDENCY_INTERNAL,
										true /* reverse the self-deps */ );

	/*
	 * We must invalidate the relcache so that the next
	 * CommandCounterIncrement() will cause the same to be rebuilt using the
	 * information in just created catalog entry.
	 */
	CacheInvalidateRelcache(rel);
}

/*
 *	RemovePartitionKeyByRelId
 *		Remove pg_partitioned_table entry for a relation
 */
void
RemovePartitionKeyByRelId(Oid relid)
{
	Relation	rel;
	HeapTuple	tuple;

	rel = table_open(PartitionedRelationId, RowExclusiveLock);

	tuple = SearchSysCache1(PARTRELID, ObjectIdGetDatum(relid));
	if (!HeapTupleIsValid(tuple))
		elog(ERROR, "cache lookup failed for partition key of relation %u",
			 relid);

	CatalogTupleDelete(rel, &tuple->t_self);

	ReleaseSysCache(tuple);
	table_close(rel, RowExclusiveLock);
}

/*
 * StorePartitionBound
 *		Update pg_class tuple of rel to store the partition bound and set
 *		relispartition to true
 *
 * If this is the default partition, also update the default partition OID in
 * pg_partitioned_table.
 *
 * Also, invalidate the parent's relcache, so that the next rebuild will load
 * the new partition's info into its partition descriptor.  If there is a
 * default partition, we must invalidate its relcache entry as well.
 */
void
StorePartitionBound(Relation rel, Relation parent, PartitionBoundSpec *bound)
{
	Relation	classRel;
	HeapTuple	tuple,
				newtuple;
	Datum		new_val[Natts_pg_class];
	bool		new_null[Natts_pg_class],
				new_repl[Natts_pg_class];
	Oid			defaultPartOid;

	/* Update pg_class tuple */
	classRel = table_open(RelationRelationId, RowExclusiveLock);
	tuple = SearchSysCacheCopy1(RELOID,
								ObjectIdGetDatum(RelationGetRelid(rel)));
	if (!HeapTupleIsValid(tuple))
		elog(ERROR, "cache lookup failed for relation %u",
			 RelationGetRelid(rel));

#ifdef USE_ASSERT_CHECKING
	{
		Form_pg_class classForm;
		bool		isnull;

		classForm = (Form_pg_class) GETSTRUCT(tuple);
		Assert(!classForm->relispartition);
		(void) SysCacheGetAttr(RELOID, tuple, Anum_pg_class_relpartbound,
							   &isnull);
		Assert(isnull);
	}
#endif

	/* Fill in relpartbound value */
	memset(new_val, 0, sizeof(new_val));
	memset(new_null, false, sizeof(new_null));
	memset(new_repl, false, sizeof(new_repl));
	new_val[Anum_pg_class_relpartbound - 1] = CStringGetTextDatum(nodeToString(bound));
	new_null[Anum_pg_class_relpartbound - 1] = false;
	new_repl[Anum_pg_class_relpartbound - 1] = true;
	newtuple = heap_modify_tuple(tuple, RelationGetDescr(classRel),
								 new_val, new_null, new_repl);
	/* Also set the flag */
	((Form_pg_class) GETSTRUCT(newtuple))->relispartition = true;
	CatalogTupleUpdate(classRel, &newtuple->t_self, newtuple);
	heap_freetuple(newtuple);
	table_close(classRel, RowExclusiveLock);

	/*
	 * If we're storing bounds for the default partition, update
	 * pg_partitioned_table too.
	 */
	if (bound->is_default)
		update_default_partition_oid(RelationGetRelid(parent),
									 RelationGetRelid(rel));

	/* Make these updates visible */
	CommandCounterIncrement();

	/*
	 * The partition constraint for the default partition depends on the
	 * partition bounds of every other partition, so we must invalidate the
	 * relcache entry for that partition every time a partition is added or
	 * removed.
	 */
	defaultPartOid =
		get_default_oid_from_partdesc(RelationGetPartitionDesc(parent, true));
	if (OidIsValid(defaultPartOid))
		CacheInvalidateRelcacheByRelid(defaultPartOid);

	CacheInvalidateRelcache(parent);
}<|MERGE_RESOLUTION|>--- conflicted
+++ resolved
@@ -1998,16 +1998,7 @@
 	/*
 	 * Schedule unlinking of the relation's physical files at commit.
 	 */
-<<<<<<< HEAD
-	if (rel->rd_rel->relkind != RELKIND_VIEW &&
-		rel->rd_rel->relkind != RELKIND_COMPOSITE_TYPE &&
-		rel->rd_rel->relkind != RELKIND_FOREIGN_TABLE &&
-		rel->rd_rel->relkind != RELKIND_PARTITIONED_TABLE &&
-		rel->rd_rel->relkind != RELKIND_PROPGRAPH)
-	{
-=======
 	if (RELKIND_HAS_STORAGE(rel->rd_rel->relkind))
->>>>>>> 86a1aae7
 		RelationDropStorage(rel);
 
 	/*
