--- conflicted
+++ resolved
@@ -328,40 +328,6 @@
 	*relfrozenxid = InvalidTransactionId;
 	*relminmxid = InvalidMultiXactId;
 
-<<<<<<< HEAD
-	/* Handle reltablespace for specific relkinds. */
-	switch (relkind)
-	{
-		case RELKIND_VIEW:
-		case RELKIND_COMPOSITE_TYPE:
-		case RELKIND_FOREIGN_TABLE:
-		case RELKIND_PROPGRAPH:
-
-			/*
-			 * Force reltablespace to zero if the relation has no physical
-			 * storage.  This is mainly just for cleanliness' sake.
-			 *
-			 * Partitioned tables and indexes don't have physical storage
-			 * either, but we want to keep their tablespace settings so that
-			 * their children can inherit it.
-			 */
-			reltablespace = InvalidOid;
-			break;
-
-		case RELKIND_SEQUENCE:
-
-			/*
-			 * Force reltablespace to zero for sequences, since we don't
-			 * support moving them around into different tablespaces.
-			 */
-			reltablespace = InvalidOid;
-			break;
-		default:
-			break;
-	}
-
-=======
->>>>>>> 05a5a177
 	/*
 	 * Force reltablespace to zero if the relation kind does not support
 	 * tablespaces.  This is mainly just for cleanliness' sake.
@@ -418,32 +384,6 @@
 	 */
 	if (create_storage)
 	{
-<<<<<<< HEAD
-		switch (rel->rd_rel->relkind)
-		{
-			case RELKIND_VIEW:
-			case RELKIND_COMPOSITE_TYPE:
-			case RELKIND_FOREIGN_TABLE:
-			case RELKIND_PARTITIONED_TABLE:
-			case RELKIND_PARTITIONED_INDEX:
-			case RELKIND_PROPGRAPH:
-				Assert(false);
-				break;
-
-			case RELKIND_INDEX:
-			case RELKIND_SEQUENCE:
-				RelationCreateStorage(rel->rd_node, relpersistence);
-				break;
-
-			case RELKIND_RELATION:
-			case RELKIND_TOASTVALUE:
-			case RELKIND_MATVIEW:
-				table_relation_set_new_filenode(rel, &rel->rd_node,
-												relpersistence,
-												relfrozenxid, relminmxid);
-				break;
-		}
-=======
 		if (RELKIND_HAS_TABLE_AM(rel->rd_rel->relkind))
 			table_relation_set_new_filenode(rel, &rel->rd_node,
 											relpersistence,
@@ -452,7 +392,6 @@
 			RelationCreateStorage(rel->rd_node, relpersistence, true);
 		else
 			Assert(false);
->>>>>>> 05a5a177
 	}
 
 	/*
@@ -1239,17 +1178,8 @@
 	 */
 	if (!OidIsValid(relid))
 	{
-<<<<<<< HEAD
-		/* Use binary-upgrade override for pg_class.oid/relfilenode? */
-		if (IsBinaryUpgrade &&
-			(relkind == RELKIND_RELATION || relkind == RELKIND_SEQUENCE ||
-			 relkind == RELKIND_VIEW || relkind == RELKIND_MATVIEW ||
-			 relkind == RELKIND_COMPOSITE_TYPE || relkind == RELKIND_FOREIGN_TABLE ||
-			 relkind == RELKIND_PARTITIONED_TABLE || relkind == RELKIND_PROPGRAPH))
-=======
 		/* Use binary-upgrade override for pg_class.oid and relfilenode */
 		if (IsBinaryUpgrade)
->>>>>>> 05a5a177
 		{
 			/*
 			 * Indexes are not supported here; they use
