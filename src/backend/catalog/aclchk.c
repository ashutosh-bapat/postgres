/*-------------------------------------------------------------------------
 *
 * aclchk.c
 *	  Routines to check access control permissions.
 *
 * Portions Copyright (c) 1996-2023, PostgreSQL Global Development Group
 * Portions Copyright (c) 1994, Regents of the University of California
 *
 *
 * IDENTIFICATION
 *	  src/backend/catalog/aclchk.c
 *
 * NOTES
 *	  See acl.h.
 *
 *-------------------------------------------------------------------------
 */
#include "postgres.h"

#include "access/genam.h"
#include "access/heapam.h"
#include "access/htup_details.h"
#include "access/sysattr.h"
#include "access/tableam.h"
#include "access/xact.h"
#include "catalog/binary_upgrade.h"
#include "catalog/catalog.h"
#include "catalog/dependency.h"
#include "catalog/indexing.h"
#include "catalog/objectaccess.h"
#include "catalog/pg_aggregate.h"
#include "catalog/pg_am.h"
#include "catalog/pg_authid.h"
#include "catalog/pg_cast.h"
#include "catalog/pg_class.h"
#include "catalog/pg_collation.h"
#include "catalog/pg_conversion.h"
#include "catalog/pg_database.h"
#include "catalog/pg_default_acl.h"
#include "catalog/pg_event_trigger.h"
#include "catalog/pg_extension.h"
#include "catalog/pg_foreign_data_wrapper.h"
#include "catalog/pg_foreign_server.h"
#include "catalog/pg_init_privs.h"
#include "catalog/pg_language.h"
#include "catalog/pg_largeobject.h"
#include "catalog/pg_largeobject_metadata.h"
#include "catalog/pg_namespace.h"
#include "catalog/pg_opclass.h"
#include "catalog/pg_operator.h"
#include "catalog/pg_opfamily.h"
#include "catalog/pg_parameter_acl.h"
#include "catalog/pg_proc.h"
#include "catalog/pg_statistic_ext.h"
#include "catalog/pg_subscription.h"
#include "catalog/pg_tablespace.h"
#include "catalog/pg_transform.h"
#include "catalog/pg_ts_config.h"
#include "catalog/pg_ts_dict.h"
#include "catalog/pg_ts_parser.h"
#include "catalog/pg_ts_template.h"
#include "catalog/pg_type.h"
#include "commands/dbcommands.h"
#include "commands/defrem.h"
#include "commands/event_trigger.h"
#include "commands/extension.h"
#include "commands/proclang.h"
#include "commands/tablespace.h"
#include "foreign/foreign.h"
#include "miscadmin.h"
#include "nodes/makefuncs.h"
#include "parser/parse_func.h"
#include "parser/parse_type.h"
#include "utils/acl.h"
#include "utils/aclchk_internal.h"
#include "utils/builtins.h"
#include "utils/fmgroids.h"
#include "utils/guc.h"
#include "utils/lsyscache.h"
#include "utils/rel.h"
#include "utils/syscache.h"

/*
 * Internal format used by ALTER DEFAULT PRIVILEGES.
 */
typedef struct
{
	Oid			roleid;			/* owning role */
	Oid			nspid;			/* namespace, or InvalidOid if none */
	/* remaining fields are same as in InternalGrant: */
	bool		is_grant;
	ObjectType	objtype;
	bool		all_privs;
	AclMode		privileges;
	List	   *grantees;
	bool		grant_option;
	DropBehavior behavior;
} InternalDefaultACL;

/*
 * When performing a binary-upgrade, pg_dump will call a function to set
 * this variable to let us know that we need to populate the pg_init_privs
 * table for the GRANT/REVOKE commands while this variable is set to true.
 */
bool		binary_upgrade_record_init_privs = false;

static void ExecGrantStmt_oids(InternalGrant *istmt);
static void ExecGrant_Relation(InternalGrant *istmt);
static void ExecGrant_common(InternalGrant *istmt, Oid classid, AclMode default_privs,
							 void (*object_check) (InternalGrant *istmt, HeapTuple tuple));
static void ExecGrant_Language_check(InternalGrant *istmt, HeapTuple tuple);
static void ExecGrant_Largeobject(InternalGrant *istmt);
static void ExecGrant_Type_check(InternalGrant *istmt, HeapTuple tuple);
static void ExecGrant_Parameter(InternalGrant *istmt);

static void SetDefaultACLsInSchemas(InternalDefaultACL *iacls, List *nspnames);
static void SetDefaultACL(InternalDefaultACL *iacls);

static List *objectNamesToOids(ObjectType objtype, List *objnames,
							   bool is_grant);
static List *objectsInSchemaToOids(ObjectType objtype, List *nspnames);
static List *getRelationsInNamespace(Oid namespaceId, char relkind);
static void expand_col_privileges(List *colnames, Oid table_oid,
								  AclMode this_privileges,
								  AclMode *col_privileges,
								  int num_col_privileges);
static void expand_all_col_privileges(Oid table_oid, Form_pg_class classForm,
									  AclMode this_privileges,
									  AclMode *col_privileges,
									  int num_col_privileges);
static AclMode string_to_privilege(const char *privname);
static const char *privilege_to_string(AclMode privilege);
static AclMode restrict_and_check_grant(bool is_grant, AclMode avail_goptions,
										bool all_privs, AclMode privileges,
										Oid objectId, Oid grantorId,
										ObjectType objtype, const char *objname,
										AttrNumber att_number, const char *colname);
static AclMode pg_aclmask(ObjectType objtype, Oid object_oid, AttrNumber attnum,
						  Oid roleid, AclMode mask, AclMaskHow how);
static AclMode object_aclmask(Oid classid, Oid objectid, Oid roleid,
							  AclMode mask, AclMaskHow how);
static AclMode pg_attribute_aclmask(Oid table_oid, AttrNumber attnum,
									Oid roleid, AclMode mask, AclMaskHow how);
static AclMode pg_attribute_aclmask_ext(Oid table_oid, AttrNumber attnum,
										Oid roleid, AclMode mask,
										AclMaskHow how, bool *is_missing);
static AclMode pg_class_aclmask_ext(Oid table_oid, Oid roleid,
									AclMode mask, AclMaskHow how,
									bool *is_missing);
static AclMode pg_parameter_acl_aclmask(Oid acl_oid, Oid roleid,
										AclMode mask, AclMaskHow how);
static AclMode pg_largeobject_aclmask_snapshot(Oid lobj_oid, Oid roleid,
											   AclMode mask, AclMaskHow how, Snapshot snapshot);
static AclMode pg_namespace_aclmask(Oid nsp_oid, Oid roleid,
									AclMode mask, AclMaskHow how);
static AclMode pg_type_aclmask(Oid type_oid, Oid roleid,
							   AclMode mask, AclMaskHow how);
static void recordExtensionInitPriv(Oid objoid, Oid classoid, int objsubid,
									Acl *new_acl);
static void recordExtensionInitPrivWorker(Oid objoid, Oid classoid, int objsubid,
										  Acl *new_acl);


/*
 * If is_grant is true, adds the given privileges for the list of
 * grantees to the existing old_acl.  If is_grant is false, the
 * privileges for the given grantees are removed from old_acl.
 *
 * NB: the original old_acl is pfree'd.
 */
static Acl *
merge_acl_with_grant(Acl *old_acl, bool is_grant,
					 bool grant_option, DropBehavior behavior,
					 List *grantees, AclMode privileges,
					 Oid grantorId, Oid ownerId)
{
	unsigned	modechg;
	ListCell   *j;
	Acl		   *new_acl;

	modechg = is_grant ? ACL_MODECHG_ADD : ACL_MODECHG_DEL;

	new_acl = old_acl;

	foreach(j, grantees)
	{
		AclItem		aclitem;
		Acl		   *newer_acl;

		aclitem.ai_grantee = lfirst_oid(j);

		/*
		 * Grant options can only be granted to individual roles, not PUBLIC.
		 * The reason is that if a user would re-grant a privilege that he
		 * held through PUBLIC, and later the user is removed, the situation
		 * is impossible to clean up.
		 */
		if (is_grant && grant_option && aclitem.ai_grantee == ACL_ID_PUBLIC)
			ereport(ERROR,
					(errcode(ERRCODE_INVALID_GRANT_OPERATION),
					 errmsg("grant options can only be granted to roles")));

		aclitem.ai_grantor = grantorId;

		/*
		 * The asymmetry in the conditions here comes from the spec.  In
		 * GRANT, the grant_option flag signals WITH GRANT OPTION, which means
		 * to grant both the basic privilege and its grant option. But in
		 * REVOKE, plain revoke revokes both the basic privilege and its grant
		 * option, while REVOKE GRANT OPTION revokes only the option.
		 */
		ACLITEM_SET_PRIVS_GOPTIONS(aclitem,
								   (is_grant || !grant_option) ? privileges : ACL_NO_RIGHTS,
								   (!is_grant || grant_option) ? privileges : ACL_NO_RIGHTS);

		newer_acl = aclupdate(new_acl, &aclitem, modechg, ownerId, behavior);

		/* avoid memory leak when there are many grantees */
		pfree(new_acl);
		new_acl = newer_acl;
	}

	return new_acl;
}

/*
 * Restrict the privileges to what we can actually grant, and emit
 * the standards-mandated warning and error messages.
 */
static AclMode
restrict_and_check_grant(bool is_grant, AclMode avail_goptions, bool all_privs,
						 AclMode privileges, Oid objectId, Oid grantorId,
						 ObjectType objtype, const char *objname,
						 AttrNumber att_number, const char *colname)
{
	AclMode		this_privileges;
	AclMode		whole_mask;

	switch (objtype)
	{
		case OBJECT_COLUMN:
			whole_mask = ACL_ALL_RIGHTS_COLUMN;
			break;
		case OBJECT_TABLE:
			whole_mask = ACL_ALL_RIGHTS_RELATION;
			break;
		case OBJECT_SEQUENCE:
			whole_mask = ACL_ALL_RIGHTS_SEQUENCE;
			break;
		case OBJECT_DATABASE:
			whole_mask = ACL_ALL_RIGHTS_DATABASE;
			break;
		case OBJECT_FUNCTION:
			whole_mask = ACL_ALL_RIGHTS_FUNCTION;
			break;
		case OBJECT_LANGUAGE:
			whole_mask = ACL_ALL_RIGHTS_LANGUAGE;
			break;
		case OBJECT_LARGEOBJECT:
			whole_mask = ACL_ALL_RIGHTS_LARGEOBJECT;
			break;
		case OBJECT_SCHEMA:
			whole_mask = ACL_ALL_RIGHTS_SCHEMA;
			break;
		case OBJECT_TABLESPACE:
			whole_mask = ACL_ALL_RIGHTS_TABLESPACE;
			break;
		case OBJECT_FDW:
			whole_mask = ACL_ALL_RIGHTS_FDW;
			break;
		case OBJECT_FOREIGN_SERVER:
			whole_mask = ACL_ALL_RIGHTS_FOREIGN_SERVER;
			break;
		case OBJECT_EVENT_TRIGGER:
			elog(ERROR, "grantable rights not supported for event triggers");
			/* not reached, but keep compiler quiet */
			return ACL_NO_RIGHTS;
		case OBJECT_TYPE:
			whole_mask = ACL_ALL_RIGHTS_TYPE;
			break;
		case OBJECT_PARAMETER_ACL:
			whole_mask = ACL_ALL_RIGHTS_PARAMETER_ACL;
			break;
		default:
			elog(ERROR, "unrecognized object type: %d", objtype);
			/* not reached, but keep compiler quiet */
			return ACL_NO_RIGHTS;
	}

	/*
	 * If we found no grant options, consider whether to issue a hard error.
	 * Per spec, having any privilege at all on the object will get you by
	 * here.
	 */
	if (avail_goptions == ACL_NO_RIGHTS)
	{
		if (pg_aclmask(objtype, objectId, att_number, grantorId,
					   whole_mask | ACL_GRANT_OPTION_FOR(whole_mask),
					   ACLMASK_ANY) == ACL_NO_RIGHTS)
		{
			if (objtype == OBJECT_COLUMN && colname)
				aclcheck_error_col(ACLCHECK_NO_PRIV, objtype, objname, colname);
			else
				aclcheck_error(ACLCHECK_NO_PRIV, objtype, objname);
		}
	}

	/*
	 * Restrict the operation to what we can actually grant or revoke, and
	 * issue a warning if appropriate.  (For REVOKE this isn't quite what the
	 * spec says to do: the spec seems to want a warning only if no privilege
	 * bits actually change in the ACL. In practice that behavior seems much
	 * too noisy, as well as inconsistent with the GRANT case.)
	 */
	this_privileges = privileges & ACL_OPTION_TO_PRIVS(avail_goptions);
	if (is_grant)
	{
		if (this_privileges == 0)
		{
			if (objtype == OBJECT_COLUMN && colname)
				ereport(WARNING,
						(errcode(ERRCODE_WARNING_PRIVILEGE_NOT_GRANTED),
						 errmsg("no privileges were granted for column \"%s\" of relation \"%s\"",
								colname, objname)));
			else
				ereport(WARNING,
						(errcode(ERRCODE_WARNING_PRIVILEGE_NOT_GRANTED),
						 errmsg("no privileges were granted for \"%s\"",
								objname)));
		}
		else if (!all_privs && this_privileges != privileges)
		{
			if (objtype == OBJECT_COLUMN && colname)
				ereport(WARNING,
						(errcode(ERRCODE_WARNING_PRIVILEGE_NOT_GRANTED),
						 errmsg("not all privileges were granted for column \"%s\" of relation \"%s\"",
								colname, objname)));
			else
				ereport(WARNING,
						(errcode(ERRCODE_WARNING_PRIVILEGE_NOT_GRANTED),
						 errmsg("not all privileges were granted for \"%s\"",
								objname)));
		}
	}
	else
	{
		if (this_privileges == 0)
		{
			if (objtype == OBJECT_COLUMN && colname)
				ereport(WARNING,
						(errcode(ERRCODE_WARNING_PRIVILEGE_NOT_REVOKED),
						 errmsg("no privileges could be revoked for column \"%s\" of relation \"%s\"",
								colname, objname)));
			else
				ereport(WARNING,
						(errcode(ERRCODE_WARNING_PRIVILEGE_NOT_REVOKED),
						 errmsg("no privileges could be revoked for \"%s\"",
								objname)));
		}
		else if (!all_privs && this_privileges != privileges)
		{
			if (objtype == OBJECT_COLUMN && colname)
				ereport(WARNING,
						(errcode(ERRCODE_WARNING_PRIVILEGE_NOT_REVOKED),
						 errmsg("not all privileges could be revoked for column \"%s\" of relation \"%s\"",
								colname, objname)));
			else
				ereport(WARNING,
						(errcode(ERRCODE_WARNING_PRIVILEGE_NOT_REVOKED),
						 errmsg("not all privileges could be revoked for \"%s\"",
								objname)));
		}
	}

	return this_privileges;
}

/*
 * Called to execute the utility commands GRANT and REVOKE
 */
void
ExecuteGrantStmt(GrantStmt *stmt)
{
	InternalGrant istmt;
	ListCell   *cell;
	const char *errormsg;
	AclMode		all_privileges;

	if (stmt->grantor)
	{
		Oid			grantor;

		grantor = get_rolespec_oid(stmt->grantor, false);

		/*
		 * Currently, this clause is only for SQL compatibility, not very
		 * interesting otherwise.
		 */
		if (grantor != GetUserId())
			ereport(ERROR,
					(errcode(ERRCODE_FEATURE_NOT_SUPPORTED),
					 errmsg("grantor must be current user")));
	}

	/*
	 * Turn the regular GrantStmt into the InternalGrant form.
	 */
	istmt.is_grant = stmt->is_grant;
	istmt.objtype = stmt->objtype;

	/* Collect the OIDs of the target objects */
	switch (stmt->targtype)
	{
		case ACL_TARGET_OBJECT:
			istmt.objects = objectNamesToOids(stmt->objtype, stmt->objects,
											  stmt->is_grant);
			break;
		case ACL_TARGET_ALL_IN_SCHEMA:
			istmt.objects = objectsInSchemaToOids(stmt->objtype, stmt->objects);
			break;
			/* ACL_TARGET_DEFAULTS should not be seen here */
		default:
			elog(ERROR, "unrecognized GrantStmt.targtype: %d",
				 (int) stmt->targtype);
	}

	/* all_privs to be filled below */
	/* privileges to be filled below */
	istmt.col_privs = NIL;		/* may get filled below */
	istmt.grantees = NIL;		/* filled below */
	istmt.grant_option = stmt->grant_option;
	istmt.behavior = stmt->behavior;

	/*
	 * Convert the RoleSpec list into an Oid list.  Note that at this point we
	 * insert an ACL_ID_PUBLIC into the list if appropriate, so downstream
	 * there shouldn't be any additional work needed to support this case.
	 */
	foreach(cell, stmt->grantees)
	{
		RoleSpec   *grantee = (RoleSpec *) lfirst(cell);
		Oid			grantee_uid;

		switch (grantee->roletype)
		{
			case ROLESPEC_PUBLIC:
				grantee_uid = ACL_ID_PUBLIC;
				break;
			default:
				grantee_uid = get_rolespec_oid(grantee, false);
				break;
		}
		istmt.grantees = lappend_oid(istmt.grantees, grantee_uid);
	}

	/*
	 * Convert stmt->privileges, a list of AccessPriv nodes, into an AclMode
	 * bitmask.  Note: objtype can't be OBJECT_COLUMN.
	 */
	switch (stmt->objtype)
	{
		case OBJECT_TABLE:

			/*
			 * Because this might be a sequence, we test both relation and
			 * sequence bits, and later do a more limited test when we know
			 * the object type.
			 */
			all_privileges = ACL_ALL_RIGHTS_RELATION | ACL_ALL_RIGHTS_SEQUENCE;
			errormsg = gettext_noop("invalid privilege type %s for relation");
			break;
		case OBJECT_SEQUENCE:
			all_privileges = ACL_ALL_RIGHTS_SEQUENCE;
			errormsg = gettext_noop("invalid privilege type %s for sequence");
			break;
		case OBJECT_DATABASE:
			all_privileges = ACL_ALL_RIGHTS_DATABASE;
			errormsg = gettext_noop("invalid privilege type %s for database");
			break;
		case OBJECT_DOMAIN:
			all_privileges = ACL_ALL_RIGHTS_TYPE;
			errormsg = gettext_noop("invalid privilege type %s for domain");
			break;
		case OBJECT_FUNCTION:
			all_privileges = ACL_ALL_RIGHTS_FUNCTION;
			errormsg = gettext_noop("invalid privilege type %s for function");
			break;
		case OBJECT_LANGUAGE:
			all_privileges = ACL_ALL_RIGHTS_LANGUAGE;
			errormsg = gettext_noop("invalid privilege type %s for language");
			break;
		case OBJECT_LARGEOBJECT:
			all_privileges = ACL_ALL_RIGHTS_LARGEOBJECT;
			errormsg = gettext_noop("invalid privilege type %s for large object");
			break;
		case OBJECT_SCHEMA:
			all_privileges = ACL_ALL_RIGHTS_SCHEMA;
			errormsg = gettext_noop("invalid privilege type %s for schema");
			break;
		case OBJECT_PROCEDURE:
			all_privileges = ACL_ALL_RIGHTS_FUNCTION;
			errormsg = gettext_noop("invalid privilege type %s for procedure");
			break;
		case OBJECT_ROUTINE:
			all_privileges = ACL_ALL_RIGHTS_FUNCTION;
			errormsg = gettext_noop("invalid privilege type %s for routine");
			break;
		case OBJECT_TABLESPACE:
			all_privileges = ACL_ALL_RIGHTS_TABLESPACE;
			errormsg = gettext_noop("invalid privilege type %s for tablespace");
			break;
		case OBJECT_TYPE:
			all_privileges = ACL_ALL_RIGHTS_TYPE;
			errormsg = gettext_noop("invalid privilege type %s for type");
			break;
		case OBJECT_FDW:
			all_privileges = ACL_ALL_RIGHTS_FDW;
			errormsg = gettext_noop("invalid privilege type %s for foreign-data wrapper");
			break;
		case OBJECT_FOREIGN_SERVER:
			all_privileges = ACL_ALL_RIGHTS_FOREIGN_SERVER;
			errormsg = gettext_noop("invalid privilege type %s for foreign server");
			break;
		case OBJECT_PARAMETER_ACL:
			all_privileges = ACL_ALL_RIGHTS_PARAMETER_ACL;
			errormsg = gettext_noop("invalid privilege type %s for parameter");
			break;
		default:
			elog(ERROR, "unrecognized GrantStmt.objtype: %d",
				 (int) stmt->objtype);
			/* keep compiler quiet */
			all_privileges = ACL_NO_RIGHTS;
			errormsg = NULL;
	}

	if (stmt->privileges == NIL)
	{
		istmt.all_privs = true;

		/*
		 * will be turned into ACL_ALL_RIGHTS_* by the internal routines
		 * depending on the object type
		 */
		istmt.privileges = ACL_NO_RIGHTS;
	}
	else
	{
		istmt.all_privs = false;
		istmt.privileges = ACL_NO_RIGHTS;

		foreach(cell, stmt->privileges)
		{
			AccessPriv *privnode = (AccessPriv *) lfirst(cell);
			AclMode		priv;

			/*
			 * If it's a column-level specification, we just set it aside in
			 * col_privs for the moment; but insist it's for a relation.
			 */
			if (privnode->cols)
			{
				if (stmt->objtype != OBJECT_TABLE)
					ereport(ERROR,
							(errcode(ERRCODE_INVALID_GRANT_OPERATION),
							 errmsg("column privileges are only valid for relations")));
				istmt.col_privs = lappend(istmt.col_privs, privnode);
				continue;
			}

			if (privnode->priv_name == NULL)	/* parser mistake? */
				elog(ERROR, "AccessPriv node must specify privilege or columns");
			priv = string_to_privilege(privnode->priv_name);

			if (priv & ~((AclMode) all_privileges))
				ereport(ERROR,
						(errcode(ERRCODE_INVALID_GRANT_OPERATION),
						 errmsg(errormsg, privilege_to_string(priv))));

			istmt.privileges |= priv;
		}
	}

	ExecGrantStmt_oids(&istmt);
}

/*
 * ExecGrantStmt_oids
 *
 * Internal entry point for granting and revoking privileges.
 */
static void
ExecGrantStmt_oids(InternalGrant *istmt)
{
	switch (istmt->objtype)
	{
		case OBJECT_TABLE:
		case OBJECT_SEQUENCE:
			ExecGrant_Relation(istmt);
			break;
		case OBJECT_DATABASE:
			ExecGrant_common(istmt, DatabaseRelationId, ACL_ALL_RIGHTS_DATABASE, NULL);
			break;
		case OBJECT_DOMAIN:
		case OBJECT_TYPE:
			ExecGrant_common(istmt, TypeRelationId, ACL_ALL_RIGHTS_TYPE, ExecGrant_Type_check);
			break;
		case OBJECT_FDW:
			ExecGrant_common(istmt, ForeignDataWrapperRelationId, ACL_ALL_RIGHTS_FDW, NULL);
			break;
		case OBJECT_FOREIGN_SERVER:
			ExecGrant_common(istmt, ForeignServerRelationId, ACL_ALL_RIGHTS_FOREIGN_SERVER, NULL);
			break;
		case OBJECT_FUNCTION:
		case OBJECT_PROCEDURE:
		case OBJECT_ROUTINE:
			ExecGrant_common(istmt, ProcedureRelationId, ACL_ALL_RIGHTS_FUNCTION, NULL);
			break;
		case OBJECT_LANGUAGE:
			ExecGrant_common(istmt, LanguageRelationId, ACL_ALL_RIGHTS_LANGUAGE, ExecGrant_Language_check);
			break;
		case OBJECT_LARGEOBJECT:
			ExecGrant_Largeobject(istmt);
			break;
		case OBJECT_SCHEMA:
			ExecGrant_common(istmt, NamespaceRelationId, ACL_ALL_RIGHTS_SCHEMA, NULL);
			break;
		case OBJECT_TABLESPACE:
			ExecGrant_common(istmt, TableSpaceRelationId, ACL_ALL_RIGHTS_TABLESPACE, NULL);
			break;
		case OBJECT_PARAMETER_ACL:
			ExecGrant_Parameter(istmt);
			break;
		default:
			elog(ERROR, "unrecognized GrantStmt.objtype: %d",
				 (int) istmt->objtype);
	}

	/*
	 * Pass the info to event triggers about the just-executed GRANT.  Note
	 * that we prefer to do it after actually executing it, because that gives
	 * the functions a chance to adjust the istmt with privileges actually
	 * granted.
	 */
	if (EventTriggerSupportsObjectType(istmt->objtype))
		EventTriggerCollectGrant(istmt);
}

/*
 * objectNamesToOids
 *
 * Turn a list of object names of a given type into an Oid list.
 *
 * XXX: This function doesn't take any sort of locks on the objects whose
 * names it looks up.  In the face of concurrent DDL, we might easily latch
 * onto an old version of an object, causing the GRANT or REVOKE statement
 * to fail.
 */
static List *
objectNamesToOids(ObjectType objtype, List *objnames, bool is_grant)
{
	List	   *objects = NIL;
	ListCell   *cell;

	Assert(objnames != NIL);

	switch (objtype)
	{
		case OBJECT_TABLE:
		case OBJECT_SEQUENCE:
			foreach(cell, objnames)
			{
				RangeVar   *relvar = (RangeVar *) lfirst(cell);
				Oid			relOid;

				relOid = RangeVarGetRelid(relvar, NoLock, false);
				objects = lappend_oid(objects, relOid);
			}
			break;
		case OBJECT_DATABASE:
			foreach(cell, objnames)
			{
				char	   *dbname = strVal(lfirst(cell));
				Oid			dbid;

				dbid = get_database_oid(dbname, false);
				objects = lappend_oid(objects, dbid);
			}
			break;
		case OBJECT_DOMAIN:
		case OBJECT_TYPE:
			foreach(cell, objnames)
			{
				List	   *typname = (List *) lfirst(cell);
				Oid			oid;

				oid = typenameTypeId(NULL, makeTypeNameFromNameList(typname));
				objects = lappend_oid(objects, oid);
			}
			break;
		case OBJECT_FUNCTION:
			foreach(cell, objnames)
			{
				ObjectWithArgs *func = (ObjectWithArgs *) lfirst(cell);
				Oid			funcid;

				funcid = LookupFuncWithArgs(OBJECT_FUNCTION, func, false);
				objects = lappend_oid(objects, funcid);
			}
			break;
		case OBJECT_LANGUAGE:
			foreach(cell, objnames)
			{
				char	   *langname = strVal(lfirst(cell));
				Oid			oid;

				oid = get_language_oid(langname, false);
				objects = lappend_oid(objects, oid);
			}
			break;
		case OBJECT_LARGEOBJECT:
			foreach(cell, objnames)
			{
				Oid			lobjOid = oidparse(lfirst(cell));

				if (!LargeObjectExists(lobjOid))
					ereport(ERROR,
							(errcode(ERRCODE_UNDEFINED_OBJECT),
							 errmsg("large object %u does not exist",
									lobjOid)));

				objects = lappend_oid(objects, lobjOid);
			}
			break;
		case OBJECT_SCHEMA:
			foreach(cell, objnames)
			{
				char	   *nspname = strVal(lfirst(cell));
				Oid			oid;

				oid = get_namespace_oid(nspname, false);
				objects = lappend_oid(objects, oid);
			}
			break;
		case OBJECT_PROCEDURE:
			foreach(cell, objnames)
			{
				ObjectWithArgs *func = (ObjectWithArgs *) lfirst(cell);
				Oid			procid;

				procid = LookupFuncWithArgs(OBJECT_PROCEDURE, func, false);
				objects = lappend_oid(objects, procid);
			}
			break;
		case OBJECT_ROUTINE:
			foreach(cell, objnames)
			{
				ObjectWithArgs *func = (ObjectWithArgs *) lfirst(cell);
				Oid			routid;

				routid = LookupFuncWithArgs(OBJECT_ROUTINE, func, false);
				objects = lappend_oid(objects, routid);
			}
			break;
		case OBJECT_TABLESPACE:
			foreach(cell, objnames)
			{
				char	   *spcname = strVal(lfirst(cell));
				Oid			spcoid;

				spcoid = get_tablespace_oid(spcname, false);
				objects = lappend_oid(objects, spcoid);
			}
			break;
		case OBJECT_FDW:
			foreach(cell, objnames)
			{
				char	   *fdwname = strVal(lfirst(cell));
				Oid			fdwid = get_foreign_data_wrapper_oid(fdwname, false);

				objects = lappend_oid(objects, fdwid);
			}
			break;
		case OBJECT_FOREIGN_SERVER:
			foreach(cell, objnames)
			{
				char	   *srvname = strVal(lfirst(cell));
				Oid			srvid = get_foreign_server_oid(srvname, false);

				objects = lappend_oid(objects, srvid);
			}
			break;
		case OBJECT_PARAMETER_ACL:
			foreach(cell, objnames)
			{
				/*
				 * In this code we represent a GUC by the OID of its entry in
				 * pg_parameter_acl, which we have to manufacture here if it
				 * doesn't exist yet.  (That's a hack for sure, but it avoids
				 * messing with all the GRANT/REVOKE infrastructure that
				 * expects to use OIDs for object identities.)  However, if
				 * this is a REVOKE, we can instead just ignore any GUCs that
				 * don't have such an entry, as they must not have any
				 * privileges needing removal.
				 */
				char	   *parameter = strVal(lfirst(cell));
				Oid			parameterId = ParameterAclLookup(parameter, true);

				if (!OidIsValid(parameterId) && is_grant)
				{
					parameterId = ParameterAclCreate(parameter);

					/*
					 * Prevent error when processing duplicate objects, and
					 * make this new entry visible so that ExecGrant_Parameter
					 * can update it.
					 */
					CommandCounterIncrement();
				}
				if (OidIsValid(parameterId))
					objects = lappend_oid(objects, parameterId);
			}
			break;
		default:
			elog(ERROR, "unrecognized GrantStmt.objtype: %d",
				 (int) objtype);
	}

	return objects;
}

/*
 * objectsInSchemaToOids
 *
 * Find all objects of a given type in specified schemas, and make a list
 * of their Oids.  We check USAGE privilege on the schemas, but there is
 * no privilege checking on the individual objects here.
 */
static List *
objectsInSchemaToOids(ObjectType objtype, List *nspnames)
{
	List	   *objects = NIL;
	ListCell   *cell;

	foreach(cell, nspnames)
	{
		char	   *nspname = strVal(lfirst(cell));
		Oid			namespaceId;
		List	   *objs;

		namespaceId = LookupExplicitNamespace(nspname, false);

		switch (objtype)
		{
			case OBJECT_TABLE:
				objs = getRelationsInNamespace(namespaceId, RELKIND_RELATION);
				objects = list_concat(objects, objs);
				objs = getRelationsInNamespace(namespaceId, RELKIND_VIEW);
				objects = list_concat(objects, objs);
				objs = getRelationsInNamespace(namespaceId, RELKIND_MATVIEW);
				objects = list_concat(objects, objs);
				objs = getRelationsInNamespace(namespaceId, RELKIND_FOREIGN_TABLE);
				objects = list_concat(objects, objs);
				objs = getRelationsInNamespace(namespaceId, RELKIND_PARTITIONED_TABLE);
				objects = list_concat(objects, objs);
				break;
			case OBJECT_SEQUENCE:
				objs = getRelationsInNamespace(namespaceId, RELKIND_SEQUENCE);
				objects = list_concat(objects, objs);
				break;
			case OBJECT_FUNCTION:
			case OBJECT_PROCEDURE:
			case OBJECT_ROUTINE:
				{
					ScanKeyData key[2];
					int			keycount;
					Relation	rel;
					TableScanDesc scan;
					HeapTuple	tuple;

					keycount = 0;
					ScanKeyInit(&key[keycount++],
								Anum_pg_proc_pronamespace,
								BTEqualStrategyNumber, F_OIDEQ,
								ObjectIdGetDatum(namespaceId));

					if (objtype == OBJECT_FUNCTION)
						/* includes aggregates and window functions */
						ScanKeyInit(&key[keycount++],
									Anum_pg_proc_prokind,
									BTEqualStrategyNumber, F_CHARNE,
									CharGetDatum(PROKIND_PROCEDURE));
					else if (objtype == OBJECT_PROCEDURE)
						ScanKeyInit(&key[keycount++],
									Anum_pg_proc_prokind,
									BTEqualStrategyNumber, F_CHAREQ,
									CharGetDatum(PROKIND_PROCEDURE));

					rel = table_open(ProcedureRelationId, AccessShareLock);
					scan = table_beginscan_catalog(rel, keycount, key);

					while ((tuple = heap_getnext(scan, ForwardScanDirection)) != NULL)
					{
						Oid			oid = ((Form_pg_proc) GETSTRUCT(tuple))->oid;

						objects = lappend_oid(objects, oid);
					}

					table_endscan(scan);
					table_close(rel, AccessShareLock);
				}
				break;
			default:
				/* should not happen */
				elog(ERROR, "unrecognized GrantStmt.objtype: %d",
					 (int) objtype);
		}
	}

	return objects;
}

/*
 * getRelationsInNamespace
 *
 * Return Oid list of relations in given namespace filtered by relation kind
 */
static List *
getRelationsInNamespace(Oid namespaceId, char relkind)
{
	List	   *relations = NIL;
	ScanKeyData key[2];
	Relation	rel;
	TableScanDesc scan;
	HeapTuple	tuple;

	ScanKeyInit(&key[0],
				Anum_pg_class_relnamespace,
				BTEqualStrategyNumber, F_OIDEQ,
				ObjectIdGetDatum(namespaceId));
	ScanKeyInit(&key[1],
				Anum_pg_class_relkind,
				BTEqualStrategyNumber, F_CHAREQ,
				CharGetDatum(relkind));

	rel = table_open(RelationRelationId, AccessShareLock);
	scan = table_beginscan_catalog(rel, 2, key);

	while ((tuple = heap_getnext(scan, ForwardScanDirection)) != NULL)
	{
		Oid			oid = ((Form_pg_class) GETSTRUCT(tuple))->oid;

		relations = lappend_oid(relations, oid);
	}

	table_endscan(scan);
	table_close(rel, AccessShareLock);

	return relations;
}


/*
 * ALTER DEFAULT PRIVILEGES statement
 */
void
ExecAlterDefaultPrivilegesStmt(ParseState *pstate, AlterDefaultPrivilegesStmt *stmt)
{
	GrantStmt  *action = stmt->action;
	InternalDefaultACL iacls;
	ListCell   *cell;
	List	   *rolespecs = NIL;
	List	   *nspnames = NIL;
	DefElem    *drolespecs = NULL;
	DefElem    *dnspnames = NULL;
	AclMode		all_privileges;
	const char *errormsg;

	/* Deconstruct the "options" part of the statement */
	foreach(cell, stmt->options)
	{
		DefElem    *defel = (DefElem *) lfirst(cell);

		if (strcmp(defel->defname, "schemas") == 0)
		{
			if (dnspnames)
				errorConflictingDefElem(defel, pstate);
			dnspnames = defel;
		}
		else if (strcmp(defel->defname, "roles") == 0)
		{
			if (drolespecs)
				errorConflictingDefElem(defel, pstate);
			drolespecs = defel;
		}
		else
			elog(ERROR, "option \"%s\" not recognized", defel->defname);
	}

	if (dnspnames)
		nspnames = (List *) dnspnames->arg;
	if (drolespecs)
		rolespecs = (List *) drolespecs->arg;

	/* Prepare the InternalDefaultACL representation of the statement */
	/* roleid to be filled below */
	/* nspid to be filled in SetDefaultACLsInSchemas */
	iacls.is_grant = action->is_grant;
	iacls.objtype = action->objtype;
	/* all_privs to be filled below */
	/* privileges to be filled below */
	iacls.grantees = NIL;		/* filled below */
	iacls.grant_option = action->grant_option;
	iacls.behavior = action->behavior;

	/*
	 * Convert the RoleSpec list into an Oid list.  Note that at this point we
	 * insert an ACL_ID_PUBLIC into the list if appropriate, so downstream
	 * there shouldn't be any additional work needed to support this case.
	 */
	foreach(cell, action->grantees)
	{
		RoleSpec   *grantee = (RoleSpec *) lfirst(cell);
		Oid			grantee_uid;

		switch (grantee->roletype)
		{
			case ROLESPEC_PUBLIC:
				grantee_uid = ACL_ID_PUBLIC;
				break;
			default:
				grantee_uid = get_rolespec_oid(grantee, false);
				break;
		}
		iacls.grantees = lappend_oid(iacls.grantees, grantee_uid);
	}

	/*
	 * Convert action->privileges, a list of privilege strings, into an
	 * AclMode bitmask.
	 */
	switch (action->objtype)
	{
		case OBJECT_TABLE:
			all_privileges = ACL_ALL_RIGHTS_RELATION;
			errormsg = gettext_noop("invalid privilege type %s for relation");
			break;
		case OBJECT_SEQUENCE:
			all_privileges = ACL_ALL_RIGHTS_SEQUENCE;
			errormsg = gettext_noop("invalid privilege type %s for sequence");
			break;
		case OBJECT_FUNCTION:
			all_privileges = ACL_ALL_RIGHTS_FUNCTION;
			errormsg = gettext_noop("invalid privilege type %s for function");
			break;
		case OBJECT_PROCEDURE:
			all_privileges = ACL_ALL_RIGHTS_FUNCTION;
			errormsg = gettext_noop("invalid privilege type %s for procedure");
			break;
		case OBJECT_ROUTINE:
			all_privileges = ACL_ALL_RIGHTS_FUNCTION;
			errormsg = gettext_noop("invalid privilege type %s for routine");
			break;
		case OBJECT_TYPE:
			all_privileges = ACL_ALL_RIGHTS_TYPE;
			errormsg = gettext_noop("invalid privilege type %s for type");
			break;
		case OBJECT_SCHEMA:
			all_privileges = ACL_ALL_RIGHTS_SCHEMA;
			errormsg = gettext_noop("invalid privilege type %s for schema");
			break;
		default:
			elog(ERROR, "unrecognized GrantStmt.objtype: %d",
				 (int) action->objtype);
			/* keep compiler quiet */
			all_privileges = ACL_NO_RIGHTS;
			errormsg = NULL;
	}

	if (action->privileges == NIL)
	{
		iacls.all_privs = true;

		/*
		 * will be turned into ACL_ALL_RIGHTS_* by the internal routines
		 * depending on the object type
		 */
		iacls.privileges = ACL_NO_RIGHTS;
	}
	else
	{
		iacls.all_privs = false;
		iacls.privileges = ACL_NO_RIGHTS;

		foreach(cell, action->privileges)
		{
			AccessPriv *privnode = (AccessPriv *) lfirst(cell);
			AclMode		priv;

			if (privnode->cols)
				ereport(ERROR,
						(errcode(ERRCODE_INVALID_GRANT_OPERATION),
						 errmsg("default privileges cannot be set for columns")));

			if (privnode->priv_name == NULL)	/* parser mistake? */
				elog(ERROR, "AccessPriv node must specify privilege");
			priv = string_to_privilege(privnode->priv_name);

			if (priv & ~((AclMode) all_privileges))
				ereport(ERROR,
						(errcode(ERRCODE_INVALID_GRANT_OPERATION),
						 errmsg(errormsg, privilege_to_string(priv))));

			iacls.privileges |= priv;
		}
	}

	if (rolespecs == NIL)
	{
		/* Set permissions for myself */
		iacls.roleid = GetUserId();

		SetDefaultACLsInSchemas(&iacls, nspnames);
	}
	else
	{
		/* Look up the role OIDs and do permissions checks */
		ListCell   *rolecell;

		foreach(rolecell, rolespecs)
		{
			RoleSpec   *rolespec = lfirst(rolecell);

			iacls.roleid = get_rolespec_oid(rolespec, false);

			if (!has_privs_of_role(GetUserId(), iacls.roleid))
				ereport(ERROR,
						(errcode(ERRCODE_INSUFFICIENT_PRIVILEGE),
						 errmsg("permission denied to change default privileges")));

			SetDefaultACLsInSchemas(&iacls, nspnames);
		}
	}
}

/*
 * Process ALTER DEFAULT PRIVILEGES for a list of target schemas
 *
 * All fields of *iacls except nspid were filled already
 */
static void
SetDefaultACLsInSchemas(InternalDefaultACL *iacls, List *nspnames)
{
	if (nspnames == NIL)
	{
		/* Set database-wide permissions if no schema was specified */
		iacls->nspid = InvalidOid;

		SetDefaultACL(iacls);
	}
	else
	{
		/* Look up the schema OIDs and set permissions for each one */
		ListCell   *nspcell;

		foreach(nspcell, nspnames)
		{
			char	   *nspname = strVal(lfirst(nspcell));

			iacls->nspid = get_namespace_oid(nspname, false);

			/*
			 * We used to insist that the target role have CREATE privileges
			 * on the schema, since without that it wouldn't be able to create
			 * an object for which these default privileges would apply.
			 * However, this check proved to be more confusing than helpful,
			 * and it also caused certain database states to not be
			 * dumpable/restorable, since revoking CREATE doesn't cause
			 * default privileges for the schema to go away.  So now, we just
			 * allow the ALTER; if the user lacks CREATE he'll find out when
			 * he tries to create an object.
			 */

			SetDefaultACL(iacls);
		}
	}
}


/*
 * Create or update a pg_default_acl entry
 */
static void
SetDefaultACL(InternalDefaultACL *iacls)
{
	AclMode		this_privileges = iacls->privileges;
	char		objtype;
	Relation	rel;
	HeapTuple	tuple;
	bool		isNew;
	Acl		   *def_acl;
	Acl		   *old_acl;
	Acl		   *new_acl;
	HeapTuple	newtuple;
	int			noldmembers;
	int			nnewmembers;
	Oid		   *oldmembers;
	Oid		   *newmembers;

	rel = table_open(DefaultAclRelationId, RowExclusiveLock);

	/*
	 * The default for a global entry is the hard-wired default ACL for the
	 * particular object type.  The default for non-global entries is an empty
	 * ACL.  This must be so because global entries replace the hard-wired
	 * defaults, while others are added on.
	 */
	if (!OidIsValid(iacls->nspid))
		def_acl = acldefault(iacls->objtype, iacls->roleid);
	else
		def_acl = make_empty_acl();

	/*
	 * Convert ACL object type to pg_default_acl object type and handle
	 * all_privs option
	 */
	switch (iacls->objtype)
	{
		case OBJECT_TABLE:
			objtype = DEFACLOBJ_RELATION;
			if (iacls->all_privs && this_privileges == ACL_NO_RIGHTS)
				this_privileges = ACL_ALL_RIGHTS_RELATION;
			break;

		case OBJECT_SEQUENCE:
			objtype = DEFACLOBJ_SEQUENCE;
			if (iacls->all_privs && this_privileges == ACL_NO_RIGHTS)
				this_privileges = ACL_ALL_RIGHTS_SEQUENCE;
			break;

		case OBJECT_FUNCTION:
			objtype = DEFACLOBJ_FUNCTION;
			if (iacls->all_privs && this_privileges == ACL_NO_RIGHTS)
				this_privileges = ACL_ALL_RIGHTS_FUNCTION;
			break;

		case OBJECT_TYPE:
			objtype = DEFACLOBJ_TYPE;
			if (iacls->all_privs && this_privileges == ACL_NO_RIGHTS)
				this_privileges = ACL_ALL_RIGHTS_TYPE;
			break;

		case OBJECT_SCHEMA:
			if (OidIsValid(iacls->nspid))
				ereport(ERROR,
						(errcode(ERRCODE_INVALID_GRANT_OPERATION),
						 errmsg("cannot use IN SCHEMA clause when using GRANT/REVOKE ON SCHEMAS")));
			objtype = DEFACLOBJ_NAMESPACE;
			if (iacls->all_privs && this_privileges == ACL_NO_RIGHTS)
				this_privileges = ACL_ALL_RIGHTS_SCHEMA;
			break;

		default:
			elog(ERROR, "unrecognized object type: %d",
				 (int) iacls->objtype);
			objtype = 0;		/* keep compiler quiet */
			break;
	}

	/* Search for existing row for this object type in catalog */
	tuple = SearchSysCache3(DEFACLROLENSPOBJ,
							ObjectIdGetDatum(iacls->roleid),
							ObjectIdGetDatum(iacls->nspid),
							CharGetDatum(objtype));

	if (HeapTupleIsValid(tuple))
	{
		Datum		aclDatum;
		bool		isNull;

		aclDatum = SysCacheGetAttr(DEFACLROLENSPOBJ, tuple,
								   Anum_pg_default_acl_defaclacl,
								   &isNull);
		if (!isNull)
			old_acl = DatumGetAclPCopy(aclDatum);
		else
			old_acl = NULL;		/* this case shouldn't happen, probably */
		isNew = false;
	}
	else
	{
		old_acl = NULL;
		isNew = true;
	}

	if (old_acl != NULL)
	{
		/*
		 * We need the members of both old and new ACLs so we can correct the
		 * shared dependency information.  Collect data before
		 * merge_acl_with_grant throws away old_acl.
		 */
		noldmembers = aclmembers(old_acl, &oldmembers);
	}
	else
	{
		/* If no or null entry, start with the default ACL value */
		old_acl = aclcopy(def_acl);
		/* There are no old member roles according to the catalogs */
		noldmembers = 0;
		oldmembers = NULL;
	}

	/*
	 * Generate new ACL.  Grantor of rights is always the same as the target
	 * role.
	 */
	new_acl = merge_acl_with_grant(old_acl,
								   iacls->is_grant,
								   iacls->grant_option,
								   iacls->behavior,
								   iacls->grantees,
								   this_privileges,
								   iacls->roleid,
								   iacls->roleid);

	/*
	 * If the result is the same as the default value, we do not need an
	 * explicit pg_default_acl entry, and should in fact remove the entry if
	 * it exists.  Must sort both arrays to compare properly.
	 */
	aclitemsort(new_acl);
	aclitemsort(def_acl);
	if (aclequal(new_acl, def_acl))
	{
		/* delete old entry, if indeed there is one */
		if (!isNew)
		{
			ObjectAddress myself;

			/*
			 * The dependency machinery will take care of removing all
			 * associated dependency entries.  We use DROP_RESTRICT since
			 * there shouldn't be anything depending on this entry.
			 */
			myself.classId = DefaultAclRelationId;
			myself.objectId = ((Form_pg_default_acl) GETSTRUCT(tuple))->oid;
			myself.objectSubId = 0;

			performDeletion(&myself, DROP_RESTRICT, 0);
		}
	}
	else
	{
		Datum		values[Natts_pg_default_acl] = {0};
		bool		nulls[Natts_pg_default_acl] = {0};
		bool		replaces[Natts_pg_default_acl] = {0};
		Oid			defAclOid;

		if (isNew)
		{
			/* insert new entry */
			defAclOid = GetNewOidWithIndex(rel, DefaultAclOidIndexId,
										   Anum_pg_default_acl_oid);
			values[Anum_pg_default_acl_oid - 1] = ObjectIdGetDatum(defAclOid);
			values[Anum_pg_default_acl_defaclrole - 1] = ObjectIdGetDatum(iacls->roleid);
			values[Anum_pg_default_acl_defaclnamespace - 1] = ObjectIdGetDatum(iacls->nspid);
			values[Anum_pg_default_acl_defaclobjtype - 1] = CharGetDatum(objtype);
			values[Anum_pg_default_acl_defaclacl - 1] = PointerGetDatum(new_acl);

			newtuple = heap_form_tuple(RelationGetDescr(rel), values, nulls);
			CatalogTupleInsert(rel, newtuple);
		}
		else
		{
			defAclOid = ((Form_pg_default_acl) GETSTRUCT(tuple))->oid;

			/* update existing entry */
			values[Anum_pg_default_acl_defaclacl - 1] = PointerGetDatum(new_acl);
			replaces[Anum_pg_default_acl_defaclacl - 1] = true;

			newtuple = heap_modify_tuple(tuple, RelationGetDescr(rel),
										 values, nulls, replaces);
			CatalogTupleUpdate(rel, &newtuple->t_self, newtuple);
		}

		/* these dependencies don't change in an update */
		if (isNew)
		{
			/* dependency on role */
			recordDependencyOnOwner(DefaultAclRelationId, defAclOid,
									iacls->roleid);

			/* dependency on namespace */
			if (OidIsValid(iacls->nspid))
			{
				ObjectAddress myself,
							referenced;

				myself.classId = DefaultAclRelationId;
				myself.objectId = defAclOid;
				myself.objectSubId = 0;

				referenced.classId = NamespaceRelationId;
				referenced.objectId = iacls->nspid;
				referenced.objectSubId = 0;

				recordDependencyOn(&myself, &referenced, DEPENDENCY_AUTO);
			}
		}

		/*
		 * Update the shared dependency ACL info
		 */
		nnewmembers = aclmembers(new_acl, &newmembers);

		updateAclDependencies(DefaultAclRelationId,
							  defAclOid, 0,
							  iacls->roleid,
							  noldmembers, oldmembers,
							  nnewmembers, newmembers);

		if (isNew)
			InvokeObjectPostCreateHook(DefaultAclRelationId, defAclOid, 0);
		else
			InvokeObjectPostAlterHook(DefaultAclRelationId, defAclOid, 0);
	}

	if (HeapTupleIsValid(tuple))
		ReleaseSysCache(tuple);

	table_close(rel, RowExclusiveLock);

	/* prevent error when processing duplicate objects */
	CommandCounterIncrement();
}


/*
 * RemoveRoleFromObjectACL
 *
 * Used by shdepDropOwned to remove mentions of a role in ACLs
 */
void
RemoveRoleFromObjectACL(Oid roleid, Oid classid, Oid objid)
{
	if (classid == DefaultAclRelationId)
	{
		InternalDefaultACL iacls;
		Form_pg_default_acl pg_default_acl_tuple;
		Relation	rel;
		ScanKeyData skey[1];
		SysScanDesc scan;
		HeapTuple	tuple;

		/* first fetch info needed by SetDefaultACL */
		rel = table_open(DefaultAclRelationId, AccessShareLock);

		ScanKeyInit(&skey[0],
					Anum_pg_default_acl_oid,
					BTEqualStrategyNumber, F_OIDEQ,
					ObjectIdGetDatum(objid));

		scan = systable_beginscan(rel, DefaultAclOidIndexId, true,
								  NULL, 1, skey);

		tuple = systable_getnext(scan);

		if (!HeapTupleIsValid(tuple))
			elog(ERROR, "could not find tuple for default ACL %u", objid);

		pg_default_acl_tuple = (Form_pg_default_acl) GETSTRUCT(tuple);

		iacls.roleid = pg_default_acl_tuple->defaclrole;
		iacls.nspid = pg_default_acl_tuple->defaclnamespace;

		switch (pg_default_acl_tuple->defaclobjtype)
		{
			case DEFACLOBJ_RELATION:
				iacls.objtype = OBJECT_TABLE;
				break;
			case DEFACLOBJ_SEQUENCE:
				iacls.objtype = OBJECT_SEQUENCE;
				break;
			case DEFACLOBJ_FUNCTION:
				iacls.objtype = OBJECT_FUNCTION;
				break;
			case DEFACLOBJ_TYPE:
				iacls.objtype = OBJECT_TYPE;
				break;
			case DEFACLOBJ_NAMESPACE:
				iacls.objtype = OBJECT_SCHEMA;
				break;
			default:
				/* Shouldn't get here */
				elog(ERROR, "unexpected default ACL type: %d",
					 (int) pg_default_acl_tuple->defaclobjtype);
				break;
		}

		systable_endscan(scan);
		table_close(rel, AccessShareLock);

		iacls.is_grant = false;
		iacls.all_privs = true;
		iacls.privileges = ACL_NO_RIGHTS;
		iacls.grantees = list_make1_oid(roleid);
		iacls.grant_option = false;
		iacls.behavior = DROP_CASCADE;

		/* Do it */
		SetDefaultACL(&iacls);
	}
	else
	{
		InternalGrant istmt;

		switch (classid)
		{
			case RelationRelationId:
				/* it's OK to use TABLE for a sequence */
				istmt.objtype = OBJECT_TABLE;
				break;
			case DatabaseRelationId:
				istmt.objtype = OBJECT_DATABASE;
				break;
			case TypeRelationId:
				istmt.objtype = OBJECT_TYPE;
				break;
			case ProcedureRelationId:
				istmt.objtype = OBJECT_ROUTINE;
				break;
			case LanguageRelationId:
				istmt.objtype = OBJECT_LANGUAGE;
				break;
			case LargeObjectRelationId:
				istmt.objtype = OBJECT_LARGEOBJECT;
				break;
			case NamespaceRelationId:
				istmt.objtype = OBJECT_SCHEMA;
				break;
			case TableSpaceRelationId:
				istmt.objtype = OBJECT_TABLESPACE;
				break;
			case ForeignServerRelationId:
				istmt.objtype = OBJECT_FOREIGN_SERVER;
				break;
			case ForeignDataWrapperRelationId:
				istmt.objtype = OBJECT_FDW;
				break;
			case ParameterAclRelationId:
				istmt.objtype = OBJECT_PARAMETER_ACL;
				break;
			default:
				elog(ERROR, "unexpected object class %u", classid);
				break;
		}
		istmt.is_grant = false;
		istmt.objects = list_make1_oid(objid);
		istmt.all_privs = true;
		istmt.privileges = ACL_NO_RIGHTS;
		istmt.col_privs = NIL;
		istmt.grantees = list_make1_oid(roleid);
		istmt.grant_option = false;
		istmt.behavior = DROP_CASCADE;

		ExecGrantStmt_oids(&istmt);
	}
}


/*
 * expand_col_privileges
 *
 * OR the specified privilege(s) into per-column array entries for each
 * specified attribute.  The per-column array is indexed starting at
 * FirstLowInvalidHeapAttributeNumber, up to relation's last attribute.
 */
static void
expand_col_privileges(List *colnames, Oid table_oid,
					  AclMode this_privileges,
					  AclMode *col_privileges,
					  int num_col_privileges)
{
	ListCell   *cell;

	foreach(cell, colnames)
	{
		char	   *colname = strVal(lfirst(cell));
		AttrNumber	attnum;

		attnum = get_attnum(table_oid, colname);
		if (attnum == InvalidAttrNumber)
			ereport(ERROR,
					(errcode(ERRCODE_UNDEFINED_COLUMN),
					 errmsg("column \"%s\" of relation \"%s\" does not exist",
							colname, get_rel_name(table_oid))));
		attnum -= FirstLowInvalidHeapAttributeNumber;
		if (attnum <= 0 || attnum >= num_col_privileges)
			elog(ERROR, "column number out of range");	/* safety check */
		col_privileges[attnum] |= this_privileges;
	}
}

/*
 * expand_all_col_privileges
 *
 * OR the specified privilege(s) into per-column array entries for each valid
 * attribute of a relation.  The per-column array is indexed starting at
 * FirstLowInvalidHeapAttributeNumber, up to relation's last attribute.
 */
static void
expand_all_col_privileges(Oid table_oid, Form_pg_class classForm,
						  AclMode this_privileges,
						  AclMode *col_privileges,
						  int num_col_privileges)
{
	AttrNumber	curr_att;

	Assert(classForm->relnatts - FirstLowInvalidHeapAttributeNumber < num_col_privileges);
	for (curr_att = FirstLowInvalidHeapAttributeNumber + 1;
		 curr_att <= classForm->relnatts;
		 curr_att++)
	{
		HeapTuple	attTuple;
		bool		isdropped;

		if (curr_att == InvalidAttrNumber)
			continue;

		/* Views don't have any system columns at all */
		if (classForm->relkind == RELKIND_VIEW && curr_att < 0)
			continue;

		attTuple = SearchSysCache2(ATTNUM,
								   ObjectIdGetDatum(table_oid),
								   Int16GetDatum(curr_att));
		if (!HeapTupleIsValid(attTuple))
			elog(ERROR, "cache lookup failed for attribute %d of relation %u",
				 curr_att, table_oid);

		isdropped = ((Form_pg_attribute) GETSTRUCT(attTuple))->attisdropped;

		ReleaseSysCache(attTuple);

		/* ignore dropped columns */
		if (isdropped)
			continue;

		col_privileges[curr_att - FirstLowInvalidHeapAttributeNumber] |= this_privileges;
	}
}

/*
 *	This processes attributes, but expects to be called from
 *	ExecGrant_Relation, not directly from ExecuteGrantStmt.
 */
static void
ExecGrant_Attribute(InternalGrant *istmt, Oid relOid, const char *relname,
					AttrNumber attnum, Oid ownerId, AclMode col_privileges,
					Relation attRelation, const Acl *old_rel_acl)
{
	HeapTuple	attr_tuple;
	Form_pg_attribute pg_attribute_tuple;
	Acl		   *old_acl;
	Acl		   *new_acl;
	Acl		   *merged_acl;
	Datum		aclDatum;
	bool		isNull;
	Oid			grantorId;
	AclMode		avail_goptions;
	bool		need_update;
	HeapTuple	newtuple;
	Datum		values[Natts_pg_attribute] = {0};
	bool		nulls[Natts_pg_attribute] = {0};
	bool		replaces[Natts_pg_attribute] = {0};
	int			noldmembers;
	int			nnewmembers;
	Oid		   *oldmembers;
	Oid		   *newmembers;

	attr_tuple = SearchSysCache2(ATTNUM,
								 ObjectIdGetDatum(relOid),
								 Int16GetDatum(attnum));
	if (!HeapTupleIsValid(attr_tuple))
		elog(ERROR, "cache lookup failed for attribute %d of relation %u",
			 attnum, relOid);
	pg_attribute_tuple = (Form_pg_attribute) GETSTRUCT(attr_tuple);

	/*
	 * Get working copy of existing ACL. If there's no ACL, substitute the
	 * proper default.
	 */
	aclDatum = SysCacheGetAttr(ATTNUM, attr_tuple, Anum_pg_attribute_attacl,
							   &isNull);
	if (isNull)
	{
		old_acl = acldefault(OBJECT_COLUMN, ownerId);
		/* There are no old member roles according to the catalogs */
		noldmembers = 0;
		oldmembers = NULL;
	}
	else
	{
		old_acl = DatumGetAclPCopy(aclDatum);
		/* Get the roles mentioned in the existing ACL */
		noldmembers = aclmembers(old_acl, &oldmembers);
	}

	/*
	 * In select_best_grantor we should consider existing table-level ACL bits
	 * as well as the per-column ACL.  Build a new ACL that is their
	 * concatenation.  (This is a bit cheap and dirty compared to merging them
	 * properly with no duplications, but it's all we need here.)
	 */
	merged_acl = aclconcat(old_rel_acl, old_acl);

	/* Determine ID to do the grant as, and available grant options */
	select_best_grantor(GetUserId(), col_privileges,
						merged_acl, ownerId,
						&grantorId, &avail_goptions);

	pfree(merged_acl);

	/*
	 * Restrict the privileges to what we can actually grant, and emit the
	 * standards-mandated warning and error messages.  Note: we don't track
	 * whether the user actually used the ALL PRIVILEGES(columns) syntax for
	 * each column; we just approximate it by whether all the possible
	 * privileges are specified now.  Since the all_privs flag only determines
	 * whether a warning is issued, this seems close enough.
	 */
	col_privileges =
		restrict_and_check_grant(istmt->is_grant, avail_goptions,
								 (col_privileges == ACL_ALL_RIGHTS_COLUMN),
								 col_privileges,
								 relOid, grantorId, OBJECT_COLUMN,
								 relname, attnum,
								 NameStr(pg_attribute_tuple->attname));

	/*
	 * Generate new ACL.
	 */
	new_acl = merge_acl_with_grant(old_acl, istmt->is_grant,
								   istmt->grant_option,
								   istmt->behavior, istmt->grantees,
								   col_privileges, grantorId,
								   ownerId);

	/*
	 * We need the members of both old and new ACLs so we can correct the
	 * shared dependency information.
	 */
	nnewmembers = aclmembers(new_acl, &newmembers);

	/* finished building new ACL value, now insert it */

	/*
	 * If the updated ACL is empty, we can set attacl to null, and maybe even
	 * avoid an update of the pg_attribute row.  This is worth testing because
	 * we'll come through here multiple times for any relation-level REVOKE,
	 * even if there were never any column GRANTs.  Note we are assuming that
	 * the "default" ACL state for columns is empty.
	 */
	if (ACL_NUM(new_acl) > 0)
	{
		values[Anum_pg_attribute_attacl - 1] = PointerGetDatum(new_acl);
		need_update = true;
	}
	else
	{
		nulls[Anum_pg_attribute_attacl - 1] = true;
		need_update = !isNull;
	}
	replaces[Anum_pg_attribute_attacl - 1] = true;

	if (need_update)
	{
		newtuple = heap_modify_tuple(attr_tuple, RelationGetDescr(attRelation),
									 values, nulls, replaces);

		CatalogTupleUpdate(attRelation, &newtuple->t_self, newtuple);

		/* Update initial privileges for extensions */
		recordExtensionInitPriv(relOid, RelationRelationId, attnum,
								ACL_NUM(new_acl) > 0 ? new_acl : NULL);

		/* Update the shared dependency ACL info */
		updateAclDependencies(RelationRelationId, relOid, attnum,
							  ownerId,
							  noldmembers, oldmembers,
							  nnewmembers, newmembers);
	}

	pfree(new_acl);

	ReleaseSysCache(attr_tuple);
}

/*
 *	This processes both sequences and non-sequences.
 */
static void
ExecGrant_Relation(InternalGrant *istmt)
{
	Relation	relation;
	Relation	attRelation;
	ListCell   *cell;

	relation = table_open(RelationRelationId, RowExclusiveLock);
	attRelation = table_open(AttributeRelationId, RowExclusiveLock);

	foreach(cell, istmt->objects)
	{
		Oid			relOid = lfirst_oid(cell);
		Datum		aclDatum;
		Form_pg_class pg_class_tuple;
		bool		isNull;
		AclMode		this_privileges;
		AclMode    *col_privileges;
		int			num_col_privileges;
		bool		have_col_privileges;
		Acl		   *old_acl;
		Acl		   *old_rel_acl;
		int			noldmembers;
		Oid		   *oldmembers;
		Oid			ownerId;
		HeapTuple	tuple;
		ListCell   *cell_colprivs;

		tuple = SearchSysCache1(RELOID, ObjectIdGetDatum(relOid));
		if (!HeapTupleIsValid(tuple))
			elog(ERROR, "cache lookup failed for relation %u", relOid);
		pg_class_tuple = (Form_pg_class) GETSTRUCT(tuple);

		/* Not sensible to grant on an index */
		if (pg_class_tuple->relkind == RELKIND_INDEX ||
			pg_class_tuple->relkind == RELKIND_PARTITIONED_INDEX)
			ereport(ERROR,
					(errcode(ERRCODE_WRONG_OBJECT_TYPE),
					 errmsg("\"%s\" is an index",
							NameStr(pg_class_tuple->relname))));

		/* Composite types aren't tables either */
		if (pg_class_tuple->relkind == RELKIND_COMPOSITE_TYPE)
			ereport(ERROR,
					(errcode(ERRCODE_WRONG_OBJECT_TYPE),
					 errmsg("\"%s\" is a composite type",
							NameStr(pg_class_tuple->relname))));

		/* Used GRANT SEQUENCE on a non-sequence? */
		if (istmt->objtype == OBJECT_SEQUENCE &&
			pg_class_tuple->relkind != RELKIND_SEQUENCE)
			ereport(ERROR,
					(errcode(ERRCODE_WRONG_OBJECT_TYPE),
					 errmsg("\"%s\" is not a sequence",
							NameStr(pg_class_tuple->relname))));

		/* Adjust the default permissions based on object type */
		if (istmt->all_privs && istmt->privileges == ACL_NO_RIGHTS)
		{
			if (pg_class_tuple->relkind == RELKIND_SEQUENCE)
				this_privileges = ACL_ALL_RIGHTS_SEQUENCE;
			else
				this_privileges = ACL_ALL_RIGHTS_RELATION;
		}
		else
			this_privileges = istmt->privileges;

		/*
		 * The GRANT TABLE syntax can be used for sequences and non-sequences,
		 * so we have to look at the relkind to determine the supported
		 * permissions.  The OR of table and sequence permissions were already
		 * checked.
		 */
		if (istmt->objtype == OBJECT_TABLE)
		{
			if (pg_class_tuple->relkind == RELKIND_SEQUENCE)
			{
				/*
				 * For backward compatibility, just throw a warning for
				 * invalid sequence permissions when using the non-sequence
				 * GRANT syntax.
				 */
				if (this_privileges & ~((AclMode) ACL_ALL_RIGHTS_SEQUENCE))
				{
					/*
					 * Mention the object name because the user needs to know
					 * which operations succeeded.  This is required because
					 * WARNING allows the command to continue.
					 */
					ereport(WARNING,
							(errcode(ERRCODE_INVALID_GRANT_OPERATION),
							 errmsg("sequence \"%s\" only supports USAGE, SELECT, and UPDATE privileges",
									NameStr(pg_class_tuple->relname))));
					this_privileges &= (AclMode) ACL_ALL_RIGHTS_SEQUENCE;
				}
			}
			else
			{
				if (this_privileges & ~((AclMode) ACL_ALL_RIGHTS_RELATION))
				{
					/*
					 * USAGE is the only permission supported by sequences but
					 * not by non-sequences.  Don't mention the object name
					 * because we didn't in the combined TABLE | SEQUENCE
					 * check.
					 */
					ereport(ERROR,
							(errcode(ERRCODE_INVALID_GRANT_OPERATION),
							 errmsg("invalid privilege type %s for table",
									"USAGE")));
				}
			}
		}

		/*
		 * Set up array in which we'll accumulate any column privilege bits
		 * that need modification.  The array is indexed such that entry [0]
		 * corresponds to FirstLowInvalidHeapAttributeNumber.
		 */
		num_col_privileges = pg_class_tuple->relnatts - FirstLowInvalidHeapAttributeNumber + 1;
		col_privileges = (AclMode *) palloc0(num_col_privileges * sizeof(AclMode));
		have_col_privileges = false;

		/*
		 * If we are revoking relation privileges that are also column
		 * privileges, we must implicitly revoke them from each column too,
		 * per SQL spec.  (We don't need to implicitly add column privileges
		 * during GRANT because the permissions-checking code always checks
		 * both relation and per-column privileges.)
		 */
		if (!istmt->is_grant &&
			(this_privileges & ACL_ALL_RIGHTS_COLUMN) != 0)
		{
			expand_all_col_privileges(relOid, pg_class_tuple,
									  this_privileges & ACL_ALL_RIGHTS_COLUMN,
									  col_privileges,
									  num_col_privileges);
			have_col_privileges = true;
		}

		/*
		 * Get owner ID and working copy of existing ACL. If there's no ACL,
		 * substitute the proper default.
		 */
		ownerId = pg_class_tuple->relowner;
		aclDatum = SysCacheGetAttr(RELOID, tuple, Anum_pg_class_relacl,
								   &isNull);
		if (isNull)
		{
			switch (pg_class_tuple->relkind)
			{
				case RELKIND_SEQUENCE:
					old_acl = acldefault(OBJECT_SEQUENCE, ownerId);
					break;
				default:
					old_acl = acldefault(OBJECT_TABLE, ownerId);
					break;
			}
			/* There are no old member roles according to the catalogs */
			noldmembers = 0;
			oldmembers = NULL;
		}
		else
		{
			old_acl = DatumGetAclPCopy(aclDatum);
			/* Get the roles mentioned in the existing ACL */
			noldmembers = aclmembers(old_acl, &oldmembers);
		}

		/* Need an extra copy of original rel ACL for column handling */
		old_rel_acl = aclcopy(old_acl);

		/*
		 * Handle relation-level privileges, if any were specified
		 */
		if (this_privileges != ACL_NO_RIGHTS)
		{
			AclMode		avail_goptions;
			Acl		   *new_acl;
			Oid			grantorId;
			HeapTuple	newtuple;
			Datum		values[Natts_pg_class] = {0};
			bool		nulls[Natts_pg_class] = {0};
			bool		replaces[Natts_pg_class] = {0};
			int			nnewmembers;
			Oid		   *newmembers;
			ObjectType	objtype;

			/* Determine ID to do the grant as, and available grant options */
			select_best_grantor(GetUserId(), this_privileges,
								old_acl, ownerId,
								&grantorId, &avail_goptions);

			switch (pg_class_tuple->relkind)
			{
				case RELKIND_SEQUENCE:
					objtype = OBJECT_SEQUENCE;
					break;
				default:
					objtype = OBJECT_TABLE;
					break;
			}

			/*
			 * Restrict the privileges to what we can actually grant, and emit
			 * the standards-mandated warning and error messages.
			 */
			this_privileges =
				restrict_and_check_grant(istmt->is_grant, avail_goptions,
										 istmt->all_privs, this_privileges,
										 relOid, grantorId, objtype,
										 NameStr(pg_class_tuple->relname),
										 0, NULL);

			/*
			 * Generate new ACL.
			 */
			new_acl = merge_acl_with_grant(old_acl,
										   istmt->is_grant,
										   istmt->grant_option,
										   istmt->behavior,
										   istmt->grantees,
										   this_privileges,
										   grantorId,
										   ownerId);

			/*
			 * We need the members of both old and new ACLs so we can correct
			 * the shared dependency information.
			 */
			nnewmembers = aclmembers(new_acl, &newmembers);

			/* finished building new ACL value, now insert it */
			replaces[Anum_pg_class_relacl - 1] = true;
			values[Anum_pg_class_relacl - 1] = PointerGetDatum(new_acl);

			newtuple = heap_modify_tuple(tuple, RelationGetDescr(relation),
										 values, nulls, replaces);

			CatalogTupleUpdate(relation, &newtuple->t_self, newtuple);

			/* Update initial privileges for extensions */
			recordExtensionInitPriv(relOid, RelationRelationId, 0, new_acl);

			/* Update the shared dependency ACL info */
			updateAclDependencies(RelationRelationId, relOid, 0,
								  ownerId,
								  noldmembers, oldmembers,
								  nnewmembers, newmembers);

			pfree(new_acl);
		}

		/*
		 * Handle column-level privileges, if any were specified or implied.
		 * We first expand the user-specified column privileges into the
		 * array, and then iterate over all nonempty array entries.
		 */
		foreach(cell_colprivs, istmt->col_privs)
		{
			AccessPriv *col_privs = (AccessPriv *) lfirst(cell_colprivs);

			if (col_privs->priv_name == NULL)
				this_privileges = ACL_ALL_RIGHTS_COLUMN;
			else
				this_privileges = string_to_privilege(col_privs->priv_name);

			if (this_privileges & ~((AclMode) ACL_ALL_RIGHTS_COLUMN))
				ereport(ERROR,
						(errcode(ERRCODE_INVALID_GRANT_OPERATION),
						 errmsg("invalid privilege type %s for column",
								privilege_to_string(this_privileges))));

			if (pg_class_tuple->relkind == RELKIND_SEQUENCE &&
				this_privileges & ~((AclMode) ACL_SELECT))
			{
				/*
				 * The only column privilege allowed on sequences is SELECT.
				 * This is a warning not error because we do it that way for
				 * relation-level privileges.
				 */
				ereport(WARNING,
						(errcode(ERRCODE_INVALID_GRANT_OPERATION),
						 errmsg("sequence \"%s\" only supports SELECT column privileges",
								NameStr(pg_class_tuple->relname))));

				this_privileges &= (AclMode) ACL_SELECT;
			}

			expand_col_privileges(col_privs->cols, relOid,
								  this_privileges,
								  col_privileges,
								  num_col_privileges);
			have_col_privileges = true;
		}

		if (have_col_privileges)
		{
			AttrNumber	i;

			for (i = 0; i < num_col_privileges; i++)
			{
				if (col_privileges[i] == ACL_NO_RIGHTS)
					continue;
				ExecGrant_Attribute(istmt,
									relOid,
									NameStr(pg_class_tuple->relname),
									i + FirstLowInvalidHeapAttributeNumber,
									ownerId,
									col_privileges[i],
									attRelation,
									old_rel_acl);
			}
		}

		pfree(old_rel_acl);
		pfree(col_privileges);

		ReleaseSysCache(tuple);

		/* prevent error when processing duplicate objects */
		CommandCounterIncrement();
	}

	table_close(attRelation, RowExclusiveLock);
	table_close(relation, RowExclusiveLock);
}

static void
ExecGrant_common(InternalGrant *istmt, Oid classid, AclMode default_privs,
				 void (*object_check) (InternalGrant *istmt, HeapTuple tuple))
{
	int			cacheid;
	Relation	relation;
	ListCell   *cell;

	if (istmt->all_privs && istmt->privileges == ACL_NO_RIGHTS)
		istmt->privileges = default_privs;

	cacheid = get_object_catcache_oid(classid);

	relation = table_open(classid, RowExclusiveLock);

	foreach(cell, istmt->objects)
	{
		Oid			objectid = lfirst_oid(cell);
		Datum		aclDatum;
		Datum		nameDatum;
		bool		isNull;
		AclMode		avail_goptions;
		AclMode		this_privileges;
		Acl		   *old_acl;
		Acl		   *new_acl;
		Oid			grantorId;
		Oid			ownerId;
		HeapTuple	tuple;
		HeapTuple	newtuple;
		Datum	   *values = palloc0_array(Datum, RelationGetDescr(relation)->natts);
		bool	   *nulls = palloc0_array(bool, RelationGetDescr(relation)->natts);
		bool	   *replaces = palloc0_array(bool, RelationGetDescr(relation)->natts);
		int			noldmembers;
		int			nnewmembers;
		Oid		   *oldmembers;
		Oid		   *newmembers;

		tuple = SearchSysCache1(cacheid, ObjectIdGetDatum(objectid));
		if (!HeapTupleIsValid(tuple))
			elog(ERROR, "cache lookup failed for %s %u", get_object_class_descr(classid), objectid);

		/*
		 * Additional object-type-specific checks
		 */
		if (object_check)
			object_check(istmt, tuple);

		/*
		 * Get owner ID and working copy of existing ACL. If there's no ACL,
		 * substitute the proper default.
		 */
		ownerId = DatumGetObjectId(SysCacheGetAttrNotNull(cacheid,
														  tuple,
														  get_object_attnum_owner(classid)));
		aclDatum = SysCacheGetAttr(cacheid,
								   tuple,
								   get_object_attnum_acl(classid),
								   &isNull);
		if (isNull)
		{
			old_acl = acldefault(get_object_type(classid, objectid), ownerId);
			/* There are no old member roles according to the catalogs */
			noldmembers = 0;
			oldmembers = NULL;
		}
		else
		{
			old_acl = DatumGetAclPCopy(aclDatum);
			/* Get the roles mentioned in the existing ACL */
			noldmembers = aclmembers(old_acl, &oldmembers);
		}

		/* Determine ID to do the grant as, and available grant options */
		select_best_grantor(GetUserId(), istmt->privileges,
							old_acl, ownerId,
							&grantorId, &avail_goptions);

		nameDatum = SysCacheGetAttrNotNull(cacheid, tuple,
										   get_object_attnum_name(classid));

		/*
		 * Restrict the privileges to what we can actually grant, and emit the
		 * standards-mandated warning and error messages.
		 */
		this_privileges =
			restrict_and_check_grant(istmt->is_grant, avail_goptions,
									 istmt->all_privs, istmt->privileges,
									 objectid, grantorId, get_object_type(classid, objectid),
									 NameStr(*DatumGetName(nameDatum)),
									 0, NULL);

		/*
		 * Generate new ACL.
		 */
		new_acl = merge_acl_with_grant(old_acl, istmt->is_grant,
									   istmt->grant_option, istmt->behavior,
									   istmt->grantees, this_privileges,
									   grantorId, ownerId);

		/*
		 * We need the members of both old and new ACLs so we can correct the
		 * shared dependency information.
		 */
		nnewmembers = aclmembers(new_acl, &newmembers);

		/* finished building new ACL value, now insert it */
		replaces[get_object_attnum_acl(classid) - 1] = true;
		values[get_object_attnum_acl(classid) - 1] = PointerGetDatum(new_acl);

		newtuple = heap_modify_tuple(tuple, RelationGetDescr(relation), values,
									 nulls, replaces);

		CatalogTupleUpdate(relation, &newtuple->t_self, newtuple);

		/* Update initial privileges for extensions */
		recordExtensionInitPriv(objectid, classid, 0, new_acl);

		/* Update the shared dependency ACL info */
		updateAclDependencies(classid,
							  objectid, 0,
							  ownerId,
							  noldmembers, oldmembers,
							  nnewmembers, newmembers);

		ReleaseSysCache(tuple);

		pfree(new_acl);

		/* prevent error when processing duplicate objects */
		CommandCounterIncrement();
	}

	table_close(relation, RowExclusiveLock);
}

static void
ExecGrant_Language_check(InternalGrant *istmt, HeapTuple tuple)
{
	Form_pg_language pg_language_tuple;

	pg_language_tuple = (Form_pg_language) GETSTRUCT(tuple);

	if (!pg_language_tuple->lanpltrusted)
		ereport(ERROR,
				(errcode(ERRCODE_WRONG_OBJECT_TYPE),
				 errmsg("language \"%s\" is not trusted",
						NameStr(pg_language_tuple->lanname)),
				 errdetail("GRANT and REVOKE are not allowed on untrusted languages, "
						   "because only superusers can use untrusted languages.")));
}

static void
ExecGrant_Largeobject(InternalGrant *istmt)
{
	Relation	relation;
	ListCell   *cell;

	if (istmt->all_privs && istmt->privileges == ACL_NO_RIGHTS)
		istmt->privileges = ACL_ALL_RIGHTS_LARGEOBJECT;

	relation = table_open(LargeObjectMetadataRelationId,
						  RowExclusiveLock);

	foreach(cell, istmt->objects)
	{
		Oid			loid = lfirst_oid(cell);
		Form_pg_largeobject_metadata form_lo_meta;
		char		loname[NAMEDATALEN];
		Datum		aclDatum;
		bool		isNull;
		AclMode		avail_goptions;
		AclMode		this_privileges;
		Acl		   *old_acl;
		Acl		   *new_acl;
		Oid			grantorId;
		Oid			ownerId;
		HeapTuple	newtuple;
		Datum		values[Natts_pg_largeobject_metadata] = {0};
		bool		nulls[Natts_pg_largeobject_metadata] = {0};
		bool		replaces[Natts_pg_largeobject_metadata] = {0};
		int			noldmembers;
		int			nnewmembers;
		Oid		   *oldmembers;
		Oid		   *newmembers;
		ScanKeyData entry[1];
		SysScanDesc scan;
		HeapTuple	tuple;

		/* There's no syscache for pg_largeobject_metadata */
		ScanKeyInit(&entry[0],
					Anum_pg_largeobject_metadata_oid,
					BTEqualStrategyNumber, F_OIDEQ,
					ObjectIdGetDatum(loid));

		scan = systable_beginscan(relation,
								  LargeObjectMetadataOidIndexId, true,
								  NULL, 1, entry);

		tuple = systable_getnext(scan);
		if (!HeapTupleIsValid(tuple))
			elog(ERROR, "could not find tuple for large object %u", loid);

		form_lo_meta = (Form_pg_largeobject_metadata) GETSTRUCT(tuple);

		/*
		 * Get owner ID and working copy of existing ACL. If there's no ACL,
		 * substitute the proper default.
		 */
		ownerId = form_lo_meta->lomowner;
		aclDatum = heap_getattr(tuple,
								Anum_pg_largeobject_metadata_lomacl,
								RelationGetDescr(relation), &isNull);
		if (isNull)
		{
			old_acl = acldefault(OBJECT_LARGEOBJECT, ownerId);
			/* There are no old member roles according to the catalogs */
			noldmembers = 0;
			oldmembers = NULL;
		}
		else
		{
			old_acl = DatumGetAclPCopy(aclDatum);
			/* Get the roles mentioned in the existing ACL */
			noldmembers = aclmembers(old_acl, &oldmembers);
		}

		/* Determine ID to do the grant as, and available grant options */
		select_best_grantor(GetUserId(), istmt->privileges,
							old_acl, ownerId,
							&grantorId, &avail_goptions);

		/*
		 * Restrict the privileges to what we can actually grant, and emit the
		 * standards-mandated warning and error messages.
		 */
		snprintf(loname, sizeof(loname), "large object %u", loid);
		this_privileges =
			restrict_and_check_grant(istmt->is_grant, avail_goptions,
									 istmt->all_privs, istmt->privileges,
									 loid, grantorId, OBJECT_LARGEOBJECT,
									 loname, 0, NULL);

		/*
		 * Generate new ACL.
		 */
		new_acl = merge_acl_with_grant(old_acl, istmt->is_grant,
									   istmt->grant_option, istmt->behavior,
									   istmt->grantees, this_privileges,
									   grantorId, ownerId);

		/*
		 * We need the members of both old and new ACLs so we can correct the
		 * shared dependency information.
		 */
		nnewmembers = aclmembers(new_acl, &newmembers);

		/* finished building new ACL value, now insert it */
		replaces[Anum_pg_largeobject_metadata_lomacl - 1] = true;
		values[Anum_pg_largeobject_metadata_lomacl - 1]
			= PointerGetDatum(new_acl);

		newtuple = heap_modify_tuple(tuple, RelationGetDescr(relation),
									 values, nulls, replaces);

		CatalogTupleUpdate(relation, &newtuple->t_self, newtuple);

		/* Update initial privileges for extensions */
		recordExtensionInitPriv(loid, LargeObjectRelationId, 0, new_acl);

		/* Update the shared dependency ACL info */
		updateAclDependencies(LargeObjectRelationId,
							  form_lo_meta->oid, 0,
							  ownerId,
							  noldmembers, oldmembers,
							  nnewmembers, newmembers);

		systable_endscan(scan);

		pfree(new_acl);

		/* prevent error when processing duplicate objects */
		CommandCounterIncrement();
	}

	table_close(relation, RowExclusiveLock);
}

static void
ExecGrant_Type_check(InternalGrant *istmt, HeapTuple tuple)
{
	Form_pg_type pg_type_tuple;

	pg_type_tuple = (Form_pg_type) GETSTRUCT(tuple);

	if (IsTrueArrayType(pg_type_tuple))
		ereport(ERROR,
				(errcode(ERRCODE_INVALID_GRANT_OPERATION),
				 errmsg("cannot set privileges of array types"),
				 errhint("Set the privileges of the element type instead.")));

	/* Used GRANT DOMAIN on a non-domain? */
	if (istmt->objtype == OBJECT_DOMAIN &&
		pg_type_tuple->typtype != TYPTYPE_DOMAIN)
		ereport(ERROR,
				(errcode(ERRCODE_WRONG_OBJECT_TYPE),
				 errmsg("\"%s\" is not a domain",
						NameStr(pg_type_tuple->typname))));
}

static void
ExecGrant_Parameter(InternalGrant *istmt)
{
	Relation	relation;
	ListCell   *cell;

	if (istmt->all_privs && istmt->privileges == ACL_NO_RIGHTS)
		istmt->privileges = ACL_ALL_RIGHTS_PARAMETER_ACL;

	relation = table_open(ParameterAclRelationId, RowExclusiveLock);

	foreach(cell, istmt->objects)
	{
		Oid			parameterId = lfirst_oid(cell);
		Datum		nameDatum;
		const char *parname;
		Datum		aclDatum;
		bool		isNull;
		AclMode		avail_goptions;
		AclMode		this_privileges;
		Acl		   *old_acl;
		Acl		   *new_acl;
		Oid			grantorId;
		Oid			ownerId;
		HeapTuple	tuple;
		int			noldmembers;
		int			nnewmembers;
		Oid		   *oldmembers;
		Oid		   *newmembers;

		tuple = SearchSysCache1(PARAMETERACLOID, ObjectIdGetDatum(parameterId));
		if (!HeapTupleIsValid(tuple))
			elog(ERROR, "cache lookup failed for parameter ACL %u",
				 parameterId);

		/* We'll need the GUC's name */
		nameDatum = SysCacheGetAttrNotNull(PARAMETERACLOID, tuple,
										   Anum_pg_parameter_acl_parname);
		parname = TextDatumGetCString(nameDatum);

		/* Treat all parameters as belonging to the bootstrap superuser. */
		ownerId = BOOTSTRAP_SUPERUSERID;

		/*
		 * Get working copy of existing ACL. If there's no ACL, substitute the
		 * proper default.
		 */
		aclDatum = SysCacheGetAttr(PARAMETERACLOID, tuple,
								   Anum_pg_parameter_acl_paracl,
								   &isNull);

		if (isNull)
		{
			old_acl = acldefault(istmt->objtype, ownerId);
			/* There are no old member roles according to the catalogs */
			noldmembers = 0;
			oldmembers = NULL;
		}
		else
		{
			old_acl = DatumGetAclPCopy(aclDatum);
			/* Get the roles mentioned in the existing ACL */
			noldmembers = aclmembers(old_acl, &oldmembers);
		}

		/* Determine ID to do the grant as, and available grant options */
		select_best_grantor(GetUserId(), istmt->privileges,
							old_acl, ownerId,
							&grantorId, &avail_goptions);

		/*
		 * Restrict the privileges to what we can actually grant, and emit the
		 * standards-mandated warning and error messages.
		 */
		this_privileges =
			restrict_and_check_grant(istmt->is_grant, avail_goptions,
									 istmt->all_privs, istmt->privileges,
									 parameterId, grantorId,
									 OBJECT_PARAMETER_ACL,
									 parname,
									 0, NULL);

		/*
		 * Generate new ACL.
		 */
		new_acl = merge_acl_with_grant(old_acl, istmt->is_grant,
									   istmt->grant_option, istmt->behavior,
									   istmt->grantees, this_privileges,
									   grantorId, ownerId);

		/*
		 * We need the members of both old and new ACLs so we can correct the
		 * shared dependency information.
		 */
		nnewmembers = aclmembers(new_acl, &newmembers);

		/*
		 * If the new ACL is equal to the default, we don't need the catalog
		 * entry any longer.  Delete it rather than updating it, to avoid
		 * leaving a degenerate entry.
		 */
		if (aclequal(new_acl, acldefault(istmt->objtype, ownerId)))
		{
			CatalogTupleDelete(relation, &tuple->t_self);
		}
		else
		{
			/* finished building new ACL value, now insert it */
			HeapTuple	newtuple;
			Datum		values[Natts_pg_parameter_acl] = {0};
			bool		nulls[Natts_pg_parameter_acl] = {0};
			bool		replaces[Natts_pg_parameter_acl] = {0};

			replaces[Anum_pg_parameter_acl_paracl - 1] = true;
			values[Anum_pg_parameter_acl_paracl - 1] = PointerGetDatum(new_acl);

			newtuple = heap_modify_tuple(tuple, RelationGetDescr(relation),
										 values, nulls, replaces);

			CatalogTupleUpdate(relation, &newtuple->t_self, newtuple);
		}

		/* Update initial privileges for extensions */
		recordExtensionInitPriv(parameterId, ParameterAclRelationId, 0,
								new_acl);

		/* Update the shared dependency ACL info */
		updateAclDependencies(ParameterAclRelationId, parameterId, 0,
							  ownerId,
							  noldmembers, oldmembers,
							  nnewmembers, newmembers);

		ReleaseSysCache(tuple);
		pfree(new_acl);

		/* prevent error when processing duplicate objects */
		CommandCounterIncrement();
	}

	table_close(relation, RowExclusiveLock);
}


<<<<<<< HEAD
		if (!pg_language_tuple->lanpltrusted)
			ereport(ERROR,
					(errcode(ERRCODE_WRONG_OBJECT_TYPE),
					 errmsg("language \"%s\" is not trusted",
							NameStr(pg_language_tuple->lanname)),
					 errdetail("GRANT and REVOKE are not allowed on untrusted languages, "
							   "because only superusers can use untrusted languages.")));

		/*
		 * Get owner ID and working copy of existing ACL. If there's no ACL,
		 * substitute the proper default.
		 */
		ownerId = pg_language_tuple->lanowner;
		aclDatum = SysCacheGetAttr(LANGNAME, tuple, Anum_pg_language_lanacl,
								   &isNull);
		if (isNull)
		{
			old_acl = acldefault(OBJECT_LANGUAGE, ownerId);
			/* There are no old member roles according to the catalogs */
			noldmembers = 0;
			oldmembers = NULL;
		}
		else
		{
			old_acl = DatumGetAclPCopy(aclDatum);
			/* Get the roles mentioned in the existing ACL */
			noldmembers = aclmembers(old_acl, &oldmembers);
		}

		/* Determine ID to do the grant as, and available grant options */
		select_best_grantor(GetUserId(), istmt->privileges,
							old_acl, ownerId,
							&grantorId, &avail_goptions);

		/*
		 * Restrict the privileges to what we can actually grant, and emit the
		 * standards-mandated warning and error messages.
		 */
		this_privileges =
			restrict_and_check_grant(istmt->is_grant, avail_goptions,
									 istmt->all_privs, istmt->privileges,
									 langId, grantorId, OBJECT_LANGUAGE,
									 NameStr(pg_language_tuple->lanname),
									 0, NULL);

		/*
		 * Generate new ACL.
		 */
		new_acl = merge_acl_with_grant(old_acl, istmt->is_grant,
									   istmt->grant_option, istmt->behavior,
									   istmt->grantees, this_privileges,
									   grantorId, ownerId);

		/*
		 * We need the members of both old and new ACLs so we can correct the
		 * shared dependency information.
		 */
		nnewmembers = aclmembers(new_acl, &newmembers);

		/* finished building new ACL value, now insert it */
		MemSet(values, 0, sizeof(values));
		MemSet(nulls, false, sizeof(nulls));
		MemSet(replaces, false, sizeof(replaces));

		replaces[Anum_pg_language_lanacl - 1] = true;
		values[Anum_pg_language_lanacl - 1] = PointerGetDatum(new_acl);

		newtuple = heap_modify_tuple(tuple, RelationGetDescr(relation), values,
									 nulls, replaces);

		CatalogTupleUpdate(relation, &newtuple->t_self, newtuple);

		/* Update initial privileges for extensions */
		recordExtensionInitPriv(langId, LanguageRelationId, 0, new_acl);

		/* Update the shared dependency ACL info */
		updateAclDependencies(LanguageRelationId, pg_language_tuple->oid, 0,
							  ownerId,
							  noldmembers, oldmembers,
							  nnewmembers, newmembers);

		ReleaseSysCache(tuple);

		pfree(new_acl);

		/* prevent error when processing duplicate objects */
		CommandCounterIncrement();
	}

	table_close(relation, RowExclusiveLock);
}

static void
ExecGrant_Largeobject(InternalGrant *istmt)
{
	Relation	relation;
	ListCell   *cell;

	if (istmt->all_privs && istmt->privileges == ACL_NO_RIGHTS)
		istmt->privileges = ACL_ALL_RIGHTS_LARGEOBJECT;

	relation = table_open(LargeObjectMetadataRelationId,
						  RowExclusiveLock);

	foreach(cell, istmt->objects)
	{
		Oid			loid = lfirst_oid(cell);
		Form_pg_largeobject_metadata form_lo_meta;
		char		loname[NAMEDATALEN];
		Datum		aclDatum;
		bool		isNull;
		AclMode		avail_goptions;
		AclMode		this_privileges;
		Acl		   *old_acl;
		Acl		   *new_acl;
		Oid			grantorId;
		Oid			ownerId;
		HeapTuple	newtuple;
		Datum		values[Natts_pg_largeobject_metadata];
		bool		nulls[Natts_pg_largeobject_metadata];
		bool		replaces[Natts_pg_largeobject_metadata];
		int			noldmembers;
		int			nnewmembers;
		Oid		   *oldmembers;
		Oid		   *newmembers;
		ScanKeyData entry[1];
		SysScanDesc scan;
		HeapTuple	tuple;

		/* There's no syscache for pg_largeobject_metadata */
		ScanKeyInit(&entry[0],
					Anum_pg_largeobject_metadata_oid,
					BTEqualStrategyNumber, F_OIDEQ,
					ObjectIdGetDatum(loid));

		scan = systable_beginscan(relation,
								  LargeObjectMetadataOidIndexId, true,
								  NULL, 1, entry);

		tuple = systable_getnext(scan);
		if (!HeapTupleIsValid(tuple))
			elog(ERROR, "could not find tuple for large object %u", loid);

		form_lo_meta = (Form_pg_largeobject_metadata) GETSTRUCT(tuple);

		/*
		 * Get owner ID and working copy of existing ACL. If there's no ACL,
		 * substitute the proper default.
		 */
		ownerId = form_lo_meta->lomowner;
		aclDatum = heap_getattr(tuple,
								Anum_pg_largeobject_metadata_lomacl,
								RelationGetDescr(relation), &isNull);
		if (isNull)
		{
			old_acl = acldefault(OBJECT_LARGEOBJECT, ownerId);
			/* There are no old member roles according to the catalogs */
			noldmembers = 0;
			oldmembers = NULL;
		}
		else
		{
			old_acl = DatumGetAclPCopy(aclDatum);
			/* Get the roles mentioned in the existing ACL */
			noldmembers = aclmembers(old_acl, &oldmembers);
		}

		/* Determine ID to do the grant as, and available grant options */
		select_best_grantor(GetUserId(), istmt->privileges,
							old_acl, ownerId,
							&grantorId, &avail_goptions);

		/*
		 * Restrict the privileges to what we can actually grant, and emit the
		 * standards-mandated warning and error messages.
		 */
		snprintf(loname, sizeof(loname), "large object %u", loid);
		this_privileges =
			restrict_and_check_grant(istmt->is_grant, avail_goptions,
									 istmt->all_privs, istmt->privileges,
									 loid, grantorId, OBJECT_LARGEOBJECT,
									 loname, 0, NULL);

		/*
		 * Generate new ACL.
		 */
		new_acl = merge_acl_with_grant(old_acl, istmt->is_grant,
									   istmt->grant_option, istmt->behavior,
									   istmt->grantees, this_privileges,
									   grantorId, ownerId);

		/*
		 * We need the members of both old and new ACLs so we can correct the
		 * shared dependency information.
		 */
		nnewmembers = aclmembers(new_acl, &newmembers);

		/* finished building new ACL value, now insert it */
		MemSet(values, 0, sizeof(values));
		MemSet(nulls, false, sizeof(nulls));
		MemSet(replaces, false, sizeof(replaces));

		replaces[Anum_pg_largeobject_metadata_lomacl - 1] = true;
		values[Anum_pg_largeobject_metadata_lomacl - 1]
			= PointerGetDatum(new_acl);

		newtuple = heap_modify_tuple(tuple, RelationGetDescr(relation),
									 values, nulls, replaces);

		CatalogTupleUpdate(relation, &newtuple->t_self, newtuple);

		/* Update initial privileges for extensions */
		recordExtensionInitPriv(loid, LargeObjectRelationId, 0, new_acl);

		/* Update the shared dependency ACL info */
		updateAclDependencies(LargeObjectRelationId,
							  form_lo_meta->oid, 0,
							  ownerId,
							  noldmembers, oldmembers,
							  nnewmembers, newmembers);

		systable_endscan(scan);

		pfree(new_acl);

		/* prevent error when processing duplicate objects */
		CommandCounterIncrement();
	}

	table_close(relation, RowExclusiveLock);
}

static void
ExecGrant_Namespace(InternalGrant *istmt)
{
	Relation	relation;
	ListCell   *cell;

	if (istmt->all_privs && istmt->privileges == ACL_NO_RIGHTS)
		istmt->privileges = ACL_ALL_RIGHTS_SCHEMA;

	relation = table_open(NamespaceRelationId, RowExclusiveLock);

	foreach(cell, istmt->objects)
	{
		Oid			nspid = lfirst_oid(cell);
		Form_pg_namespace pg_namespace_tuple;
		Datum		aclDatum;
		bool		isNull;
		AclMode		avail_goptions;
		AclMode		this_privileges;
		Acl		   *old_acl;
		Acl		   *new_acl;
		Oid			grantorId;
		Oid			ownerId;
		HeapTuple	tuple;
		HeapTuple	newtuple;
		Datum		values[Natts_pg_namespace];
		bool		nulls[Natts_pg_namespace];
		bool		replaces[Natts_pg_namespace];
		int			noldmembers;
		int			nnewmembers;
		Oid		   *oldmembers;
		Oid		   *newmembers;

		tuple = SearchSysCache1(NAMESPACEOID, ObjectIdGetDatum(nspid));
		if (!HeapTupleIsValid(tuple))
			elog(ERROR, "cache lookup failed for namespace %u", nspid);

		pg_namespace_tuple = (Form_pg_namespace) GETSTRUCT(tuple);

		/*
		 * Get owner ID and working copy of existing ACL. If there's no ACL,
		 * substitute the proper default.
		 */
		ownerId = pg_namespace_tuple->nspowner;
		aclDatum = SysCacheGetAttr(NAMESPACENAME, tuple,
								   Anum_pg_namespace_nspacl,
								   &isNull);
		if (isNull)
		{
			old_acl = acldefault(OBJECT_SCHEMA, ownerId);
			/* There are no old member roles according to the catalogs */
			noldmembers = 0;
			oldmembers = NULL;
		}
		else
		{
			old_acl = DatumGetAclPCopy(aclDatum);
			/* Get the roles mentioned in the existing ACL */
			noldmembers = aclmembers(old_acl, &oldmembers);
		}

		/* Determine ID to do the grant as, and available grant options */
		select_best_grantor(GetUserId(), istmt->privileges,
							old_acl, ownerId,
							&grantorId, &avail_goptions);

		/*
		 * Restrict the privileges to what we can actually grant, and emit the
		 * standards-mandated warning and error messages.
		 */
		this_privileges =
			restrict_and_check_grant(istmt->is_grant, avail_goptions,
									 istmt->all_privs, istmt->privileges,
									 nspid, grantorId, OBJECT_SCHEMA,
									 NameStr(pg_namespace_tuple->nspname),
									 0, NULL);

		/*
		 * Generate new ACL.
		 */
		new_acl = merge_acl_with_grant(old_acl, istmt->is_grant,
									   istmt->grant_option, istmt->behavior,
									   istmt->grantees, this_privileges,
									   grantorId, ownerId);

		/*
		 * We need the members of both old and new ACLs so we can correct the
		 * shared dependency information.
		 */
		nnewmembers = aclmembers(new_acl, &newmembers);

		/* finished building new ACL value, now insert it */
		MemSet(values, 0, sizeof(values));
		MemSet(nulls, false, sizeof(nulls));
		MemSet(replaces, false, sizeof(replaces));

		replaces[Anum_pg_namespace_nspacl - 1] = true;
		values[Anum_pg_namespace_nspacl - 1] = PointerGetDatum(new_acl);

		newtuple = heap_modify_tuple(tuple, RelationGetDescr(relation), values,
									 nulls, replaces);

		CatalogTupleUpdate(relation, &newtuple->t_self, newtuple);

		/* Update initial privileges for extensions */
		recordExtensionInitPriv(nspid, NamespaceRelationId, 0, new_acl);

		/* Update the shared dependency ACL info */
		updateAclDependencies(NamespaceRelationId, pg_namespace_tuple->oid, 0,
							  ownerId,
							  noldmembers, oldmembers,
							  nnewmembers, newmembers);

		ReleaseSysCache(tuple);

		pfree(new_acl);

		/* prevent error when processing duplicate objects */
		CommandCounterIncrement();
	}

	table_close(relation, RowExclusiveLock);
}

static void
ExecGrant_Tablespace(InternalGrant *istmt)
{
	Relation	relation;
	ListCell   *cell;

	if (istmt->all_privs && istmt->privileges == ACL_NO_RIGHTS)
		istmt->privileges = ACL_ALL_RIGHTS_TABLESPACE;

	relation = table_open(TableSpaceRelationId, RowExclusiveLock);

	foreach(cell, istmt->objects)
	{
		Oid			tblId = lfirst_oid(cell);
		Form_pg_tablespace pg_tablespace_tuple;
		Datum		aclDatum;
		bool		isNull;
		AclMode		avail_goptions;
		AclMode		this_privileges;
		Acl		   *old_acl;
		Acl		   *new_acl;
		Oid			grantorId;
		Oid			ownerId;
		HeapTuple	newtuple;
		Datum		values[Natts_pg_tablespace];
		bool		nulls[Natts_pg_tablespace];
		bool		replaces[Natts_pg_tablespace];
		int			noldmembers;
		int			nnewmembers;
		Oid		   *oldmembers;
		Oid		   *newmembers;
		HeapTuple	tuple;

		/* Search syscache for pg_tablespace */
		tuple = SearchSysCache1(TABLESPACEOID, ObjectIdGetDatum(tblId));
		if (!HeapTupleIsValid(tuple))
			elog(ERROR, "cache lookup failed for tablespace %u", tblId);

		pg_tablespace_tuple = (Form_pg_tablespace) GETSTRUCT(tuple);

		/*
		 * Get owner ID and working copy of existing ACL. If there's no ACL,
		 * substitute the proper default.
		 */
		ownerId = pg_tablespace_tuple->spcowner;
		aclDatum = heap_getattr(tuple, Anum_pg_tablespace_spcacl,
								RelationGetDescr(relation), &isNull);
		if (isNull)
		{
			old_acl = acldefault(OBJECT_TABLESPACE, ownerId);
			/* There are no old member roles according to the catalogs */
			noldmembers = 0;
			oldmembers = NULL;
		}
		else
		{
			old_acl = DatumGetAclPCopy(aclDatum);
			/* Get the roles mentioned in the existing ACL */
			noldmembers = aclmembers(old_acl, &oldmembers);
		}

		/* Determine ID to do the grant as, and available grant options */
		select_best_grantor(GetUserId(), istmt->privileges,
							old_acl, ownerId,
							&grantorId, &avail_goptions);

		/*
		 * Restrict the privileges to what we can actually grant, and emit the
		 * standards-mandated warning and error messages.
		 */
		this_privileges =
			restrict_and_check_grant(istmt->is_grant, avail_goptions,
									 istmt->all_privs, istmt->privileges,
									 tblId, grantorId, OBJECT_TABLESPACE,
									 NameStr(pg_tablespace_tuple->spcname),
									 0, NULL);

		/*
		 * Generate new ACL.
		 */
		new_acl = merge_acl_with_grant(old_acl, istmt->is_grant,
									   istmt->grant_option, istmt->behavior,
									   istmt->grantees, this_privileges,
									   grantorId, ownerId);

		/*
		 * We need the members of both old and new ACLs so we can correct the
		 * shared dependency information.
		 */
		nnewmembers = aclmembers(new_acl, &newmembers);

		/* finished building new ACL value, now insert it */
		MemSet(values, 0, sizeof(values));
		MemSet(nulls, false, sizeof(nulls));
		MemSet(replaces, false, sizeof(replaces));

		replaces[Anum_pg_tablespace_spcacl - 1] = true;
		values[Anum_pg_tablespace_spcacl - 1] = PointerGetDatum(new_acl);

		newtuple = heap_modify_tuple(tuple, RelationGetDescr(relation), values,
									 nulls, replaces);

		CatalogTupleUpdate(relation, &newtuple->t_self, newtuple);

		/* Update the shared dependency ACL info */
		updateAclDependencies(TableSpaceRelationId, tblId, 0,
							  ownerId,
							  noldmembers, oldmembers,
							  nnewmembers, newmembers);

		ReleaseSysCache(tuple);
		pfree(new_acl);

		/* prevent error when processing duplicate objects */
		CommandCounterIncrement();
	}

	table_close(relation, RowExclusiveLock);
}

static void
ExecGrant_Type(InternalGrant *istmt)
{
	Relation	relation;
	ListCell   *cell;

	if (istmt->all_privs && istmt->privileges == ACL_NO_RIGHTS)
		istmt->privileges = ACL_ALL_RIGHTS_TYPE;

	relation = table_open(TypeRelationId, RowExclusiveLock);

	foreach(cell, istmt->objects)
	{
		Oid			typId = lfirst_oid(cell);
		Form_pg_type pg_type_tuple;
		Datum		aclDatum;
		bool		isNull;
		AclMode		avail_goptions;
		AclMode		this_privileges;
		Acl		   *old_acl;
		Acl		   *new_acl;
		Oid			grantorId;
		Oid			ownerId;
		HeapTuple	newtuple;
		Datum		values[Natts_pg_type];
		bool		nulls[Natts_pg_type];
		bool		replaces[Natts_pg_type];
		int			noldmembers;
		int			nnewmembers;
		Oid		   *oldmembers;
		Oid		   *newmembers;
		HeapTuple	tuple;

		/* Search syscache for pg_type */
		tuple = SearchSysCache1(TYPEOID, ObjectIdGetDatum(typId));
		if (!HeapTupleIsValid(tuple))
			elog(ERROR, "cache lookup failed for type %u", typId);

		pg_type_tuple = (Form_pg_type) GETSTRUCT(tuple);

		if (IsTrueArrayType(pg_type_tuple))
			ereport(ERROR,
					(errcode(ERRCODE_INVALID_GRANT_OPERATION),
					 errmsg("cannot set privileges of array types"),
					 errhint("Set the privileges of the element type instead.")));

		/* Used GRANT DOMAIN on a non-domain? */
		if (istmt->objtype == OBJECT_DOMAIN &&
			pg_type_tuple->typtype != TYPTYPE_DOMAIN)
			ereport(ERROR,
					(errcode(ERRCODE_WRONG_OBJECT_TYPE),
					 errmsg("\"%s\" is not a domain",
							NameStr(pg_type_tuple->typname))));

		/*
		 * Get owner ID and working copy of existing ACL. If there's no ACL,
		 * substitute the proper default.
		 */
		ownerId = pg_type_tuple->typowner;
		aclDatum = heap_getattr(tuple, Anum_pg_type_typacl,
								RelationGetDescr(relation), &isNull);
		if (isNull)
		{
			old_acl = acldefault(istmt->objtype, ownerId);
			/* There are no old member roles according to the catalogs */
			noldmembers = 0;
			oldmembers = NULL;
		}
		else
		{
			old_acl = DatumGetAclPCopy(aclDatum);
			/* Get the roles mentioned in the existing ACL */
			noldmembers = aclmembers(old_acl, &oldmembers);
		}

		/* Determine ID to do the grant as, and available grant options */
		select_best_grantor(GetUserId(), istmt->privileges,
							old_acl, ownerId,
							&grantorId, &avail_goptions);

		/*
		 * Restrict the privileges to what we can actually grant, and emit the
		 * standards-mandated warning and error messages.
		 */
		this_privileges =
			restrict_and_check_grant(istmt->is_grant, avail_goptions,
									 istmt->all_privs, istmt->privileges,
									 typId, grantorId, OBJECT_TYPE,
									 NameStr(pg_type_tuple->typname),
									 0, NULL);

		/*
		 * Generate new ACL.
		 */
		new_acl = merge_acl_with_grant(old_acl, istmt->is_grant,
									   istmt->grant_option, istmt->behavior,
									   istmt->grantees, this_privileges,
									   grantorId, ownerId);

		/*
		 * We need the members of both old and new ACLs so we can correct the
		 * shared dependency information.
		 */
		nnewmembers = aclmembers(new_acl, &newmembers);

		/* finished building new ACL value, now insert it */
		MemSet(values, 0, sizeof(values));
		MemSet(nulls, false, sizeof(nulls));
		MemSet(replaces, false, sizeof(replaces));

		replaces[Anum_pg_type_typacl - 1] = true;
		values[Anum_pg_type_typacl - 1] = PointerGetDatum(new_acl);

		newtuple = heap_modify_tuple(tuple, RelationGetDescr(relation), values,
									 nulls, replaces);

		CatalogTupleUpdate(relation, &newtuple->t_self, newtuple);

		/* Update initial privileges for extensions */
		recordExtensionInitPriv(typId, TypeRelationId, 0, new_acl);

		/* Update the shared dependency ACL info */
		updateAclDependencies(TypeRelationId, typId, 0,
							  ownerId,
							  noldmembers, oldmembers,
							  nnewmembers, newmembers);

		ReleaseSysCache(tuple);
		pfree(new_acl);

		/* prevent error when processing duplicate objects */
		CommandCounterIncrement();
	}

	table_close(relation, RowExclusiveLock);
}

static void
ExecGrant_Parameter(InternalGrant *istmt)
{
	Relation	relation;
	ListCell   *cell;

	if (istmt->all_privs && istmt->privileges == ACL_NO_RIGHTS)
		istmt->privileges = ACL_ALL_RIGHTS_PARAMETER_ACL;

	relation = table_open(ParameterAclRelationId, RowExclusiveLock);

	foreach(cell, istmt->objects)
	{
		Oid			parameterId = lfirst_oid(cell);
		Datum		nameDatum;
		const char *parname;
		Datum		aclDatum;
		bool		isNull;
		AclMode		avail_goptions;
		AclMode		this_privileges;
		Acl		   *old_acl;
		Acl		   *new_acl;
		Oid			grantorId;
		Oid			ownerId;
		HeapTuple	tuple;
		int			noldmembers;
		int			nnewmembers;
		Oid		   *oldmembers;
		Oid		   *newmembers;

		tuple = SearchSysCache1(PARAMETERACLOID, ObjectIdGetDatum(parameterId));
		if (!HeapTupleIsValid(tuple))
			elog(ERROR, "cache lookup failed for parameter ACL %u",
				 parameterId);

		/* We'll need the GUC's name */
		nameDatum = SysCacheGetAttr(PARAMETERACLOID, tuple,
									Anum_pg_parameter_acl_parname,
									&isNull);
		Assert(!isNull);
		parname = TextDatumGetCString(nameDatum);

		/* Treat all parameters as belonging to the bootstrap superuser. */
		ownerId = BOOTSTRAP_SUPERUSERID;

		/*
		 * Get working copy of existing ACL. If there's no ACL, substitute the
		 * proper default.
		 */
		aclDatum = SysCacheGetAttr(PARAMETERACLOID, tuple,
								   Anum_pg_parameter_acl_paracl,
								   &isNull);

		if (isNull)
		{
			old_acl = acldefault(istmt->objtype, ownerId);
			/* There are no old member roles according to the catalogs */
			noldmembers = 0;
			oldmembers = NULL;
		}
		else
		{
			old_acl = DatumGetAclPCopy(aclDatum);
			/* Get the roles mentioned in the existing ACL */
			noldmembers = aclmembers(old_acl, &oldmembers);
		}

		/* Determine ID to do the grant as, and available grant options */
		select_best_grantor(GetUserId(), istmt->privileges,
							old_acl, ownerId,
							&grantorId, &avail_goptions);

		/*
		 * Restrict the privileges to what we can actually grant, and emit the
		 * standards-mandated warning and error messages.
		 */
		this_privileges =
			restrict_and_check_grant(istmt->is_grant, avail_goptions,
									 istmt->all_privs, istmt->privileges,
									 parameterId, grantorId,
									 OBJECT_PARAMETER_ACL,
									 parname,
									 0, NULL);

		/*
		 * Generate new ACL.
		 */
		new_acl = merge_acl_with_grant(old_acl, istmt->is_grant,
									   istmt->grant_option, istmt->behavior,
									   istmt->grantees, this_privileges,
									   grantorId, ownerId);

		/*
		 * We need the members of both old and new ACLs so we can correct the
		 * shared dependency information.
		 */
		nnewmembers = aclmembers(new_acl, &newmembers);

		/*
		 * If the new ACL is equal to the default, we don't need the catalog
		 * entry any longer.  Delete it rather than updating it, to avoid
		 * leaving a degenerate entry.
		 */
		if (aclequal(new_acl, acldefault(istmt->objtype, ownerId)))
		{
			CatalogTupleDelete(relation, &tuple->t_self);
		}
		else
		{
			/* finished building new ACL value, now insert it */
			HeapTuple	newtuple;
			Datum		values[Natts_pg_parameter_acl];
			bool		nulls[Natts_pg_parameter_acl];
			bool		replaces[Natts_pg_parameter_acl];

			MemSet(values, 0, sizeof(values));
			MemSet(nulls, false, sizeof(nulls));
			MemSet(replaces, false, sizeof(replaces));

			replaces[Anum_pg_parameter_acl_paracl - 1] = true;
			values[Anum_pg_parameter_acl_paracl - 1] = PointerGetDatum(new_acl);

			newtuple = heap_modify_tuple(tuple, RelationGetDescr(relation),
										 values, nulls, replaces);

			CatalogTupleUpdate(relation, &newtuple->t_self, newtuple);
		}

		/* Update initial privileges for extensions */
		recordExtensionInitPriv(parameterId, ParameterAclRelationId, 0,
								new_acl);

		/* Update the shared dependency ACL info */
		updateAclDependencies(ParameterAclRelationId, parameterId, 0,
							  ownerId,
							  noldmembers, oldmembers,
							  nnewmembers, newmembers);

		ReleaseSysCache(tuple);
		pfree(new_acl);

		/* prevent error when processing duplicate objects */
		CommandCounterIncrement();
	}

	table_close(relation, RowExclusiveLock);
}


static AclMode
string_to_privilege(const char *privname)
{
	if (strcmp(privname, "insert") == 0)
		return ACL_INSERT;
	if (strcmp(privname, "select") == 0)
		return ACL_SELECT;
	if (strcmp(privname, "update") == 0)
		return ACL_UPDATE;
	if (strcmp(privname, "delete") == 0)
		return ACL_DELETE;
	if (strcmp(privname, "truncate") == 0)
		return ACL_TRUNCATE;
	if (strcmp(privname, "references") == 0)
		return ACL_REFERENCES;
	if (strcmp(privname, "trigger") == 0)
		return ACL_TRIGGER;
	if (strcmp(privname, "execute") == 0)
		return ACL_EXECUTE;
	if (strcmp(privname, "usage") == 0)
		return ACL_USAGE;
	if (strcmp(privname, "create") == 0)
		return ACL_CREATE;
	if (strcmp(privname, "temporary") == 0)
		return ACL_CREATE_TEMP;
	if (strcmp(privname, "temp") == 0)
		return ACL_CREATE_TEMP;
	if (strcmp(privname, "connect") == 0)
		return ACL_CONNECT;
	if (strcmp(privname, "set") == 0)
		return ACL_SET;
	if (strcmp(privname, "alter system") == 0)
		return ACL_ALTER_SYSTEM;
	if (strcmp(privname, "rule") == 0)
		return 0;				/* ignore old RULE privileges */
	ereport(ERROR,
			(errcode(ERRCODE_SYNTAX_ERROR),
			 errmsg("unrecognized privilege type \"%s\"", privname)));
	return 0;					/* appease compiler */
}

static const char *
privilege_to_string(AclMode privilege)
{
	switch (privilege)
	{
		case ACL_INSERT:
			return "INSERT";
		case ACL_SELECT:
			return "SELECT";
		case ACL_UPDATE:
			return "UPDATE";
		case ACL_DELETE:
			return "DELETE";
		case ACL_TRUNCATE:
			return "TRUNCATE";
		case ACL_REFERENCES:
			return "REFERENCES";
		case ACL_TRIGGER:
			return "TRIGGER";
		case ACL_EXECUTE:
			return "EXECUTE";
		case ACL_USAGE:
			return "USAGE";
		case ACL_CREATE:
			return "CREATE";
		case ACL_CREATE_TEMP:
			return "TEMP";
		case ACL_CONNECT:
			return "CONNECT";
		case ACL_SET:
			return "SET";
		case ACL_ALTER_SYSTEM:
			return "ALTER SYSTEM";
		default:
			elog(ERROR, "unrecognized privilege: %d", (int) privilege);
	}
	return NULL;				/* appease compiler */
}

/*
 * Standardized reporting of aclcheck permissions failures.
 *
 * Note: we do not double-quote the %s's below, because many callers
 * supply strings that might be already quoted.
 */
void
aclcheck_error(AclResult aclerr, ObjectType objtype,
			   const char *objectname)
{
	switch (aclerr)
	{
		case ACLCHECK_OK:
			/* no error, so return to caller */
			break;
		case ACLCHECK_NO_PRIV:
			{
				const char *msg = "???";

				switch (objtype)
				{
					case OBJECT_AGGREGATE:
						msg = gettext_noop("permission denied for aggregate %s");
						break;
					case OBJECT_COLLATION:
						msg = gettext_noop("permission denied for collation %s");
						break;
					case OBJECT_COLUMN:
						msg = gettext_noop("permission denied for column %s");
						break;
					case OBJECT_CONVERSION:
						msg = gettext_noop("permission denied for conversion %s");
						break;
					case OBJECT_DATABASE:
						msg = gettext_noop("permission denied for database %s");
						break;
					case OBJECT_DOMAIN:
						msg = gettext_noop("permission denied for domain %s");
						break;
					case OBJECT_EVENT_TRIGGER:
						msg = gettext_noop("permission denied for event trigger %s");
						break;
					case OBJECT_EXTENSION:
						msg = gettext_noop("permission denied for extension %s");
						break;
					case OBJECT_FDW:
						msg = gettext_noop("permission denied for foreign-data wrapper %s");
						break;
					case OBJECT_FOREIGN_SERVER:
						msg = gettext_noop("permission denied for foreign server %s");
						break;
					case OBJECT_FOREIGN_TABLE:
						msg = gettext_noop("permission denied for foreign table %s");
						break;
					case OBJECT_FUNCTION:
						msg = gettext_noop("permission denied for function %s");
						break;
					case OBJECT_INDEX:
						msg = gettext_noop("permission denied for index %s");
						break;
					case OBJECT_LANGUAGE:
						msg = gettext_noop("permission denied for language %s");
						break;
					case OBJECT_LARGEOBJECT:
						msg = gettext_noop("permission denied for large object %s");
						break;
					case OBJECT_MATVIEW:
						msg = gettext_noop("permission denied for materialized view %s");
						break;
					case OBJECT_OPCLASS:
						msg = gettext_noop("permission denied for operator class %s");
						break;
					case OBJECT_OPERATOR:
						msg = gettext_noop("permission denied for operator %s");
						break;
					case OBJECT_OPFAMILY:
						msg = gettext_noop("permission denied for operator family %s");
						break;
					case OBJECT_PARAMETER_ACL:
						msg = gettext_noop("permission denied for parameter %s");
						break;
					case OBJECT_POLICY:
						msg = gettext_noop("permission denied for policy %s");
						break;
					case OBJECT_PROCEDURE:
						msg = gettext_noop("permission denied for procedure %s");
						break;
					case OBJECT_PROPGRAPH:
						msg = gettext_noop("permission denied for property graph %s");
						break;
					case OBJECT_PUBLICATION:
						msg = gettext_noop("permission denied for publication %s");
						break;
					case OBJECT_ROUTINE:
						msg = gettext_noop("permission denied for routine %s");
						break;
					case OBJECT_SCHEMA:
						msg = gettext_noop("permission denied for schema %s");
						break;
					case OBJECT_SEQUENCE:
						msg = gettext_noop("permission denied for sequence %s");
						break;
					case OBJECT_STATISTIC_EXT:
						msg = gettext_noop("permission denied for statistics object %s");
						break;
					case OBJECT_SUBSCRIPTION:
						msg = gettext_noop("permission denied for subscription %s");
						break;
					case OBJECT_TABLE:
						msg = gettext_noop("permission denied for table %s");
						break;
					case OBJECT_TABLESPACE:
						msg = gettext_noop("permission denied for tablespace %s");
						break;
					case OBJECT_TSCONFIGURATION:
						msg = gettext_noop("permission denied for text search configuration %s");
						break;
					case OBJECT_TSDICTIONARY:
						msg = gettext_noop("permission denied for text search dictionary %s");
						break;
					case OBJECT_TYPE:
						msg = gettext_noop("permission denied for type %s");
						break;
					case OBJECT_VIEW:
						msg = gettext_noop("permission denied for view %s");
						break;
						/* these currently aren't used */
					case OBJECT_ACCESS_METHOD:
					case OBJECT_AMOP:
					case OBJECT_AMPROC:
					case OBJECT_ATTRIBUTE:
					case OBJECT_CAST:
					case OBJECT_DEFAULT:
					case OBJECT_DEFACL:
					case OBJECT_DOMCONSTRAINT:
					case OBJECT_PUBLICATION_NAMESPACE:
					case OBJECT_PUBLICATION_REL:
					case OBJECT_ROLE:
					case OBJECT_RULE:
					case OBJECT_TABCONSTRAINT:
					case OBJECT_TRANSFORM:
					case OBJECT_TRIGGER:
					case OBJECT_TSPARSER:
					case OBJECT_TSTEMPLATE:
					case OBJECT_USER_MAPPING:
						elog(ERROR, "unsupported object type %d", objtype);
				}

				ereport(ERROR,
						(errcode(ERRCODE_INSUFFICIENT_PRIVILEGE),
						 errmsg(msg, objectname)));
				break;
			}
		case ACLCHECK_NOT_OWNER:
			{
				const char *msg = "???";

				switch (objtype)
				{
					case OBJECT_AGGREGATE:
						msg = gettext_noop("must be owner of aggregate %s");
						break;
					case OBJECT_COLLATION:
						msg = gettext_noop("must be owner of collation %s");
						break;
					case OBJECT_CONVERSION:
						msg = gettext_noop("must be owner of conversion %s");
						break;
					case OBJECT_DATABASE:
						msg = gettext_noop("must be owner of database %s");
						break;
					case OBJECT_DOMAIN:
						msg = gettext_noop("must be owner of domain %s");
						break;
					case OBJECT_EVENT_TRIGGER:
						msg = gettext_noop("must be owner of event trigger %s");
						break;
					case OBJECT_EXTENSION:
						msg = gettext_noop("must be owner of extension %s");
						break;
					case OBJECT_FDW:
						msg = gettext_noop("must be owner of foreign-data wrapper %s");
						break;
					case OBJECT_FOREIGN_SERVER:
						msg = gettext_noop("must be owner of foreign server %s");
						break;
					case OBJECT_FOREIGN_TABLE:
						msg = gettext_noop("must be owner of foreign table %s");
						break;
					case OBJECT_FUNCTION:
						msg = gettext_noop("must be owner of function %s");
						break;
					case OBJECT_INDEX:
						msg = gettext_noop("must be owner of index %s");
						break;
					case OBJECT_LANGUAGE:
						msg = gettext_noop("must be owner of language %s");
						break;
					case OBJECT_LARGEOBJECT:
						msg = gettext_noop("must be owner of large object %s");
						break;
					case OBJECT_MATVIEW:
						msg = gettext_noop("must be owner of materialized view %s");
						break;
					case OBJECT_OPCLASS:
						msg = gettext_noop("must be owner of operator class %s");
						break;
					case OBJECT_OPERATOR:
						msg = gettext_noop("must be owner of operator %s");
						break;
					case OBJECT_OPFAMILY:
						msg = gettext_noop("must be owner of operator family %s");
						break;
					case OBJECT_PROCEDURE:
						msg = gettext_noop("must be owner of procedure %s");
						break;
					case OBJECT_PROPGRAPH:
						msg = gettext_noop("must be owner of property graph %s");
						break;
					case OBJECT_PUBLICATION:
						msg = gettext_noop("must be owner of publication %s");
						break;
					case OBJECT_ROUTINE:
						msg = gettext_noop("must be owner of routine %s");
						break;
					case OBJECT_SEQUENCE:
						msg = gettext_noop("must be owner of sequence %s");
						break;
					case OBJECT_SUBSCRIPTION:
						msg = gettext_noop("must be owner of subscription %s");
						break;
					case OBJECT_TABLE:
						msg = gettext_noop("must be owner of table %s");
						break;
					case OBJECT_TYPE:
						msg = gettext_noop("must be owner of type %s");
						break;
					case OBJECT_VIEW:
						msg = gettext_noop("must be owner of view %s");
						break;
					case OBJECT_SCHEMA:
						msg = gettext_noop("must be owner of schema %s");
						break;
					case OBJECT_STATISTIC_EXT:
						msg = gettext_noop("must be owner of statistics object %s");
						break;
					case OBJECT_TABLESPACE:
						msg = gettext_noop("must be owner of tablespace %s");
						break;
					case OBJECT_TSCONFIGURATION:
						msg = gettext_noop("must be owner of text search configuration %s");
						break;
					case OBJECT_TSDICTIONARY:
						msg = gettext_noop("must be owner of text search dictionary %s");
						break;

						/*
						 * Special cases: For these, the error message talks
						 * about "relation", because that's where the
						 * ownership is attached.  See also
						 * check_object_ownership().
						 */
					case OBJECT_COLUMN:
					case OBJECT_POLICY:
					case OBJECT_RULE:
					case OBJECT_TABCONSTRAINT:
					case OBJECT_TRIGGER:
						msg = gettext_noop("must be owner of relation %s");
						break;
						/* these currently aren't used */
					case OBJECT_ACCESS_METHOD:
					case OBJECT_AMOP:
					case OBJECT_AMPROC:
					case OBJECT_ATTRIBUTE:
					case OBJECT_CAST:
					case OBJECT_DEFAULT:
					case OBJECT_DEFACL:
					case OBJECT_DOMCONSTRAINT:
					case OBJECT_PARAMETER_ACL:
					case OBJECT_PUBLICATION_NAMESPACE:
					case OBJECT_PUBLICATION_REL:
					case OBJECT_ROLE:
					case OBJECT_TRANSFORM:
					case OBJECT_TSPARSER:
					case OBJECT_TSTEMPLATE:
					case OBJECT_USER_MAPPING:
						elog(ERROR, "unsupported object type %d", objtype);
				}

				ereport(ERROR,
						(errcode(ERRCODE_INSUFFICIENT_PRIVILEGE),
						 errmsg(msg, objectname)));
				break;
			}
		default:
			elog(ERROR, "unrecognized AclResult: %d", (int) aclerr);
			break;
	}
}


void
aclcheck_error_col(AclResult aclerr, ObjectType objtype,
				   const char *objectname, const char *colname)
{
	switch (aclerr)
	{
		case ACLCHECK_OK:
			/* no error, so return to caller */
			break;
		case ACLCHECK_NO_PRIV:
			ereport(ERROR,
					(errcode(ERRCODE_INSUFFICIENT_PRIVILEGE),
					 errmsg("permission denied for column \"%s\" of relation \"%s\"",
							colname, objectname)));
			break;
		case ACLCHECK_NOT_OWNER:
			/* relation msg is OK since columns don't have separate owners */
			aclcheck_error(aclerr, objtype, objectname);
			break;
		default:
			elog(ERROR, "unrecognized AclResult: %d", (int) aclerr);
			break;
	}
}


/*
 * Special common handling for types: use element type instead of array type,
 * and format nicely
 */
void
aclcheck_error_type(AclResult aclerr, Oid typeOid)
{
	Oid			element_type = get_element_type(typeOid);

	aclcheck_error(aclerr, OBJECT_TYPE, format_type_be(element_type ? element_type : typeOid));
}


/*
 * Relay for the various pg_*_mask routines depending on object kind
 */
static AclMode
pg_aclmask(ObjectType objtype, Oid table_oid, AttrNumber attnum, Oid roleid,
		   AclMode mask, AclMaskHow how)
{
	switch (objtype)
	{
		case OBJECT_COLUMN:
			return
				pg_class_aclmask(table_oid, roleid, mask, how) |
				pg_attribute_aclmask(table_oid, attnum, roleid, mask, how);
		case OBJECT_TABLE:
		case OBJECT_SEQUENCE:
			return pg_class_aclmask(table_oid, roleid, mask, how);
		case OBJECT_DATABASE:
			return pg_database_aclmask(table_oid, roleid, mask, how);
		case OBJECT_FUNCTION:
			return pg_proc_aclmask(table_oid, roleid, mask, how);
		case OBJECT_LANGUAGE:
			return pg_language_aclmask(table_oid, roleid, mask, how);
		case OBJECT_LARGEOBJECT:
			return pg_largeobject_aclmask_snapshot(table_oid, roleid,
												   mask, how, NULL);
		case OBJECT_PARAMETER_ACL:
			return pg_parameter_acl_aclmask(table_oid, roleid, mask, how);
		case OBJECT_SCHEMA:
			return pg_namespace_aclmask(table_oid, roleid, mask, how);
		case OBJECT_STATISTIC_EXT:
			elog(ERROR, "grantable rights not supported for statistics objects");
			/* not reached, but keep compiler quiet */
			return ACL_NO_RIGHTS;
		case OBJECT_TABLESPACE:
			return pg_tablespace_aclmask(table_oid, roleid, mask, how);
		case OBJECT_FDW:
			return pg_foreign_data_wrapper_aclmask(table_oid, roleid, mask, how);
		case OBJECT_FOREIGN_SERVER:
			return pg_foreign_server_aclmask(table_oid, roleid, mask, how);
		case OBJECT_EVENT_TRIGGER:
			elog(ERROR, "grantable rights not supported for event triggers");
			/* not reached, but keep compiler quiet */
			return ACL_NO_RIGHTS;
		case OBJECT_TYPE:
			return pg_type_aclmask(table_oid, roleid, mask, how);
		default:
			elog(ERROR, "unrecognized objtype: %d",
				 (int) objtype);
			/* not reached, but keep compiler quiet */
			return ACL_NO_RIGHTS;
	}
}


/* ****************************************************************
 * Exported routines for examining a user's privileges for various objects
 *
 * See aclmask() for a description of the common API for these functions.
 *
 * Note: we give lookup failure the full ereport treatment because the
 * has_xxx_privilege() family of functions allow users to pass any random
 * OID to these functions.
 * ****************************************************************
 */

/*
 * Exported routine for examining a user's privileges for a column
 *
 * Note: this considers only privileges granted specifically on the column.
 * It is caller's responsibility to take relation-level privileges into account
 * as appropriate.  (For the same reason, we have no special case for
 * superuser-ness here.)
 */
AclMode
pg_attribute_aclmask(Oid table_oid, AttrNumber attnum, Oid roleid,
					 AclMode mask, AclMaskHow how)
{
	return pg_attribute_aclmask_ext(table_oid, attnum, roleid,
									mask, how, NULL);
}

/*
 * Exported routine for examining a user's privileges for a column
 *
 * Does the bulk of the work for pg_attribute_aclmask(), and allows other
 * callers to avoid the missing attribute ERROR when is_missing is non-NULL.
 */
AclMode
pg_attribute_aclmask_ext(Oid table_oid, AttrNumber attnum, Oid roleid,
						 AclMode mask, AclMaskHow how, bool *is_missing)
{
	AclMode		result;
	HeapTuple	classTuple;
	HeapTuple	attTuple;
	Form_pg_class classForm;
	Form_pg_attribute attributeForm;
	Datum		aclDatum;
	bool		isNull;
	Acl		   *acl;
	Oid			ownerId;

	/*
	 * First, get the column's ACL from its pg_attribute entry
	 */
	attTuple = SearchSysCache2(ATTNUM,
							   ObjectIdGetDatum(table_oid),
							   Int16GetDatum(attnum));
	if (!HeapTupleIsValid(attTuple))
	{
		if (is_missing != NULL)
		{
			/* return "no privileges" instead of throwing an error */
			*is_missing = true;
			return 0;
		}
		else
			ereport(ERROR,
					(errcode(ERRCODE_UNDEFINED_COLUMN),
					 errmsg("attribute %d of relation with OID %u does not exist",
							attnum, table_oid)));
	}

	attributeForm = (Form_pg_attribute) GETSTRUCT(attTuple);

	/* Check dropped columns, too */
	if (attributeForm->attisdropped)
	{
		if (is_missing != NULL)
		{
			/* return "no privileges" instead of throwing an error */
			*is_missing = true;
			ReleaseSysCache(attTuple);
			return 0;
		}
		else
			ereport(ERROR,
					(errcode(ERRCODE_UNDEFINED_COLUMN),
					 errmsg("attribute %d of relation with OID %u does not exist",
							attnum, table_oid)));
	}

	aclDatum = SysCacheGetAttr(ATTNUM, attTuple, Anum_pg_attribute_attacl,
							   &isNull);

	/*
	 * Here we hard-wire knowledge that the default ACL for a column grants no
	 * privileges, so that we can fall out quickly in the very common case
	 * where attacl is null.
	 */
	if (isNull)
	{
		ReleaseSysCache(attTuple);
		return 0;
	}

	/*
	 * Must get the relation's ownerId from pg_class.  Since we already found
	 * a pg_attribute entry, the only likely reason for this to fail is that a
	 * concurrent DROP of the relation committed since then (which could only
	 * happen if we don't have lock on the relation).  We prefer to report "no
	 * privileges" rather than failing in such a case, so as to avoid unwanted
	 * failures in has_column_privilege() tests.
	 */
	classTuple = SearchSysCache1(RELOID, ObjectIdGetDatum(table_oid));
	if (!HeapTupleIsValid(classTuple))
	{
		ReleaseSysCache(attTuple);
		return 0;
	}
	classForm = (Form_pg_class) GETSTRUCT(classTuple);

	ownerId = classForm->relowner;

	ReleaseSysCache(classTuple);

	/* detoast column's ACL if necessary */
	acl = DatumGetAclP(aclDatum);

	result = aclmask(acl, roleid, ownerId, mask, how);

	/* if we have a detoasted copy, free it */
	if (acl && (Pointer) acl != DatumGetPointer(aclDatum))
		pfree(acl);

	ReleaseSysCache(attTuple);

	return result;
}

/*
 * Exported routine for examining a user's privileges for a table
 */
AclMode
pg_class_aclmask(Oid table_oid, Oid roleid,
				 AclMode mask, AclMaskHow how)
{
	return pg_class_aclmask_ext(table_oid, roleid, mask, how, NULL);
}

/*
 * Exported routine for examining a user's privileges for a table
 *
 * Does the bulk of the work for pg_class_aclmask(), and allows other
 * callers to avoid the missing relation ERROR when is_missing is non-NULL.
 */
AclMode
pg_class_aclmask_ext(Oid table_oid, Oid roleid, AclMode mask,
					 AclMaskHow how, bool *is_missing)
{
	AclMode		result;
	HeapTuple	tuple;
	Form_pg_class classForm;
	Datum		aclDatum;
	bool		isNull;
	Acl		   *acl;
	Oid			ownerId;

	/*
	 * Must get the relation's tuple from pg_class
	 */
	tuple = SearchSysCache1(RELOID, ObjectIdGetDatum(table_oid));
	if (!HeapTupleIsValid(tuple))
	{
		if (is_missing != NULL)
		{
			/* return "no privileges" instead of throwing an error */
			*is_missing = true;
			return 0;
		}
		else
			ereport(ERROR,
					(errcode(ERRCODE_UNDEFINED_TABLE),
					 errmsg("relation with OID %u does not exist",
							table_oid)));
	}

	classForm = (Form_pg_class) GETSTRUCT(tuple);

	/*
	 * Deny anyone permission to update a system catalog unless
	 * pg_authid.rolsuper is set.
	 *
	 * As of 7.4 we have some updatable system views; those shouldn't be
	 * protected in this way.  Assume the view rules can take care of
	 * themselves.  ACL_USAGE is if we ever have system sequences.
	 */
	if ((mask & (ACL_INSERT | ACL_UPDATE | ACL_DELETE | ACL_TRUNCATE | ACL_USAGE)) &&
		IsSystemClass(table_oid, classForm) &&
		classForm->relkind != RELKIND_VIEW &&
		!superuser_arg(roleid))
		mask &= ~(ACL_INSERT | ACL_UPDATE | ACL_DELETE | ACL_TRUNCATE | ACL_USAGE);

	/*
	 * Otherwise, superusers bypass all permission-checking.
	 */
	if (superuser_arg(roleid))
	{
		ReleaseSysCache(tuple);
		return mask;
	}

	/*
	 * Normal case: get the relation's ACL from pg_class
	 */
	ownerId = classForm->relowner;

	aclDatum = SysCacheGetAttr(RELOID, tuple, Anum_pg_class_relacl,
							   &isNull);
	if (isNull)
	{
		/* No ACL, so build default ACL */
		switch (classForm->relkind)
		{
			case RELKIND_SEQUENCE:
				acl = acldefault(OBJECT_SEQUENCE, ownerId);
				break;
			default:
				acl = acldefault(OBJECT_TABLE, ownerId);
				break;
		}
		aclDatum = (Datum) 0;
	}
	else
	{
		/* detoast rel's ACL if necessary */
		acl = DatumGetAclP(aclDatum);
	}

	result = aclmask(acl, roleid, ownerId, mask, how);

	/* if we have a detoasted copy, free it */
	if (acl && (Pointer) acl != DatumGetPointer(aclDatum))
		pfree(acl);

	ReleaseSysCache(tuple);

	/*
	 * Check if ACL_SELECT is being checked and, if so, and not set already as
	 * part of the result, then check if the user is a member of the
	 * pg_read_all_data role, which allows read access to all relations.
	 */
	if (mask & ACL_SELECT && !(result & ACL_SELECT) &&
		has_privs_of_role(roleid, ROLE_PG_READ_ALL_DATA))
		result |= ACL_SELECT;

	/*
	 * Check if ACL_INSERT, ACL_UPDATE, or ACL_DELETE is being checked and, if
	 * so, and not set already as part of the result, then check if the user
	 * is a member of the pg_write_all_data role, which allows
	 * INSERT/UPDATE/DELETE access to all relations (except system catalogs,
	 * which requires superuser, see above).
	 */
	if (mask & (ACL_INSERT | ACL_UPDATE | ACL_DELETE) &&
		!(result & (ACL_INSERT | ACL_UPDATE | ACL_DELETE)) &&
		has_privs_of_role(roleid, ROLE_PG_WRITE_ALL_DATA))
		result |= (mask & (ACL_INSERT | ACL_UPDATE | ACL_DELETE));

	return result;
}

/*
 * Exported routine for examining a user's privileges for a database
 */
AclMode
pg_database_aclmask(Oid db_oid, Oid roleid,
					AclMode mask, AclMaskHow how)
{
	AclMode		result;
	HeapTuple	tuple;
	Datum		aclDatum;
	bool		isNull;
	Acl		   *acl;
	Oid			ownerId;

	/* Superusers bypass all permission checking. */
	if (superuser_arg(roleid))
		return mask;

	/*
	 * Get the database's ACL from pg_database
	 */
	tuple = SearchSysCache1(DATABASEOID, ObjectIdGetDatum(db_oid));
	if (!HeapTupleIsValid(tuple))
		ereport(ERROR,
				(errcode(ERRCODE_UNDEFINED_DATABASE),
				 errmsg("database with OID %u does not exist", db_oid)));

	ownerId = ((Form_pg_database) GETSTRUCT(tuple))->datdba;

	aclDatum = SysCacheGetAttr(DATABASEOID, tuple, Anum_pg_database_datacl,
							   &isNull);
	if (isNull)
	{
		/* No ACL, so build default ACL */
		acl = acldefault(OBJECT_DATABASE, ownerId);
		aclDatum = (Datum) 0;
	}
	else
	{
		/* detoast ACL if necessary */
		acl = DatumGetAclP(aclDatum);
	}

	result = aclmask(acl, roleid, ownerId, mask, how);

	/* if we have a detoasted copy, free it */
	if (acl && (Pointer) acl != DatumGetPointer(aclDatum))
		pfree(acl);

	ReleaseSysCache(tuple);

	return result;
}

/*
 * Exported routine for examining a user's privileges for a configuration
 * parameter (GUC), identified by GUC name.
 */
AclMode
pg_parameter_aclmask(const char *name, Oid roleid, AclMode mask, AclMaskHow how)
{
	AclMode		result;
	char	   *parname;
	text	   *partext;
	HeapTuple	tuple;

	/* Superusers bypass all permission checking. */
	if (superuser_arg(roleid))
		return mask;

	/* Convert name to the form it should have in pg_parameter_acl... */
	parname = convert_GUC_name_for_parameter_acl(name);
	partext = cstring_to_text(parname);

	/* ... and look it up */
	tuple = SearchSysCache1(PARAMETERACLNAME, PointerGetDatum(partext));

	if (!HeapTupleIsValid(tuple))
	{
		/* If no entry, GUC has no permissions for non-superusers */
		result = ACL_NO_RIGHTS;
	}
	else
	{
		Datum		aclDatum;
		bool		isNull;
		Acl		   *acl;

		aclDatum = SysCacheGetAttr(PARAMETERACLNAME, tuple,
								   Anum_pg_parameter_acl_paracl,
								   &isNull);
		if (isNull)
		{
			/* No ACL, so build default ACL */
			acl = acldefault(OBJECT_PARAMETER_ACL, BOOTSTRAP_SUPERUSERID);
			aclDatum = (Datum) 0;
		}
		else
		{
			/* detoast ACL if necessary */
			acl = DatumGetAclP(aclDatum);
		}

		result = aclmask(acl, roleid, BOOTSTRAP_SUPERUSERID, mask, how);

		/* if we have a detoasted copy, free it */
		if (acl && (Pointer) acl != DatumGetPointer(aclDatum))
			pfree(acl);

		ReleaseSysCache(tuple);
	}

	pfree(parname);
	pfree(partext);

	return result;
}

/*
 * Exported routine for examining a user's privileges for a configuration
 * parameter (GUC), identified by the OID of its pg_parameter_acl entry.
 */
AclMode
pg_parameter_acl_aclmask(Oid acl_oid, Oid roleid, AclMode mask, AclMaskHow how)
{
	AclMode		result;
	HeapTuple	tuple;
	Datum		aclDatum;
	bool		isNull;
	Acl		   *acl;

	/* Superusers bypass all permission checking. */
	if (superuser_arg(roleid))
		return mask;

	/* Get the ACL from pg_parameter_acl */
	tuple = SearchSysCache1(PARAMETERACLOID, ObjectIdGetDatum(acl_oid));
	if (!HeapTupleIsValid(tuple))
		ereport(ERROR,
				(errcode(ERRCODE_UNDEFINED_OBJECT),
				 errmsg("parameter ACL with OID %u does not exist",
						acl_oid)));

	aclDatum = SysCacheGetAttr(PARAMETERACLOID, tuple,
							   Anum_pg_parameter_acl_paracl,
							   &isNull);
	if (isNull)
	{
		/* No ACL, so build default ACL */
		acl = acldefault(OBJECT_PARAMETER_ACL, BOOTSTRAP_SUPERUSERID);
		aclDatum = (Datum) 0;
	}
	else
	{
		/* detoast ACL if necessary */
		acl = DatumGetAclP(aclDatum);
	}

	result = aclmask(acl, roleid, BOOTSTRAP_SUPERUSERID, mask, how);

	/* if we have a detoasted copy, free it */
	if (acl && (Pointer) acl != DatumGetPointer(aclDatum))
		pfree(acl);

	ReleaseSysCache(tuple);

	return result;
}

/*
 * Exported routine for examining a user's privileges for a function
 */
AclMode
pg_proc_aclmask(Oid proc_oid, Oid roleid,
				AclMode mask, AclMaskHow how)
{
	AclMode		result;
	HeapTuple	tuple;
	Datum		aclDatum;
	bool		isNull;
	Acl		   *acl;
	Oid			ownerId;

	/* Superusers bypass all permission checking. */
	if (superuser_arg(roleid))
		return mask;

	/*
	 * Get the function's ACL from pg_proc
	 */
	tuple = SearchSysCache1(PROCOID, ObjectIdGetDatum(proc_oid));
	if (!HeapTupleIsValid(tuple))
		ereport(ERROR,
				(errcode(ERRCODE_UNDEFINED_FUNCTION),
				 errmsg("function with OID %u does not exist", proc_oid)));

	ownerId = ((Form_pg_proc) GETSTRUCT(tuple))->proowner;

	aclDatum = SysCacheGetAttr(PROCOID, tuple, Anum_pg_proc_proacl,
							   &isNull);
	if (isNull)
	{
		/* No ACL, so build default ACL */
		acl = acldefault(OBJECT_FUNCTION, ownerId);
		aclDatum = (Datum) 0;
	}
	else
	{
		/* detoast ACL if necessary */
		acl = DatumGetAclP(aclDatum);
	}

	result = aclmask(acl, roleid, ownerId, mask, how);

	/* if we have a detoasted copy, free it */
	if (acl && (Pointer) acl != DatumGetPointer(aclDatum))
		pfree(acl);

	ReleaseSysCache(tuple);

	return result;
}

/*
 * Exported routine for examining a user's privileges for a language
 */
AclMode
pg_language_aclmask(Oid lang_oid, Oid roleid,
					AclMode mask, AclMaskHow how)
{
	AclMode		result;
	HeapTuple	tuple;
	Datum		aclDatum;
	bool		isNull;
	Acl		   *acl;
	Oid			ownerId;

	/* Superusers bypass all permission checking. */
	if (superuser_arg(roleid))
		return mask;

	/*
	 * Get the language's ACL from pg_language
	 */
	tuple = SearchSysCache1(LANGOID, ObjectIdGetDatum(lang_oid));
	if (!HeapTupleIsValid(tuple))
		ereport(ERROR,
				(errcode(ERRCODE_UNDEFINED_OBJECT),
				 errmsg("language with OID %u does not exist", lang_oid)));

	ownerId = ((Form_pg_language) GETSTRUCT(tuple))->lanowner;

	aclDatum = SysCacheGetAttr(LANGOID, tuple, Anum_pg_language_lanacl,
							   &isNull);
	if (isNull)
	{
		/* No ACL, so build default ACL */
		acl = acldefault(OBJECT_LANGUAGE, ownerId);
		aclDatum = (Datum) 0;
	}
	else
	{
		/* detoast ACL if necessary */
		acl = DatumGetAclP(aclDatum);
	}

	result = aclmask(acl, roleid, ownerId, mask, how);

	/* if we have a detoasted copy, free it */
	if (acl && (Pointer) acl != DatumGetPointer(aclDatum))
		pfree(acl);

	ReleaseSysCache(tuple);

	return result;
}

/*
 * Exported routine for examining a user's privileges for a largeobject
 *
 * When a large object is opened for reading, it is opened relative to the
 * caller's snapshot, but when it is opened for writing, a current
 * MVCC snapshot will be used.  See doc/src/sgml/lobj.sgml.  This function
 * takes a snapshot argument so that the permissions check can be made
 * relative to the same snapshot that will be used to read the underlying
 * data.  The caller will actually pass NULL for an instantaneous MVCC
 * snapshot, since all we do with the snapshot argument is pass it through
 * to systable_beginscan().
 */
AclMode
pg_largeobject_aclmask_snapshot(Oid lobj_oid, Oid roleid,
								AclMode mask, AclMaskHow how,
								Snapshot snapshot)
{
	AclMode		result;
	Relation	pg_lo_meta;
	ScanKeyData entry[1];
	SysScanDesc scan;
	HeapTuple	tuple;
	Datum		aclDatum;
	bool		isNull;
	Acl		   *acl;
	Oid			ownerId;

	/* Superusers bypass all permission checking. */
	if (superuser_arg(roleid))
		return mask;

	/*
	 * Get the largeobject's ACL from pg_largeobject_metadata
	 */
	pg_lo_meta = table_open(LargeObjectMetadataRelationId,
							AccessShareLock);

	ScanKeyInit(&entry[0],
				Anum_pg_largeobject_metadata_oid,
				BTEqualStrategyNumber, F_OIDEQ,
				ObjectIdGetDatum(lobj_oid));

	scan = systable_beginscan(pg_lo_meta,
							  LargeObjectMetadataOidIndexId, true,
							  snapshot, 1, entry);

	tuple = systable_getnext(scan);
	if (!HeapTupleIsValid(tuple))
		ereport(ERROR,
				(errcode(ERRCODE_UNDEFINED_OBJECT),
				 errmsg("large object %u does not exist", lobj_oid)));

	ownerId = ((Form_pg_largeobject_metadata) GETSTRUCT(tuple))->lomowner;

	aclDatum = heap_getattr(tuple, Anum_pg_largeobject_metadata_lomacl,
							RelationGetDescr(pg_lo_meta), &isNull);

	if (isNull)
	{
		/* No ACL, so build default ACL */
		acl = acldefault(OBJECT_LARGEOBJECT, ownerId);
		aclDatum = (Datum) 0;
	}
	else
	{
		/* detoast ACL if necessary */
		acl = DatumGetAclP(aclDatum);
	}

	result = aclmask(acl, roleid, ownerId, mask, how);

	/* if we have a detoasted copy, free it */
	if (acl && (Pointer) acl != DatumGetPointer(aclDatum))
		pfree(acl);

	systable_endscan(scan);

	table_close(pg_lo_meta, AccessShareLock);

	return result;
}

/*
 * Exported routine for examining a user's privileges for a namespace
 */
AclMode
pg_namespace_aclmask(Oid nsp_oid, Oid roleid,
					 AclMode mask, AclMaskHow how)
{
	AclMode		result;
	HeapTuple	tuple;
	Datum		aclDatum;
	bool		isNull;
	Acl		   *acl;
	Oid			ownerId;

	/* Superusers bypass all permission checking. */
	if (superuser_arg(roleid))
		return mask;

	/*
	 * If we have been assigned this namespace as a temp namespace, check to
	 * make sure we have CREATE TEMP permission on the database, and if so act
	 * as though we have all standard (but not GRANT OPTION) permissions on
	 * the namespace.  If we don't have CREATE TEMP, act as though we have
	 * only USAGE (and not CREATE) rights.
	 *
	 * This may seem redundant given the check in InitTempTableNamespace, but
	 * it really isn't since current user ID may have changed since then. The
	 * upshot of this behavior is that a SECURITY DEFINER function can create
	 * temp tables that can then be accessed (if permission is granted) by
	 * code in the same session that doesn't have permissions to create temp
	 * tables.
	 *
	 * XXX Would it be safe to ereport a special error message as
	 * InitTempTableNamespace does?  Returning zero here means we'll get a
	 * generic "permission denied for schema pg_temp_N" message, which is not
	 * remarkably user-friendly.
	 */
	if (isTempNamespace(nsp_oid))
	{
		if (pg_database_aclcheck(MyDatabaseId, roleid,
								 ACL_CREATE_TEMP) == ACLCHECK_OK)
			return mask & ACL_ALL_RIGHTS_SCHEMA;
		else
			return mask & ACL_USAGE;
	}

	/*
	 * Get the schema's ACL from pg_namespace
	 */
	tuple = SearchSysCache1(NAMESPACEOID, ObjectIdGetDatum(nsp_oid));
	if (!HeapTupleIsValid(tuple))
		ereport(ERROR,
				(errcode(ERRCODE_UNDEFINED_SCHEMA),
				 errmsg("schema with OID %u does not exist", nsp_oid)));

	ownerId = ((Form_pg_namespace) GETSTRUCT(tuple))->nspowner;

	aclDatum = SysCacheGetAttr(NAMESPACEOID, tuple, Anum_pg_namespace_nspacl,
							   &isNull);
	if (isNull)
	{
		/* No ACL, so build default ACL */
		acl = acldefault(OBJECT_SCHEMA, ownerId);
		aclDatum = (Datum) 0;
	}
	else
	{
		/* detoast ACL if necessary */
		acl = DatumGetAclP(aclDatum);
	}

	result = aclmask(acl, roleid, ownerId, mask, how);

	/* if we have a detoasted copy, free it */
	if (acl && (Pointer) acl != DatumGetPointer(aclDatum))
		pfree(acl);

	ReleaseSysCache(tuple);

	/*
	 * Check if ACL_USAGE is being checked and, if so, and not set already as
	 * part of the result, then check if the user is a member of the
	 * pg_read_all_data or pg_write_all_data roles, which allow usage access
	 * to all schemas.
	 */
	if (mask & ACL_USAGE && !(result & ACL_USAGE) &&
		(has_privs_of_role(roleid, ROLE_PG_READ_ALL_DATA) ||
		 has_privs_of_role(roleid, ROLE_PG_WRITE_ALL_DATA)))
		result |= ACL_USAGE;
	return result;
}

/*
 * Exported routine for examining a user's privileges for a tablespace
 */
AclMode
pg_tablespace_aclmask(Oid spc_oid, Oid roleid,
					  AclMode mask, AclMaskHow how)
=======
static AclMode
string_to_privilege(const char *privname)
>>>>>>> 064eb89e
{
	if (strcmp(privname, "insert") == 0)
		return ACL_INSERT;
	if (strcmp(privname, "select") == 0)
		return ACL_SELECT;
	if (strcmp(privname, "update") == 0)
		return ACL_UPDATE;
	if (strcmp(privname, "delete") == 0)
		return ACL_DELETE;
	if (strcmp(privname, "truncate") == 0)
		return ACL_TRUNCATE;
	if (strcmp(privname, "references") == 0)
		return ACL_REFERENCES;
	if (strcmp(privname, "trigger") == 0)
		return ACL_TRIGGER;
	if (strcmp(privname, "execute") == 0)
		return ACL_EXECUTE;
	if (strcmp(privname, "usage") == 0)
		return ACL_USAGE;
	if (strcmp(privname, "create") == 0)
		return ACL_CREATE;
	if (strcmp(privname, "temporary") == 0)
		return ACL_CREATE_TEMP;
	if (strcmp(privname, "temp") == 0)
		return ACL_CREATE_TEMP;
	if (strcmp(privname, "connect") == 0)
		return ACL_CONNECT;
	if (strcmp(privname, "set") == 0)
		return ACL_SET;
	if (strcmp(privname, "alter system") == 0)
		return ACL_ALTER_SYSTEM;
	if (strcmp(privname, "maintain") == 0)
		return ACL_MAINTAIN;
	if (strcmp(privname, "rule") == 0)
		return 0;				/* ignore old RULE privileges */
	ereport(ERROR,
			(errcode(ERRCODE_SYNTAX_ERROR),
			 errmsg("unrecognized privilege type \"%s\"", privname)));
	return 0;					/* appease compiler */
}

static const char *
privilege_to_string(AclMode privilege)
{
	switch (privilege)
	{
		case ACL_INSERT:
			return "INSERT";
		case ACL_SELECT:
			return "SELECT";
		case ACL_UPDATE:
			return "UPDATE";
		case ACL_DELETE:
			return "DELETE";
		case ACL_TRUNCATE:
			return "TRUNCATE";
		case ACL_REFERENCES:
			return "REFERENCES";
		case ACL_TRIGGER:
			return "TRIGGER";
		case ACL_EXECUTE:
			return "EXECUTE";
		case ACL_USAGE:
			return "USAGE";
		case ACL_CREATE:
			return "CREATE";
		case ACL_CREATE_TEMP:
			return "TEMP";
		case ACL_CONNECT:
			return "CONNECT";
		case ACL_SET:
			return "SET";
		case ACL_ALTER_SYSTEM:
			return "ALTER SYSTEM";
		case ACL_MAINTAIN:
			return "MAINTAIN";
		default:
			elog(ERROR, "unrecognized privilege: %d", (int) privilege);
	}
	return NULL;				/* appease compiler */
}

/*
 * Standardized reporting of aclcheck permissions failures.
 *
 * Note: we do not double-quote the %s's below, because many callers
 * supply strings that might be already quoted.
 */
void
aclcheck_error(AclResult aclerr, ObjectType objtype,
			   const char *objectname)
{
	switch (aclerr)
	{
		case ACLCHECK_OK:
			/* no error, so return to caller */
			break;
		case ACLCHECK_NO_PRIV:
			{
				const char *msg = "???";

				switch (objtype)
				{
					case OBJECT_AGGREGATE:
						msg = gettext_noop("permission denied for aggregate %s");
						break;
					case OBJECT_COLLATION:
						msg = gettext_noop("permission denied for collation %s");
						break;
					case OBJECT_COLUMN:
						msg = gettext_noop("permission denied for column %s");
						break;
					case OBJECT_CONVERSION:
						msg = gettext_noop("permission denied for conversion %s");
						break;
					case OBJECT_DATABASE:
						msg = gettext_noop("permission denied for database %s");
						break;
					case OBJECT_DOMAIN:
						msg = gettext_noop("permission denied for domain %s");
						break;
					case OBJECT_EVENT_TRIGGER:
						msg = gettext_noop("permission denied for event trigger %s");
						break;
					case OBJECT_EXTENSION:
						msg = gettext_noop("permission denied for extension %s");
						break;
					case OBJECT_FDW:
						msg = gettext_noop("permission denied for foreign-data wrapper %s");
						break;
					case OBJECT_FOREIGN_SERVER:
						msg = gettext_noop("permission denied for foreign server %s");
						break;
					case OBJECT_FOREIGN_TABLE:
						msg = gettext_noop("permission denied for foreign table %s");
						break;
					case OBJECT_FUNCTION:
						msg = gettext_noop("permission denied for function %s");
						break;
					case OBJECT_INDEX:
						msg = gettext_noop("permission denied for index %s");
						break;
					case OBJECT_LANGUAGE:
						msg = gettext_noop("permission denied for language %s");
						break;
					case OBJECT_LARGEOBJECT:
						msg = gettext_noop("permission denied for large object %s");
						break;
					case OBJECT_MATVIEW:
						msg = gettext_noop("permission denied for materialized view %s");
						break;
					case OBJECT_OPCLASS:
						msg = gettext_noop("permission denied for operator class %s");
						break;
					case OBJECT_OPERATOR:
						msg = gettext_noop("permission denied for operator %s");
						break;
					case OBJECT_OPFAMILY:
						msg = gettext_noop("permission denied for operator family %s");
						break;
					case OBJECT_PARAMETER_ACL:
						msg = gettext_noop("permission denied for parameter %s");
						break;
					case OBJECT_POLICY:
						msg = gettext_noop("permission denied for policy %s");
						break;
					case OBJECT_PROCEDURE:
						msg = gettext_noop("permission denied for procedure %s");
						break;
					case OBJECT_PUBLICATION:
						msg = gettext_noop("permission denied for publication %s");
						break;
					case OBJECT_ROUTINE:
						msg = gettext_noop("permission denied for routine %s");
						break;
					case OBJECT_SCHEMA:
						msg = gettext_noop("permission denied for schema %s");
						break;
					case OBJECT_SEQUENCE:
						msg = gettext_noop("permission denied for sequence %s");
						break;
					case OBJECT_STATISTIC_EXT:
						msg = gettext_noop("permission denied for statistics object %s");
						break;
					case OBJECT_SUBSCRIPTION:
						msg = gettext_noop("permission denied for subscription %s");
						break;
					case OBJECT_TABLE:
						msg = gettext_noop("permission denied for table %s");
						break;
					case OBJECT_TABLESPACE:
						msg = gettext_noop("permission denied for tablespace %s");
						break;
					case OBJECT_TSCONFIGURATION:
						msg = gettext_noop("permission denied for text search configuration %s");
						break;
					case OBJECT_TSDICTIONARY:
						msg = gettext_noop("permission denied for text search dictionary %s");
						break;
					case OBJECT_TYPE:
						msg = gettext_noop("permission denied for type %s");
						break;
					case OBJECT_VIEW:
						msg = gettext_noop("permission denied for view %s");
						break;
						/* these currently aren't used */
					case OBJECT_ACCESS_METHOD:
					case OBJECT_AMOP:
					case OBJECT_AMPROC:
					case OBJECT_ATTRIBUTE:
					case OBJECT_CAST:
					case OBJECT_DEFAULT:
					case OBJECT_DEFACL:
					case OBJECT_DOMCONSTRAINT:
					case OBJECT_PUBLICATION_NAMESPACE:
					case OBJECT_PUBLICATION_REL:
					case OBJECT_ROLE:
					case OBJECT_RULE:
					case OBJECT_TABCONSTRAINT:
					case OBJECT_TRANSFORM:
					case OBJECT_TRIGGER:
					case OBJECT_TSPARSER:
					case OBJECT_TSTEMPLATE:
					case OBJECT_USER_MAPPING:
						elog(ERROR, "unsupported object type: %d", objtype);
				}

				ereport(ERROR,
						(errcode(ERRCODE_INSUFFICIENT_PRIVILEGE),
						 errmsg(msg, objectname)));
				break;
			}
		case ACLCHECK_NOT_OWNER:
			{
				const char *msg = "???";

				switch (objtype)
				{
					case OBJECT_AGGREGATE:
						msg = gettext_noop("must be owner of aggregate %s");
						break;
					case OBJECT_COLLATION:
						msg = gettext_noop("must be owner of collation %s");
						break;
					case OBJECT_CONVERSION:
						msg = gettext_noop("must be owner of conversion %s");
						break;
					case OBJECT_DATABASE:
						msg = gettext_noop("must be owner of database %s");
						break;
					case OBJECT_DOMAIN:
						msg = gettext_noop("must be owner of domain %s");
						break;
					case OBJECT_EVENT_TRIGGER:
						msg = gettext_noop("must be owner of event trigger %s");
						break;
					case OBJECT_EXTENSION:
						msg = gettext_noop("must be owner of extension %s");
						break;
					case OBJECT_FDW:
						msg = gettext_noop("must be owner of foreign-data wrapper %s");
						break;
					case OBJECT_FOREIGN_SERVER:
						msg = gettext_noop("must be owner of foreign server %s");
						break;
					case OBJECT_FOREIGN_TABLE:
						msg = gettext_noop("must be owner of foreign table %s");
						break;
					case OBJECT_FUNCTION:
						msg = gettext_noop("must be owner of function %s");
						break;
					case OBJECT_INDEX:
						msg = gettext_noop("must be owner of index %s");
						break;
					case OBJECT_LANGUAGE:
						msg = gettext_noop("must be owner of language %s");
						break;
					case OBJECT_LARGEOBJECT:
						msg = gettext_noop("must be owner of large object %s");
						break;
					case OBJECT_MATVIEW:
						msg = gettext_noop("must be owner of materialized view %s");
						break;
					case OBJECT_OPCLASS:
						msg = gettext_noop("must be owner of operator class %s");
						break;
					case OBJECT_OPERATOR:
						msg = gettext_noop("must be owner of operator %s");
						break;
					case OBJECT_OPFAMILY:
						msg = gettext_noop("must be owner of operator family %s");
						break;
					case OBJECT_PROCEDURE:
						msg = gettext_noop("must be owner of procedure %s");
						break;
					case OBJECT_PUBLICATION:
						msg = gettext_noop("must be owner of publication %s");
						break;
					case OBJECT_ROUTINE:
						msg = gettext_noop("must be owner of routine %s");
						break;
					case OBJECT_SEQUENCE:
						msg = gettext_noop("must be owner of sequence %s");
						break;
					case OBJECT_SUBSCRIPTION:
						msg = gettext_noop("must be owner of subscription %s");
						break;
					case OBJECT_TABLE:
						msg = gettext_noop("must be owner of table %s");
						break;
					case OBJECT_TYPE:
						msg = gettext_noop("must be owner of type %s");
						break;
					case OBJECT_VIEW:
						msg = gettext_noop("must be owner of view %s");
						break;
					case OBJECT_SCHEMA:
						msg = gettext_noop("must be owner of schema %s");
						break;
					case OBJECT_STATISTIC_EXT:
						msg = gettext_noop("must be owner of statistics object %s");
						break;
					case OBJECT_TABLESPACE:
						msg = gettext_noop("must be owner of tablespace %s");
						break;
					case OBJECT_TSCONFIGURATION:
						msg = gettext_noop("must be owner of text search configuration %s");
						break;
					case OBJECT_TSDICTIONARY:
						msg = gettext_noop("must be owner of text search dictionary %s");
						break;

						/*
						 * Special cases: For these, the error message talks
						 * about "relation", because that's where the
						 * ownership is attached.  See also
						 * check_object_ownership().
						 */
					case OBJECT_COLUMN:
					case OBJECT_POLICY:
					case OBJECT_RULE:
					case OBJECT_TABCONSTRAINT:
					case OBJECT_TRIGGER:
						msg = gettext_noop("must be owner of relation %s");
						break;
						/* these currently aren't used */
					case OBJECT_ACCESS_METHOD:
					case OBJECT_AMOP:
					case OBJECT_AMPROC:
					case OBJECT_ATTRIBUTE:
					case OBJECT_CAST:
					case OBJECT_DEFAULT:
					case OBJECT_DEFACL:
					case OBJECT_DOMCONSTRAINT:
					case OBJECT_PARAMETER_ACL:
					case OBJECT_PUBLICATION_NAMESPACE:
					case OBJECT_PUBLICATION_REL:
					case OBJECT_ROLE:
					case OBJECT_TRANSFORM:
					case OBJECT_TSPARSER:
					case OBJECT_TSTEMPLATE:
					case OBJECT_USER_MAPPING:
						elog(ERROR, "unsupported object type: %d", objtype);
				}

				ereport(ERROR,
						(errcode(ERRCODE_INSUFFICIENT_PRIVILEGE),
						 errmsg(msg, objectname)));
				break;
			}
		default:
			elog(ERROR, "unrecognized AclResult: %d", (int) aclerr);
			break;
	}
}


void
aclcheck_error_col(AclResult aclerr, ObjectType objtype,
				   const char *objectname, const char *colname)
{
	switch (aclerr)
	{
		case ACLCHECK_OK:
			/* no error, so return to caller */
			break;
		case ACLCHECK_NO_PRIV:
			ereport(ERROR,
					(errcode(ERRCODE_INSUFFICIENT_PRIVILEGE),
					 errmsg("permission denied for column \"%s\" of relation \"%s\"",
							colname, objectname)));
			break;
		case ACLCHECK_NOT_OWNER:
			/* relation msg is OK since columns don't have separate owners */
			aclcheck_error(aclerr, objtype, objectname);
			break;
		default:
			elog(ERROR, "unrecognized AclResult: %d", (int) aclerr);
			break;
	}
}


/*
 * Special common handling for types: use element type instead of array type,
 * and format nicely
 */
void
aclcheck_error_type(AclResult aclerr, Oid typeOid)
{
	Oid			element_type = get_element_type(typeOid);

	aclcheck_error(aclerr, OBJECT_TYPE, format_type_be(element_type ? element_type : typeOid));
}


/*
 * Relay for the various pg_*_mask routines depending on object kind
 */
static AclMode
pg_aclmask(ObjectType objtype, Oid object_oid, AttrNumber attnum, Oid roleid,
		   AclMode mask, AclMaskHow how)
{
	switch (objtype)
	{
		case OBJECT_COLUMN:
			return
				pg_class_aclmask(object_oid, roleid, mask, how) |
				pg_attribute_aclmask(object_oid, attnum, roleid, mask, how);
		case OBJECT_TABLE:
		case OBJECT_SEQUENCE:
			return pg_class_aclmask(object_oid, roleid, mask, how);
		case OBJECT_DATABASE:
			return object_aclmask(DatabaseRelationId, object_oid, roleid, mask, how);
		case OBJECT_FUNCTION:
			return object_aclmask(ProcedureRelationId, object_oid, roleid, mask, how);
		case OBJECT_LANGUAGE:
			return object_aclmask(LanguageRelationId, object_oid, roleid, mask, how);
		case OBJECT_LARGEOBJECT:
			return pg_largeobject_aclmask_snapshot(object_oid, roleid,
												   mask, how, NULL);
		case OBJECT_PARAMETER_ACL:
			return pg_parameter_acl_aclmask(object_oid, roleid, mask, how);
		case OBJECT_SCHEMA:
			return object_aclmask(NamespaceRelationId, object_oid, roleid, mask, how);
		case OBJECT_STATISTIC_EXT:
			elog(ERROR, "grantable rights not supported for statistics objects");
			/* not reached, but keep compiler quiet */
			return ACL_NO_RIGHTS;
		case OBJECT_TABLESPACE:
			return object_aclmask(TableSpaceRelationId, object_oid, roleid, mask, how);
		case OBJECT_FDW:
			return object_aclmask(ForeignDataWrapperRelationId, object_oid, roleid, mask, how);
		case OBJECT_FOREIGN_SERVER:
			return object_aclmask(ForeignServerRelationId, object_oid, roleid, mask, how);
		case OBJECT_EVENT_TRIGGER:
			elog(ERROR, "grantable rights not supported for event triggers");
			/* not reached, but keep compiler quiet */
			return ACL_NO_RIGHTS;
		case OBJECT_TYPE:
			return object_aclmask(TypeRelationId, object_oid, roleid, mask, how);
		default:
			elog(ERROR, "unrecognized object type: %d",
				 (int) objtype);
			/* not reached, but keep compiler quiet */
			return ACL_NO_RIGHTS;
	}
}


/* ****************************************************************
 * Exported routines for examining a user's privileges for various objects
 *
 * See aclmask() for a description of the common API for these functions.
 *
 * Note: we give lookup failure the full ereport treatment because the
 * has_xxx_privilege() family of functions allow users to pass any random
 * OID to these functions.
 * ****************************************************************
 */

/*
 * Generic routine for examining a user's privileges for an object
 */
static AclMode
object_aclmask(Oid classid, Oid objectid, Oid roleid,
			   AclMode mask, AclMaskHow how)
{
	int			cacheid;
	AclMode		result;
	HeapTuple	tuple;
	Datum		aclDatum;
	bool		isNull;
	Acl		   *acl;
	Oid			ownerId;

	/* Special cases */
	switch (classid)
	{
		case NamespaceRelationId:
			return pg_namespace_aclmask(objectid, roleid, mask, how);
		case TypeRelationId:
			return pg_type_aclmask(objectid, roleid, mask, how);
	}

	/* Even more special cases */
	Assert(classid != RelationRelationId);	/* should use pg_class_acl* */
	Assert(classid != LargeObjectMetadataRelationId);	/* should use
														 * pg_largeobject_acl* */

	/* Superusers bypass all permission checking. */
	if (superuser_arg(roleid))
		return mask;

	/*
	 * Get the objects's ACL from its catalog
	 */

	cacheid = get_object_catcache_oid(classid);

	tuple = SearchSysCache1(cacheid, ObjectIdGetDatum(objectid));
	if (!HeapTupleIsValid(tuple))
		ereport(ERROR,
				(errcode(ERRCODE_UNDEFINED_DATABASE),
				 errmsg("%s with OID %u does not exist", get_object_class_descr(classid), objectid)));

	ownerId = DatumGetObjectId(SysCacheGetAttrNotNull(cacheid,
													  tuple,
													  get_object_attnum_owner(classid)));

	aclDatum = SysCacheGetAttr(cacheid, tuple, get_object_attnum_acl(classid),
							   &isNull);
	if (isNull)
	{
		/* No ACL, so build default ACL */
		acl = acldefault(get_object_type(classid, objectid), ownerId);
		aclDatum = (Datum) 0;
	}
	else
	{
		/* detoast ACL if necessary */
		acl = DatumGetAclP(aclDatum);
	}

	result = aclmask(acl, roleid, ownerId, mask, how);

	/* if we have a detoasted copy, free it */
	if (acl && (Pointer) acl != DatumGetPointer(aclDatum))
		pfree(acl);

	ReleaseSysCache(tuple);

	return result;
}

/*
 * Routine for examining a user's privileges for a column
 *
 * Note: this considers only privileges granted specifically on the column.
 * It is caller's responsibility to take relation-level privileges into account
 * as appropriate.  (For the same reason, we have no special case for
 * superuser-ness here.)
 */
static AclMode
pg_attribute_aclmask(Oid table_oid, AttrNumber attnum, Oid roleid,
					 AclMode mask, AclMaskHow how)
{
	return pg_attribute_aclmask_ext(table_oid, attnum, roleid,
									mask, how, NULL);
}

/*
 * Routine for examining a user's privileges for a column
 *
 * Does the bulk of the work for pg_attribute_aclmask(), and allows other
 * callers to avoid the missing attribute ERROR when is_missing is non-NULL.
 */
static AclMode
pg_attribute_aclmask_ext(Oid table_oid, AttrNumber attnum, Oid roleid,
						 AclMode mask, AclMaskHow how, bool *is_missing)
{
	AclMode		result;
	HeapTuple	classTuple;
	HeapTuple	attTuple;
	Form_pg_class classForm;
	Form_pg_attribute attributeForm;
	Datum		aclDatum;
	bool		isNull;
	Acl		   *acl;
	Oid			ownerId;

	/*
	 * First, get the column's ACL from its pg_attribute entry
	 */
	attTuple = SearchSysCache2(ATTNUM,
							   ObjectIdGetDatum(table_oid),
							   Int16GetDatum(attnum));
	if (!HeapTupleIsValid(attTuple))
	{
		if (is_missing != NULL)
		{
			/* return "no privileges" instead of throwing an error */
			*is_missing = true;
			return 0;
		}
		else
			ereport(ERROR,
					(errcode(ERRCODE_UNDEFINED_COLUMN),
					 errmsg("attribute %d of relation with OID %u does not exist",
							attnum, table_oid)));
	}

	attributeForm = (Form_pg_attribute) GETSTRUCT(attTuple);

	/* Check dropped columns, too */
	if (attributeForm->attisdropped)
	{
		if (is_missing != NULL)
		{
			/* return "no privileges" instead of throwing an error */
			*is_missing = true;
			ReleaseSysCache(attTuple);
			return 0;
		}
		else
			ereport(ERROR,
					(errcode(ERRCODE_UNDEFINED_COLUMN),
					 errmsg("attribute %d of relation with OID %u does not exist",
							attnum, table_oid)));
	}

	aclDatum = SysCacheGetAttr(ATTNUM, attTuple, Anum_pg_attribute_attacl,
							   &isNull);

	/*
	 * Here we hard-wire knowledge that the default ACL for a column grants no
	 * privileges, so that we can fall out quickly in the very common case
	 * where attacl is null.
	 */
	if (isNull)
	{
		ReleaseSysCache(attTuple);
		return 0;
	}

	/*
	 * Must get the relation's ownerId from pg_class.  Since we already found
	 * a pg_attribute entry, the only likely reason for this to fail is that a
	 * concurrent DROP of the relation committed since then (which could only
	 * happen if we don't have lock on the relation).  We prefer to report "no
	 * privileges" rather than failing in such a case, so as to avoid unwanted
	 * failures in has_column_privilege() tests.
	 */
	classTuple = SearchSysCache1(RELOID, ObjectIdGetDatum(table_oid));
	if (!HeapTupleIsValid(classTuple))
	{
		ReleaseSysCache(attTuple);
		return 0;
	}
	classForm = (Form_pg_class) GETSTRUCT(classTuple);

	ownerId = classForm->relowner;

	ReleaseSysCache(classTuple);

	/* detoast column's ACL if necessary */
	acl = DatumGetAclP(aclDatum);

	result = aclmask(acl, roleid, ownerId, mask, how);

	/* if we have a detoasted copy, free it */
	if (acl && (Pointer) acl != DatumGetPointer(aclDatum))
		pfree(acl);

	ReleaseSysCache(attTuple);

	return result;
}

/*
 * Exported routine for examining a user's privileges for a table
 */
AclMode
pg_class_aclmask(Oid table_oid, Oid roleid,
				 AclMode mask, AclMaskHow how)
{
	return pg_class_aclmask_ext(table_oid, roleid, mask, how, NULL);
}

/*
 * Routine for examining a user's privileges for a table
 *
 * Does the bulk of the work for pg_class_aclmask(), and allows other
 * callers to avoid the missing relation ERROR when is_missing is non-NULL.
 */
static AclMode
pg_class_aclmask_ext(Oid table_oid, Oid roleid, AclMode mask,
					 AclMaskHow how, bool *is_missing)
{
	AclMode		result;
	HeapTuple	tuple;
	Form_pg_class classForm;
	Datum		aclDatum;
	bool		isNull;
	Acl		   *acl;
	Oid			ownerId;

	/*
	 * Must get the relation's tuple from pg_class
	 */
	tuple = SearchSysCache1(RELOID, ObjectIdGetDatum(table_oid));
	if (!HeapTupleIsValid(tuple))
	{
		if (is_missing != NULL)
		{
			/* return "no privileges" instead of throwing an error */
			*is_missing = true;
			return 0;
		}
		else
			ereport(ERROR,
					(errcode(ERRCODE_UNDEFINED_TABLE),
					 errmsg("relation with OID %u does not exist",
							table_oid)));
	}

	classForm = (Form_pg_class) GETSTRUCT(tuple);

	/*
	 * Deny anyone permission to update a system catalog unless
	 * pg_authid.rolsuper is set.
	 *
	 * As of 7.4 we have some updatable system views; those shouldn't be
	 * protected in this way.  Assume the view rules can take care of
	 * themselves.  ACL_USAGE is if we ever have system sequences.
	 */
	if ((mask & (ACL_INSERT | ACL_UPDATE | ACL_DELETE | ACL_TRUNCATE | ACL_USAGE)) &&
		IsSystemClass(table_oid, classForm) &&
		classForm->relkind != RELKIND_VIEW &&
		!superuser_arg(roleid))
		mask &= ~(ACL_INSERT | ACL_UPDATE | ACL_DELETE | ACL_TRUNCATE | ACL_USAGE);

	/*
	 * Otherwise, superusers bypass all permission-checking.
	 */
	if (superuser_arg(roleid))
	{
		ReleaseSysCache(tuple);
		return mask;
	}

	/*
	 * Normal case: get the relation's ACL from pg_class
	 */
	ownerId = classForm->relowner;

	aclDatum = SysCacheGetAttr(RELOID, tuple, Anum_pg_class_relacl,
							   &isNull);
	if (isNull)
	{
		/* No ACL, so build default ACL */
		switch (classForm->relkind)
		{
			case RELKIND_SEQUENCE:
				acl = acldefault(OBJECT_SEQUENCE, ownerId);
				break;
			default:
				acl = acldefault(OBJECT_TABLE, ownerId);
				break;
		}
		aclDatum = (Datum) 0;
	}
	else
	{
		/* detoast rel's ACL if necessary */
		acl = DatumGetAclP(aclDatum);
	}

	result = aclmask(acl, roleid, ownerId, mask, how);

	/* if we have a detoasted copy, free it */
	if (acl && (Pointer) acl != DatumGetPointer(aclDatum))
		pfree(acl);

	ReleaseSysCache(tuple);

	/*
	 * Check if ACL_SELECT is being checked and, if so, and not set already as
	 * part of the result, then check if the user is a member of the
	 * pg_read_all_data role, which allows read access to all relations.
	 */
	if (mask & ACL_SELECT && !(result & ACL_SELECT) &&
		has_privs_of_role(roleid, ROLE_PG_READ_ALL_DATA))
		result |= ACL_SELECT;

	/*
	 * Check if ACL_INSERT, ACL_UPDATE, or ACL_DELETE is being checked and, if
	 * so, and not set already as part of the result, then check if the user
	 * is a member of the pg_write_all_data role, which allows
	 * INSERT/UPDATE/DELETE access to all relations (except system catalogs,
	 * which requires superuser, see above).
	 */
	if (mask & (ACL_INSERT | ACL_UPDATE | ACL_DELETE) &&
		!(result & (ACL_INSERT | ACL_UPDATE | ACL_DELETE)) &&
		has_privs_of_role(roleid, ROLE_PG_WRITE_ALL_DATA))
		result |= (mask & (ACL_INSERT | ACL_UPDATE | ACL_DELETE));

	/*
	 * Check if ACL_MAINTAIN is being checked and, if so, and not already set as
	 * part of the result, then check if the user is a member of the
	 * pg_maintain role, which allows VACUUM, ANALYZE, CLUSTER, REFRESH
	 * MATERIALIZED VIEW, and REINDEX on all relations.
	 */
	if (mask & ACL_MAINTAIN &&
		!(result & ACL_MAINTAIN) &&
		has_privs_of_role(roleid, ROLE_PG_MAINTAIN))
		result |= ACL_MAINTAIN;

	return result;
}

/*
 * Routine for examining a user's privileges for a configuration
 * parameter (GUC), identified by GUC name.
 */
static AclMode
pg_parameter_aclmask(const char *name, Oid roleid, AclMode mask, AclMaskHow how)
{
	AclMode		result;
	char	   *parname;
	text	   *partext;
	HeapTuple	tuple;

	/* Superusers bypass all permission checking. */
	if (superuser_arg(roleid))
		return mask;

	/* Convert name to the form it should have in pg_parameter_acl... */
	parname = convert_GUC_name_for_parameter_acl(name);
	partext = cstring_to_text(parname);

	/* ... and look it up */
	tuple = SearchSysCache1(PARAMETERACLNAME, PointerGetDatum(partext));

	if (!HeapTupleIsValid(tuple))
	{
		/* If no entry, GUC has no permissions for non-superusers */
		result = ACL_NO_RIGHTS;
	}
	else
	{
		Datum		aclDatum;
		bool		isNull;
		Acl		   *acl;

		aclDatum = SysCacheGetAttr(PARAMETERACLNAME, tuple,
								   Anum_pg_parameter_acl_paracl,
								   &isNull);
		if (isNull)
		{
			/* No ACL, so build default ACL */
			acl = acldefault(OBJECT_PARAMETER_ACL, BOOTSTRAP_SUPERUSERID);
			aclDatum = (Datum) 0;
		}
		else
		{
			/* detoast ACL if necessary */
			acl = DatumGetAclP(aclDatum);
		}

		result = aclmask(acl, roleid, BOOTSTRAP_SUPERUSERID, mask, how);

		/* if we have a detoasted copy, free it */
		if (acl && (Pointer) acl != DatumGetPointer(aclDatum))
			pfree(acl);

		ReleaseSysCache(tuple);
	}

	pfree(parname);
	pfree(partext);

	return result;
}

/*
 * Routine for examining a user's privileges for a configuration
 * parameter (GUC), identified by the OID of its pg_parameter_acl entry.
 */
static AclMode
pg_parameter_acl_aclmask(Oid acl_oid, Oid roleid, AclMode mask, AclMaskHow how)
{
	AclMode		result;
	HeapTuple	tuple;
	Datum		aclDatum;
	bool		isNull;
	Acl		   *acl;

	/* Superusers bypass all permission checking. */
	if (superuser_arg(roleid))
		return mask;

	/* Get the ACL from pg_parameter_acl */
	tuple = SearchSysCache1(PARAMETERACLOID, ObjectIdGetDatum(acl_oid));
	if (!HeapTupleIsValid(tuple))
		ereport(ERROR,
				(errcode(ERRCODE_UNDEFINED_OBJECT),
				 errmsg("parameter ACL with OID %u does not exist",
						acl_oid)));

	aclDatum = SysCacheGetAttr(PARAMETERACLOID, tuple,
							   Anum_pg_parameter_acl_paracl,
							   &isNull);
	if (isNull)
	{
		/* No ACL, so build default ACL */
		acl = acldefault(OBJECT_PARAMETER_ACL, BOOTSTRAP_SUPERUSERID);
		aclDatum = (Datum) 0;
	}
	else
	{
		/* detoast ACL if necessary */
		acl = DatumGetAclP(aclDatum);
	}

	result = aclmask(acl, roleid, BOOTSTRAP_SUPERUSERID, mask, how);

	/* if we have a detoasted copy, free it */
	if (acl && (Pointer) acl != DatumGetPointer(aclDatum))
		pfree(acl);

	ReleaseSysCache(tuple);

	return result;
}

/*
 * Routine for examining a user's privileges for a largeobject
 *
 * When a large object is opened for reading, it is opened relative to the
 * caller's snapshot, but when it is opened for writing, a current
 * MVCC snapshot will be used.  See doc/src/sgml/lobj.sgml.  This function
 * takes a snapshot argument so that the permissions check can be made
 * relative to the same snapshot that will be used to read the underlying
 * data.  The caller will actually pass NULL for an instantaneous MVCC
 * snapshot, since all we do with the snapshot argument is pass it through
 * to systable_beginscan().
 */
static AclMode
pg_largeobject_aclmask_snapshot(Oid lobj_oid, Oid roleid,
								AclMode mask, AclMaskHow how,
								Snapshot snapshot)
{
	AclMode		result;
	Relation	pg_lo_meta;
	ScanKeyData entry[1];
	SysScanDesc scan;
	HeapTuple	tuple;
	Datum		aclDatum;
	bool		isNull;
	Acl		   *acl;
	Oid			ownerId;

	/* Superusers bypass all permission checking. */
	if (superuser_arg(roleid))
		return mask;

	/*
	 * Get the largeobject's ACL from pg_largeobject_metadata
	 */
	pg_lo_meta = table_open(LargeObjectMetadataRelationId,
							AccessShareLock);

	ScanKeyInit(&entry[0],
				Anum_pg_largeobject_metadata_oid,
				BTEqualStrategyNumber, F_OIDEQ,
				ObjectIdGetDatum(lobj_oid));

	scan = systable_beginscan(pg_lo_meta,
							  LargeObjectMetadataOidIndexId, true,
							  snapshot, 1, entry);

	tuple = systable_getnext(scan);
	if (!HeapTupleIsValid(tuple))
		ereport(ERROR,
				(errcode(ERRCODE_UNDEFINED_OBJECT),
				 errmsg("large object %u does not exist", lobj_oid)));

	ownerId = ((Form_pg_largeobject_metadata) GETSTRUCT(tuple))->lomowner;

	aclDatum = heap_getattr(tuple, Anum_pg_largeobject_metadata_lomacl,
							RelationGetDescr(pg_lo_meta), &isNull);

	if (isNull)
	{
		/* No ACL, so build default ACL */
		acl = acldefault(OBJECT_LARGEOBJECT, ownerId);
		aclDatum = (Datum) 0;
	}
	else
	{
		/* detoast ACL if necessary */
		acl = DatumGetAclP(aclDatum);
	}

	result = aclmask(acl, roleid, ownerId, mask, how);

	/* if we have a detoasted copy, free it */
	if (acl && (Pointer) acl != DatumGetPointer(aclDatum))
		pfree(acl);

	systable_endscan(scan);

	table_close(pg_lo_meta, AccessShareLock);

	return result;
}

/*
 * Routine for examining a user's privileges for a namespace
 */
static AclMode
pg_namespace_aclmask(Oid nsp_oid, Oid roleid,
					 AclMode mask, AclMaskHow how)
{
	AclMode		result;
	HeapTuple	tuple;
	Datum		aclDatum;
	bool		isNull;
	Acl		   *acl;
	Oid			ownerId;

	/* Superusers bypass all permission checking. */
	if (superuser_arg(roleid))
		return mask;

	/*
	 * If we have been assigned this namespace as a temp namespace, check to
	 * make sure we have CREATE TEMP permission on the database, and if so act
	 * as though we have all standard (but not GRANT OPTION) permissions on
	 * the namespace.  If we don't have CREATE TEMP, act as though we have
	 * only USAGE (and not CREATE) rights.
	 *
	 * This may seem redundant given the check in InitTempTableNamespace, but
	 * it really isn't since current user ID may have changed since then. The
	 * upshot of this behavior is that a SECURITY DEFINER function can create
	 * temp tables that can then be accessed (if permission is granted) by
	 * code in the same session that doesn't have permissions to create temp
	 * tables.
	 *
	 * XXX Would it be safe to ereport a special error message as
	 * InitTempTableNamespace does?  Returning zero here means we'll get a
	 * generic "permission denied for schema pg_temp_N" message, which is not
	 * remarkably user-friendly.
	 */
	if (isTempNamespace(nsp_oid))
	{
		if (object_aclcheck(DatabaseRelationId, MyDatabaseId, roleid,
							ACL_CREATE_TEMP) == ACLCHECK_OK)
			return mask & ACL_ALL_RIGHTS_SCHEMA;
		else
			return mask & ACL_USAGE;
	}

	/*
	 * Get the schema's ACL from pg_namespace
	 */
	tuple = SearchSysCache1(NAMESPACEOID, ObjectIdGetDatum(nsp_oid));
	if (!HeapTupleIsValid(tuple))
		ereport(ERROR,
				(errcode(ERRCODE_UNDEFINED_SCHEMA),
				 errmsg("schema with OID %u does not exist", nsp_oid)));

	ownerId = ((Form_pg_namespace) GETSTRUCT(tuple))->nspowner;

	aclDatum = SysCacheGetAttr(NAMESPACEOID, tuple, Anum_pg_namespace_nspacl,
							   &isNull);
	if (isNull)
	{
		/* No ACL, so build default ACL */
		acl = acldefault(OBJECT_SCHEMA, ownerId);
		aclDatum = (Datum) 0;
	}
	else
	{
		/* detoast ACL if necessary */
		acl = DatumGetAclP(aclDatum);
	}

	result = aclmask(acl, roleid, ownerId, mask, how);

	/* if we have a detoasted copy, free it */
	if (acl && (Pointer) acl != DatumGetPointer(aclDatum))
		pfree(acl);

	ReleaseSysCache(tuple);

	/*
	 * Check if ACL_USAGE is being checked and, if so, and not set already as
	 * part of the result, then check if the user is a member of the
	 * pg_read_all_data or pg_write_all_data roles, which allow usage access
	 * to all schemas.
	 */
	if (mask & ACL_USAGE && !(result & ACL_USAGE) &&
		(has_privs_of_role(roleid, ROLE_PG_READ_ALL_DATA) ||
		 has_privs_of_role(roleid, ROLE_PG_WRITE_ALL_DATA)))
		result |= ACL_USAGE;
	return result;
}

/*
 * Routine for examining a user's privileges for a type.
 */
static AclMode
pg_type_aclmask(Oid type_oid, Oid roleid, AclMode mask, AclMaskHow how)
{
	AclMode		result;
	HeapTuple	tuple;
	Datum		aclDatum;
	bool		isNull;
	Acl		   *acl;
	Oid			ownerId;

	Form_pg_type typeForm;

	/* Bypass permission checks for superusers */
	if (superuser_arg(roleid))
		return mask;

	/*
	 * Must get the type's tuple from pg_type
	 */
	tuple = SearchSysCache1(TYPEOID, ObjectIdGetDatum(type_oid));
	if (!HeapTupleIsValid(tuple))
		ereport(ERROR,
				(errcode(ERRCODE_UNDEFINED_OBJECT),
				 errmsg("type with OID %u does not exist",
						type_oid)));
	typeForm = (Form_pg_type) GETSTRUCT(tuple);

	/*
	 * "True" array types don't manage permissions of their own; consult the
	 * element type instead.
	 */
	if (IsTrueArrayType(typeForm))
	{
		Oid			elttype_oid = typeForm->typelem;

		ReleaseSysCache(tuple);

		tuple = SearchSysCache1(TYPEOID, ObjectIdGetDatum(elttype_oid));
		/* this case is not a user-facing error, so elog not ereport */
		if (!HeapTupleIsValid(tuple))
			elog(ERROR, "cache lookup failed for type %u", elttype_oid);
		typeForm = (Form_pg_type) GETSTRUCT(tuple);
	}

	/*
	 * Now get the type's owner and ACL from the tuple
	 */
	ownerId = typeForm->typowner;

	aclDatum = SysCacheGetAttr(TYPEOID, tuple,
							   Anum_pg_type_typacl, &isNull);
	if (isNull)
	{
		/* No ACL, so build default ACL */
		acl = acldefault(OBJECT_TYPE, ownerId);
		aclDatum = (Datum) 0;
	}
	else
	{
		/* detoast rel's ACL if necessary */
		acl = DatumGetAclP(aclDatum);
	}

	result = aclmask(acl, roleid, ownerId, mask, how);

	/* if we have a detoasted copy, free it */
	if (acl && (Pointer) acl != DatumGetPointer(aclDatum))
		pfree(acl);

	ReleaseSysCache(tuple);

	return result;
}

/*
 * Exported generic routine for checking a user's access privileges to an object
 */
AclResult
object_aclcheck(Oid classid, Oid objectid, Oid roleid, AclMode mode)
{
	if (object_aclmask(classid, objectid, roleid, mode, ACLMASK_ANY) != 0)
		return ACLCHECK_OK;
	else
		return ACLCHECK_NO_PRIV;
}

/*
 * Exported routine for checking a user's access privileges to a column
 *
 * Returns ACLCHECK_OK if the user has any of the privileges identified by
 * 'mode'; otherwise returns a suitable error code (in practice, always
 * ACLCHECK_NO_PRIV).
 *
 * As with pg_attribute_aclmask, only privileges granted directly on the
 * column are considered here.
 */
AclResult
pg_attribute_aclcheck(Oid table_oid, AttrNumber attnum,
					  Oid roleid, AclMode mode)
{
	return pg_attribute_aclcheck_ext(table_oid, attnum, roleid, mode, NULL);
}


/*
 * Exported routine for checking a user's access privileges to a column
 *
 * Does the bulk of the work for pg_attribute_aclcheck(), and allows other
 * callers to avoid the missing attribute ERROR when is_missing is non-NULL.
 */
AclResult
pg_attribute_aclcheck_ext(Oid table_oid, AttrNumber attnum,
						  Oid roleid, AclMode mode, bool *is_missing)
{
	if (pg_attribute_aclmask_ext(table_oid, attnum, roleid, mode,
								 ACLMASK_ANY, is_missing) != 0)
		return ACLCHECK_OK;
	else
		return ACLCHECK_NO_PRIV;
}

/*
 * Exported routine for checking a user's access privileges to any/all columns
 *
 * If 'how' is ACLMASK_ANY, then returns ACLCHECK_OK if user has any of the
 * privileges identified by 'mode' on any non-dropped column in the relation;
 * otherwise returns a suitable error code (in practice, always
 * ACLCHECK_NO_PRIV).
 *
 * If 'how' is ACLMASK_ALL, then returns ACLCHECK_OK if user has any of the
 * privileges identified by 'mode' on each non-dropped column in the relation
 * (and there must be at least one such column); otherwise returns a suitable
 * error code (in practice, always ACLCHECK_NO_PRIV).
 *
 * As with pg_attribute_aclmask, only privileges granted directly on the
 * column(s) are considered here.
 *
 * Note: system columns are not considered here; there are cases where that
 * might be appropriate but there are also cases where it wouldn't.
 */
AclResult
pg_attribute_aclcheck_all(Oid table_oid, Oid roleid, AclMode mode,
						  AclMaskHow how)
{
	AclResult	result;
	HeapTuple	classTuple;
	Form_pg_class classForm;
	AttrNumber	nattrs;
	AttrNumber	curr_att;

	/*
	 * Must fetch pg_class row to check number of attributes.  As in
	 * pg_attribute_aclmask, we prefer to return "no privileges" instead of
	 * throwing an error if we get any unexpected lookup errors.
	 */
	classTuple = SearchSysCache1(RELOID, ObjectIdGetDatum(table_oid));
	if (!HeapTupleIsValid(classTuple))
		return ACLCHECK_NO_PRIV;
	classForm = (Form_pg_class) GETSTRUCT(classTuple);

	nattrs = classForm->relnatts;

	ReleaseSysCache(classTuple);

	/*
	 * Initialize result in case there are no non-dropped columns.  We want to
	 * report failure in such cases for either value of 'how'.
	 */
	result = ACLCHECK_NO_PRIV;

	for (curr_att = 1; curr_att <= nattrs; curr_att++)
	{
		HeapTuple	attTuple;
		AclMode		attmask;

		attTuple = SearchSysCache2(ATTNUM,
								   ObjectIdGetDatum(table_oid),
								   Int16GetDatum(curr_att));
		if (!HeapTupleIsValid(attTuple))
			continue;

		/* ignore dropped columns */
		if (((Form_pg_attribute) GETSTRUCT(attTuple))->attisdropped)
		{
			ReleaseSysCache(attTuple);
			continue;
		}

		/*
		 * Here we hard-wire knowledge that the default ACL for a column
		 * grants no privileges, so that we can fall out quickly in the very
		 * common case where attacl is null.
		 */
		if (heap_attisnull(attTuple, Anum_pg_attribute_attacl, NULL))
			attmask = 0;
		else
			attmask = pg_attribute_aclmask(table_oid, curr_att, roleid,
										   mode, ACLMASK_ANY);

		ReleaseSysCache(attTuple);

		if (attmask != 0)
		{
			result = ACLCHECK_OK;
			if (how == ACLMASK_ANY)
				break;			/* succeed on any success */
		}
		else
		{
			result = ACLCHECK_NO_PRIV;
			if (how == ACLMASK_ALL)
				break;			/* fail on any failure */
		}
	}

	return result;
}

/*
 * Exported routine for checking a user's access privileges to a table
 *
 * Returns ACLCHECK_OK if the user has any of the privileges identified by
 * 'mode'; otherwise returns a suitable error code (in practice, always
 * ACLCHECK_NO_PRIV).
 */
AclResult
pg_class_aclcheck(Oid table_oid, Oid roleid, AclMode mode)
{
	return pg_class_aclcheck_ext(table_oid, roleid, mode, NULL);
}

/*
 * Exported routine for checking a user's access privileges to a table
 *
 * Does the bulk of the work for pg_class_aclcheck(), and allows other
 * callers to avoid the missing relation ERROR when is_missing is non-NULL.
 */
AclResult
pg_class_aclcheck_ext(Oid table_oid, Oid roleid,
					  AclMode mode, bool *is_missing)
{
	if (pg_class_aclmask_ext(table_oid, roleid, mode,
							 ACLMASK_ANY, is_missing) != 0)
		return ACLCHECK_OK;
	else
		return ACLCHECK_NO_PRIV;
}

/*
 * Exported routine for checking a user's access privileges to a configuration
 * parameter (GUC), identified by GUC name.
 */
AclResult
pg_parameter_aclcheck(const char *name, Oid roleid, AclMode mode)
{
	if (pg_parameter_aclmask(name, roleid, mode, ACLMASK_ANY) != 0)
		return ACLCHECK_OK;
	else
		return ACLCHECK_NO_PRIV;
}

/*
 * Exported routine for checking a user's access privileges to a largeobject
 */
AclResult
pg_largeobject_aclcheck_snapshot(Oid lobj_oid, Oid roleid, AclMode mode,
								 Snapshot snapshot)
{
	if (pg_largeobject_aclmask_snapshot(lobj_oid, roleid, mode,
										ACLMASK_ANY, snapshot) != 0)
		return ACLCHECK_OK;
	else
		return ACLCHECK_NO_PRIV;
}

/*
 * Generic ownership check for an object
 */
bool
object_ownercheck(Oid classid, Oid objectid, Oid roleid)
{
	int			cacheid;
	Oid			ownerId;

	/* Superusers bypass all permission checking. */
	if (superuser_arg(roleid))
		return true;

	cacheid = get_object_catcache_oid(classid);
	if (cacheid != -1)
	{
		HeapTuple	tuple;

		tuple = SearchSysCache1(cacheid, ObjectIdGetDatum(objectid));
		if (!HeapTupleIsValid(tuple))
			ereport(ERROR,
					(errcode(ERRCODE_UNDEFINED_OBJECT),
					 errmsg("%s with OID %u does not exist", get_object_class_descr(classid), objectid)));

		ownerId = DatumGetObjectId(SysCacheGetAttrNotNull(cacheid,
														  tuple,
														  get_object_attnum_owner(classid)));
		ReleaseSysCache(tuple);
	}
	else
	{
		/* for catalogs without an appropriate syscache */

		Relation	rel;
		ScanKeyData entry[1];
		SysScanDesc scan;
		HeapTuple	tuple;
		bool		isnull;

		rel = table_open(classid, AccessShareLock);

		ScanKeyInit(&entry[0],
					get_object_attnum_oid(classid),
					BTEqualStrategyNumber, F_OIDEQ,
					ObjectIdGetDatum(objectid));

		scan = systable_beginscan(rel,
								  get_object_oid_index(classid), true,
								  NULL, 1, entry);

		tuple = systable_getnext(scan);
		if (!HeapTupleIsValid(tuple))
			ereport(ERROR,
					(errcode(ERRCODE_UNDEFINED_OBJECT),
					 errmsg("%s with OID %u does not exist", get_object_class_descr(classid), objectid)));

		ownerId = DatumGetObjectId(heap_getattr(tuple,
												get_object_attnum_owner(classid),
												RelationGetDescr(rel),
												&isnull));
		Assert(!isnull);

		systable_endscan(scan);
		table_close(rel, AccessShareLock);
	}

	return has_privs_of_role(roleid, ownerId);
}

/*
 * Check whether specified role has CREATEROLE privilege (or is a superuser)
 *
 * Note: roles do not have owners per se; instead we use this test in
 * places where an ownership-like permissions test is needed for a role.
 * Be sure to apply it to the role trying to do the operation, not the
 * role being operated on!	Also note that this generally should not be
 * considered enough privilege if the target role is a superuser.
 * (We don't handle that consideration here because we want to give a
 * separate error message for such cases, so the caller has to deal with it.)
 */
bool
has_createrole_privilege(Oid roleid)
{
	bool		result = false;
	HeapTuple	utup;

	/* Superusers bypass all permission checking. */
	if (superuser_arg(roleid))
		return true;

	utup = SearchSysCache1(AUTHOID, ObjectIdGetDatum(roleid));
	if (HeapTupleIsValid(utup))
	{
		result = ((Form_pg_authid) GETSTRUCT(utup))->rolcreaterole;
		ReleaseSysCache(utup);
	}
	return result;
}

bool
has_bypassrls_privilege(Oid roleid)
{
	bool		result = false;
	HeapTuple	utup;

	/* Superusers bypass all permission checking. */
	if (superuser_arg(roleid))
		return true;

	utup = SearchSysCache1(AUTHOID, ObjectIdGetDatum(roleid));
	if (HeapTupleIsValid(utup))
	{
		result = ((Form_pg_authid) GETSTRUCT(utup))->rolbypassrls;
		ReleaseSysCache(utup);
	}
	return result;
}

/*
 * Fetch pg_default_acl entry for given role, namespace and object type
 * (object type must be given in pg_default_acl's encoding).
 * Returns NULL if no such entry.
 */
static Acl *
get_default_acl_internal(Oid roleId, Oid nsp_oid, char objtype)
{
	Acl		   *result = NULL;
	HeapTuple	tuple;

	tuple = SearchSysCache3(DEFACLROLENSPOBJ,
							ObjectIdGetDatum(roleId),
							ObjectIdGetDatum(nsp_oid),
							CharGetDatum(objtype));

	if (HeapTupleIsValid(tuple))
	{
		Datum		aclDatum;
		bool		isNull;

		aclDatum = SysCacheGetAttr(DEFACLROLENSPOBJ, tuple,
								   Anum_pg_default_acl_defaclacl,
								   &isNull);
		if (!isNull)
			result = DatumGetAclPCopy(aclDatum);
		ReleaseSysCache(tuple);
	}

	return result;
}

/*
 * Get default permissions for newly created object within given schema
 *
 * Returns NULL if built-in system defaults should be used.
 *
 * If the result is not NULL, caller must call recordDependencyOnNewAcl
 * once the OID of the new object is known.
 */
Acl *
get_user_default_acl(ObjectType objtype, Oid ownerId, Oid nsp_oid)
{
	Acl		   *result;
	Acl		   *glob_acl;
	Acl		   *schema_acl;
	Acl		   *def_acl;
	char		defaclobjtype;

	/*
	 * Use NULL during bootstrap, since pg_default_acl probably isn't there
	 * yet.
	 */
	if (IsBootstrapProcessingMode())
		return NULL;

	/* Check if object type is supported in pg_default_acl */
	switch (objtype)
	{
		case OBJECT_TABLE:
			defaclobjtype = DEFACLOBJ_RELATION;
			break;

		case OBJECT_SEQUENCE:
			defaclobjtype = DEFACLOBJ_SEQUENCE;
			break;

		case OBJECT_FUNCTION:
			defaclobjtype = DEFACLOBJ_FUNCTION;
			break;

		case OBJECT_TYPE:
			defaclobjtype = DEFACLOBJ_TYPE;
			break;

		case OBJECT_SCHEMA:
			defaclobjtype = DEFACLOBJ_NAMESPACE;
			break;

		default:
			return NULL;
	}

	/* Look up the relevant pg_default_acl entries */
	glob_acl = get_default_acl_internal(ownerId, InvalidOid, defaclobjtype);
	schema_acl = get_default_acl_internal(ownerId, nsp_oid, defaclobjtype);

	/* Quick out if neither entry exists */
	if (glob_acl == NULL && schema_acl == NULL)
		return NULL;

	/* We need to know the hard-wired default value, too */
	def_acl = acldefault(objtype, ownerId);

	/* If there's no global entry, substitute the hard-wired default */
	if (glob_acl == NULL)
		glob_acl = def_acl;

	/* Merge in any per-schema privileges */
	result = aclmerge(glob_acl, schema_acl, ownerId);

	/*
	 * For efficiency, we want to return NULL if the result equals default.
	 * This requires sorting both arrays to get an accurate comparison.
	 */
	aclitemsort(result);
	aclitemsort(def_acl);
	if (aclequal(result, def_acl))
		result = NULL;

	return result;
}

/*
 * Record dependencies on roles mentioned in a new object's ACL.
 */
void
recordDependencyOnNewAcl(Oid classId, Oid objectId, int32 objsubId,
						 Oid ownerId, Acl *acl)
{
	int			nmembers;
	Oid		   *members;

	/* Nothing to do if ACL is defaulted */
	if (acl == NULL)
		return;

	/* Extract roles mentioned in ACL */
	nmembers = aclmembers(acl, &members);

	/* Update the shared dependency ACL info */
	updateAclDependencies(classId, objectId, objsubId,
						  ownerId,
						  0, NULL,
						  nmembers, members);
}

/*
 * Record initial privileges for the top-level object passed in.
 *
 * For the object passed in, this will record its ACL (if any) and the ACLs of
 * any sub-objects (eg: columns) into pg_init_privs.
 */
void
recordExtObjInitPriv(Oid objoid, Oid classoid)
{
	/*
	 * pg_class / pg_attribute
	 *
	 * If this is a relation then we need to see if there are any sub-objects
	 * (eg: columns) for it and, if so, be sure to call
	 * recordExtensionInitPrivWorker() for each one.
	 */
	if (classoid == RelationRelationId)
	{
		Form_pg_class pg_class_tuple;
		Datum		aclDatum;
		bool		isNull;
		HeapTuple	tuple;

		tuple = SearchSysCache1(RELOID, ObjectIdGetDatum(objoid));
		if (!HeapTupleIsValid(tuple))
			elog(ERROR, "cache lookup failed for relation %u", objoid);
		pg_class_tuple = (Form_pg_class) GETSTRUCT(tuple);

		/*
		 * Indexes don't have permissions, neither do the pg_class rows for
		 * composite types.  (These cases are unreachable given the
		 * restrictions in ALTER EXTENSION ADD, but let's check anyway.)
		 */
		if (pg_class_tuple->relkind == RELKIND_INDEX ||
			pg_class_tuple->relkind == RELKIND_PARTITIONED_INDEX ||
			pg_class_tuple->relkind == RELKIND_COMPOSITE_TYPE)
		{
			ReleaseSysCache(tuple);
			return;
		}

		/*
		 * If this isn't a sequence then it's possibly going to have
		 * column-level ACLs associated with it.
		 */
		if (pg_class_tuple->relkind != RELKIND_SEQUENCE)
		{
			AttrNumber	curr_att;
			AttrNumber	nattrs = pg_class_tuple->relnatts;

			for (curr_att = 1; curr_att <= nattrs; curr_att++)
			{
				HeapTuple	attTuple;
				Datum		attaclDatum;

				attTuple = SearchSysCache2(ATTNUM,
										   ObjectIdGetDatum(objoid),
										   Int16GetDatum(curr_att));

				if (!HeapTupleIsValid(attTuple))
					continue;

				/* ignore dropped columns */
				if (((Form_pg_attribute) GETSTRUCT(attTuple))->attisdropped)
				{
					ReleaseSysCache(attTuple);
					continue;
				}

				attaclDatum = SysCacheGetAttr(ATTNUM, attTuple,
											  Anum_pg_attribute_attacl,
											  &isNull);

				/* no need to do anything for a NULL ACL */
				if (isNull)
				{
					ReleaseSysCache(attTuple);
					continue;
				}

				recordExtensionInitPrivWorker(objoid, classoid, curr_att,
											  DatumGetAclP(attaclDatum));

				ReleaseSysCache(attTuple);
			}
		}

		aclDatum = SysCacheGetAttr(RELOID, tuple, Anum_pg_class_relacl,
								   &isNull);

		/* Add the record, if any, for the top-level object */
		if (!isNull)
			recordExtensionInitPrivWorker(objoid, classoid, 0,
										  DatumGetAclP(aclDatum));

		ReleaseSysCache(tuple);
	}
	/* pg_largeobject_metadata */
	else if (classoid == LargeObjectMetadataRelationId)
	{
		Datum		aclDatum;
		bool		isNull;
		HeapTuple	tuple;
		ScanKeyData entry[1];
		SysScanDesc scan;
		Relation	relation;

		/*
		 * Note: this is dead code, given that we don't allow large objects to
		 * be made extension members.  But it seems worth carrying in case
		 * some future caller of this function has need for it.
		 */
		relation = table_open(LargeObjectMetadataRelationId, RowExclusiveLock);

		/* There's no syscache for pg_largeobject_metadata */
		ScanKeyInit(&entry[0],
					Anum_pg_largeobject_metadata_oid,
					BTEqualStrategyNumber, F_OIDEQ,
					ObjectIdGetDatum(objoid));

		scan = systable_beginscan(relation,
								  LargeObjectMetadataOidIndexId, true,
								  NULL, 1, entry);

		tuple = systable_getnext(scan);
		if (!HeapTupleIsValid(tuple))
			elog(ERROR, "could not find tuple for large object %u", objoid);

		aclDatum = heap_getattr(tuple,
								Anum_pg_largeobject_metadata_lomacl,
								RelationGetDescr(relation), &isNull);

		/* Add the record, if any, for the top-level object */
		if (!isNull)
			recordExtensionInitPrivWorker(objoid, classoid, 0,
										  DatumGetAclP(aclDatum));

		systable_endscan(scan);
	}
	/* This will error on unsupported classoid. */
	else if (get_object_attnum_acl(classoid) != InvalidAttrNumber)
	{
		Datum		aclDatum;
		bool		isNull;
		HeapTuple	tuple;

		tuple = SearchSysCache1(get_object_catcache_oid(classoid),
								ObjectIdGetDatum(objoid));
		if (!HeapTupleIsValid(tuple))
			elog(ERROR, "cache lookup failed for %s %u",
				 get_object_class_descr(classoid), objoid);

		aclDatum = SysCacheGetAttr(get_object_catcache_oid(classoid), tuple,
								   get_object_attnum_acl(classoid),
								   &isNull);

		/* Add the record, if any, for the top-level object */
		if (!isNull)
			recordExtensionInitPrivWorker(objoid, classoid, 0,
										  DatumGetAclP(aclDatum));

		ReleaseSysCache(tuple);
	}
}

/*
 * For the object passed in, remove its ACL and the ACLs of any object subIds
 * from pg_init_privs (via recordExtensionInitPrivWorker()).
 */
void
removeExtObjInitPriv(Oid objoid, Oid classoid)
{
	/*
	 * If this is a relation then we need to see if there are any sub-objects
	 * (eg: columns) for it and, if so, be sure to call
	 * recordExtensionInitPrivWorker() for each one.
	 */
	if (classoid == RelationRelationId)
	{
		Form_pg_class pg_class_tuple;
		HeapTuple	tuple;

		tuple = SearchSysCache1(RELOID, ObjectIdGetDatum(objoid));
		if (!HeapTupleIsValid(tuple))
			elog(ERROR, "cache lookup failed for relation %u", objoid);
		pg_class_tuple = (Form_pg_class) GETSTRUCT(tuple);

		/*
		 * Indexes don't have permissions, neither do the pg_class rows for
		 * composite types.  (These cases are unreachable given the
		 * restrictions in ALTER EXTENSION DROP, but let's check anyway.)
		 */
		if (pg_class_tuple->relkind == RELKIND_INDEX ||
			pg_class_tuple->relkind == RELKIND_PARTITIONED_INDEX ||
			pg_class_tuple->relkind == RELKIND_COMPOSITE_TYPE)
		{
			ReleaseSysCache(tuple);
			return;
		}

		/*
		 * If this isn't a sequence then it's possibly going to have
		 * column-level ACLs associated with it.
		 */
		if (pg_class_tuple->relkind != RELKIND_SEQUENCE)
		{
			AttrNumber	curr_att;
			AttrNumber	nattrs = pg_class_tuple->relnatts;

			for (curr_att = 1; curr_att <= nattrs; curr_att++)
			{
				HeapTuple	attTuple;

				attTuple = SearchSysCache2(ATTNUM,
										   ObjectIdGetDatum(objoid),
										   Int16GetDatum(curr_att));

				if (!HeapTupleIsValid(attTuple))
					continue;

				/* when removing, remove all entries, even dropped columns */

				recordExtensionInitPrivWorker(objoid, classoid, curr_att, NULL);

				ReleaseSysCache(attTuple);
			}
		}

		ReleaseSysCache(tuple);
	}

	/* Remove the record, if any, for the top-level object */
	recordExtensionInitPrivWorker(objoid, classoid, 0, NULL);
}

/*
 * Record initial ACL for an extension object
 *
 * Can be called at any time, we check if 'creating_extension' is set and, if
 * not, exit immediately.
 *
 * Pass in the object OID, the OID of the class (the OID of the table which
 * the object is defined in) and the 'sub' id of the object (objsubid), if
 * any.  If there is no 'sub' id (they are currently only used for columns of
 * tables) then pass in '0'.  Finally, pass in the complete ACL to store.
 *
 * If an ACL already exists for this object/sub-object then we will replace
 * it with what is passed in.
 *
 * Passing in NULL for 'new_acl' will result in the entry for the object being
 * removed, if one is found.
 */
static void
recordExtensionInitPriv(Oid objoid, Oid classoid, int objsubid, Acl *new_acl)
{
	/*
	 * Generally, we only record the initial privileges when an extension is
	 * being created, but because we don't actually use CREATE EXTENSION
	 * during binary upgrades with pg_upgrade, there is a variable to let us
	 * know that the GRANT and REVOKE statements being issued, while this
	 * variable is true, are for the initial privileges of the extension
	 * object and therefore we need to record them.
	 */
	if (!creating_extension && !binary_upgrade_record_init_privs)
		return;

	recordExtensionInitPrivWorker(objoid, classoid, objsubid, new_acl);
}

/*
 * Record initial ACL for an extension object, worker.
 *
 * This will perform a wholesale replacement of the entire ACL for the object
 * passed in, therefore be sure to pass in the complete new ACL to use.
 *
 * Generally speaking, do *not* use this function directly but instead use
 * recordExtensionInitPriv(), which checks if 'creating_extension' is set.
 * This function does *not* check if 'creating_extension' is set as it is also
 * used when an object is added to or removed from an extension via ALTER
 * EXTENSION ... ADD/DROP.
 */
static void
recordExtensionInitPrivWorker(Oid objoid, Oid classoid, int objsubid, Acl *new_acl)
{
	Relation	relation;
	ScanKeyData key[3];
	SysScanDesc scan;
	HeapTuple	tuple;
	HeapTuple	oldtuple;

	relation = table_open(InitPrivsRelationId, RowExclusiveLock);

	ScanKeyInit(&key[0],
				Anum_pg_init_privs_objoid,
				BTEqualStrategyNumber, F_OIDEQ,
				ObjectIdGetDatum(objoid));
	ScanKeyInit(&key[1],
				Anum_pg_init_privs_classoid,
				BTEqualStrategyNumber, F_OIDEQ,
				ObjectIdGetDatum(classoid));
	ScanKeyInit(&key[2],
				Anum_pg_init_privs_objsubid,
				BTEqualStrategyNumber, F_INT4EQ,
				Int32GetDatum(objsubid));

	scan = systable_beginscan(relation, InitPrivsObjIndexId, true,
							  NULL, 3, key);

	/* There should exist only one entry or none. */
	oldtuple = systable_getnext(scan);

	/* If we find an entry, update it with the latest ACL. */
	if (HeapTupleIsValid(oldtuple))
	{
		Datum		values[Natts_pg_init_privs] = {0};
		bool		nulls[Natts_pg_init_privs] = {0};
		bool		replace[Natts_pg_init_privs] = {0};

		/* If we have a new ACL to set, then update the row with it. */
		if (new_acl)
		{
			values[Anum_pg_init_privs_initprivs - 1] = PointerGetDatum(new_acl);
			replace[Anum_pg_init_privs_initprivs - 1] = true;

			oldtuple = heap_modify_tuple(oldtuple, RelationGetDescr(relation),
										 values, nulls, replace);

			CatalogTupleUpdate(relation, &oldtuple->t_self, oldtuple);
		}
		else
		{
			/* new_acl is NULL, so delete the entry we found. */
			CatalogTupleDelete(relation, &oldtuple->t_self);
		}
	}
	else
	{
		Datum		values[Natts_pg_init_privs] = {0};
		bool		nulls[Natts_pg_init_privs] = {0};

		/*
		 * Only add a new entry if the new ACL is non-NULL.
		 *
		 * If we are passed in a NULL ACL and no entry exists, we can just
		 * fall through and do nothing.
		 */
		if (new_acl)
		{
			/* No entry found, so add it. */
			values[Anum_pg_init_privs_objoid - 1] = ObjectIdGetDatum(objoid);
			values[Anum_pg_init_privs_classoid - 1] = ObjectIdGetDatum(classoid);
			values[Anum_pg_init_privs_objsubid - 1] = Int32GetDatum(objsubid);

			/* This function only handles initial privileges of extensions */
			values[Anum_pg_init_privs_privtype - 1] =
				CharGetDatum(INITPRIVS_EXTENSION);

			values[Anum_pg_init_privs_initprivs - 1] = PointerGetDatum(new_acl);

			tuple = heap_form_tuple(RelationGetDescr(relation), values, nulls);

			CatalogTupleInsert(relation, tuple);
		}
	}

	systable_endscan(scan);

	/* prevent error when processing objects multiple times */
	CommandCounterIncrement();

	table_close(relation, RowExclusiveLock);
}<|MERGE_RESOLUTION|>--- conflicted
+++ resolved
@@ -2579,1970 +2579,8 @@
 }
 
 
-<<<<<<< HEAD
-		if (!pg_language_tuple->lanpltrusted)
-			ereport(ERROR,
-					(errcode(ERRCODE_WRONG_OBJECT_TYPE),
-					 errmsg("language \"%s\" is not trusted",
-							NameStr(pg_language_tuple->lanname)),
-					 errdetail("GRANT and REVOKE are not allowed on untrusted languages, "
-							   "because only superusers can use untrusted languages.")));
-
-		/*
-		 * Get owner ID and working copy of existing ACL. If there's no ACL,
-		 * substitute the proper default.
-		 */
-		ownerId = pg_language_tuple->lanowner;
-		aclDatum = SysCacheGetAttr(LANGNAME, tuple, Anum_pg_language_lanacl,
-								   &isNull);
-		if (isNull)
-		{
-			old_acl = acldefault(OBJECT_LANGUAGE, ownerId);
-			/* There are no old member roles according to the catalogs */
-			noldmembers = 0;
-			oldmembers = NULL;
-		}
-		else
-		{
-			old_acl = DatumGetAclPCopy(aclDatum);
-			/* Get the roles mentioned in the existing ACL */
-			noldmembers = aclmembers(old_acl, &oldmembers);
-		}
-
-		/* Determine ID to do the grant as, and available grant options */
-		select_best_grantor(GetUserId(), istmt->privileges,
-							old_acl, ownerId,
-							&grantorId, &avail_goptions);
-
-		/*
-		 * Restrict the privileges to what we can actually grant, and emit the
-		 * standards-mandated warning and error messages.
-		 */
-		this_privileges =
-			restrict_and_check_grant(istmt->is_grant, avail_goptions,
-									 istmt->all_privs, istmt->privileges,
-									 langId, grantorId, OBJECT_LANGUAGE,
-									 NameStr(pg_language_tuple->lanname),
-									 0, NULL);
-
-		/*
-		 * Generate new ACL.
-		 */
-		new_acl = merge_acl_with_grant(old_acl, istmt->is_grant,
-									   istmt->grant_option, istmt->behavior,
-									   istmt->grantees, this_privileges,
-									   grantorId, ownerId);
-
-		/*
-		 * We need the members of both old and new ACLs so we can correct the
-		 * shared dependency information.
-		 */
-		nnewmembers = aclmembers(new_acl, &newmembers);
-
-		/* finished building new ACL value, now insert it */
-		MemSet(values, 0, sizeof(values));
-		MemSet(nulls, false, sizeof(nulls));
-		MemSet(replaces, false, sizeof(replaces));
-
-		replaces[Anum_pg_language_lanacl - 1] = true;
-		values[Anum_pg_language_lanacl - 1] = PointerGetDatum(new_acl);
-
-		newtuple = heap_modify_tuple(tuple, RelationGetDescr(relation), values,
-									 nulls, replaces);
-
-		CatalogTupleUpdate(relation, &newtuple->t_self, newtuple);
-
-		/* Update initial privileges for extensions */
-		recordExtensionInitPriv(langId, LanguageRelationId, 0, new_acl);
-
-		/* Update the shared dependency ACL info */
-		updateAclDependencies(LanguageRelationId, pg_language_tuple->oid, 0,
-							  ownerId,
-							  noldmembers, oldmembers,
-							  nnewmembers, newmembers);
-
-		ReleaseSysCache(tuple);
-
-		pfree(new_acl);
-
-		/* prevent error when processing duplicate objects */
-		CommandCounterIncrement();
-	}
-
-	table_close(relation, RowExclusiveLock);
-}
-
-static void
-ExecGrant_Largeobject(InternalGrant *istmt)
-{
-	Relation	relation;
-	ListCell   *cell;
-
-	if (istmt->all_privs && istmt->privileges == ACL_NO_RIGHTS)
-		istmt->privileges = ACL_ALL_RIGHTS_LARGEOBJECT;
-
-	relation = table_open(LargeObjectMetadataRelationId,
-						  RowExclusiveLock);
-
-	foreach(cell, istmt->objects)
-	{
-		Oid			loid = lfirst_oid(cell);
-		Form_pg_largeobject_metadata form_lo_meta;
-		char		loname[NAMEDATALEN];
-		Datum		aclDatum;
-		bool		isNull;
-		AclMode		avail_goptions;
-		AclMode		this_privileges;
-		Acl		   *old_acl;
-		Acl		   *new_acl;
-		Oid			grantorId;
-		Oid			ownerId;
-		HeapTuple	newtuple;
-		Datum		values[Natts_pg_largeobject_metadata];
-		bool		nulls[Natts_pg_largeobject_metadata];
-		bool		replaces[Natts_pg_largeobject_metadata];
-		int			noldmembers;
-		int			nnewmembers;
-		Oid		   *oldmembers;
-		Oid		   *newmembers;
-		ScanKeyData entry[1];
-		SysScanDesc scan;
-		HeapTuple	tuple;
-
-		/* There's no syscache for pg_largeobject_metadata */
-		ScanKeyInit(&entry[0],
-					Anum_pg_largeobject_metadata_oid,
-					BTEqualStrategyNumber, F_OIDEQ,
-					ObjectIdGetDatum(loid));
-
-		scan = systable_beginscan(relation,
-								  LargeObjectMetadataOidIndexId, true,
-								  NULL, 1, entry);
-
-		tuple = systable_getnext(scan);
-		if (!HeapTupleIsValid(tuple))
-			elog(ERROR, "could not find tuple for large object %u", loid);
-
-		form_lo_meta = (Form_pg_largeobject_metadata) GETSTRUCT(tuple);
-
-		/*
-		 * Get owner ID and working copy of existing ACL. If there's no ACL,
-		 * substitute the proper default.
-		 */
-		ownerId = form_lo_meta->lomowner;
-		aclDatum = heap_getattr(tuple,
-								Anum_pg_largeobject_metadata_lomacl,
-								RelationGetDescr(relation), &isNull);
-		if (isNull)
-		{
-			old_acl = acldefault(OBJECT_LARGEOBJECT, ownerId);
-			/* There are no old member roles according to the catalogs */
-			noldmembers = 0;
-			oldmembers = NULL;
-		}
-		else
-		{
-			old_acl = DatumGetAclPCopy(aclDatum);
-			/* Get the roles mentioned in the existing ACL */
-			noldmembers = aclmembers(old_acl, &oldmembers);
-		}
-
-		/* Determine ID to do the grant as, and available grant options */
-		select_best_grantor(GetUserId(), istmt->privileges,
-							old_acl, ownerId,
-							&grantorId, &avail_goptions);
-
-		/*
-		 * Restrict the privileges to what we can actually grant, and emit the
-		 * standards-mandated warning and error messages.
-		 */
-		snprintf(loname, sizeof(loname), "large object %u", loid);
-		this_privileges =
-			restrict_and_check_grant(istmt->is_grant, avail_goptions,
-									 istmt->all_privs, istmt->privileges,
-									 loid, grantorId, OBJECT_LARGEOBJECT,
-									 loname, 0, NULL);
-
-		/*
-		 * Generate new ACL.
-		 */
-		new_acl = merge_acl_with_grant(old_acl, istmt->is_grant,
-									   istmt->grant_option, istmt->behavior,
-									   istmt->grantees, this_privileges,
-									   grantorId, ownerId);
-
-		/*
-		 * We need the members of both old and new ACLs so we can correct the
-		 * shared dependency information.
-		 */
-		nnewmembers = aclmembers(new_acl, &newmembers);
-
-		/* finished building new ACL value, now insert it */
-		MemSet(values, 0, sizeof(values));
-		MemSet(nulls, false, sizeof(nulls));
-		MemSet(replaces, false, sizeof(replaces));
-
-		replaces[Anum_pg_largeobject_metadata_lomacl - 1] = true;
-		values[Anum_pg_largeobject_metadata_lomacl - 1]
-			= PointerGetDatum(new_acl);
-
-		newtuple = heap_modify_tuple(tuple, RelationGetDescr(relation),
-									 values, nulls, replaces);
-
-		CatalogTupleUpdate(relation, &newtuple->t_self, newtuple);
-
-		/* Update initial privileges for extensions */
-		recordExtensionInitPriv(loid, LargeObjectRelationId, 0, new_acl);
-
-		/* Update the shared dependency ACL info */
-		updateAclDependencies(LargeObjectRelationId,
-							  form_lo_meta->oid, 0,
-							  ownerId,
-							  noldmembers, oldmembers,
-							  nnewmembers, newmembers);
-
-		systable_endscan(scan);
-
-		pfree(new_acl);
-
-		/* prevent error when processing duplicate objects */
-		CommandCounterIncrement();
-	}
-
-	table_close(relation, RowExclusiveLock);
-}
-
-static void
-ExecGrant_Namespace(InternalGrant *istmt)
-{
-	Relation	relation;
-	ListCell   *cell;
-
-	if (istmt->all_privs && istmt->privileges == ACL_NO_RIGHTS)
-		istmt->privileges = ACL_ALL_RIGHTS_SCHEMA;
-
-	relation = table_open(NamespaceRelationId, RowExclusiveLock);
-
-	foreach(cell, istmt->objects)
-	{
-		Oid			nspid = lfirst_oid(cell);
-		Form_pg_namespace pg_namespace_tuple;
-		Datum		aclDatum;
-		bool		isNull;
-		AclMode		avail_goptions;
-		AclMode		this_privileges;
-		Acl		   *old_acl;
-		Acl		   *new_acl;
-		Oid			grantorId;
-		Oid			ownerId;
-		HeapTuple	tuple;
-		HeapTuple	newtuple;
-		Datum		values[Natts_pg_namespace];
-		bool		nulls[Natts_pg_namespace];
-		bool		replaces[Natts_pg_namespace];
-		int			noldmembers;
-		int			nnewmembers;
-		Oid		   *oldmembers;
-		Oid		   *newmembers;
-
-		tuple = SearchSysCache1(NAMESPACEOID, ObjectIdGetDatum(nspid));
-		if (!HeapTupleIsValid(tuple))
-			elog(ERROR, "cache lookup failed for namespace %u", nspid);
-
-		pg_namespace_tuple = (Form_pg_namespace) GETSTRUCT(tuple);
-
-		/*
-		 * Get owner ID and working copy of existing ACL. If there's no ACL,
-		 * substitute the proper default.
-		 */
-		ownerId = pg_namespace_tuple->nspowner;
-		aclDatum = SysCacheGetAttr(NAMESPACENAME, tuple,
-								   Anum_pg_namespace_nspacl,
-								   &isNull);
-		if (isNull)
-		{
-			old_acl = acldefault(OBJECT_SCHEMA, ownerId);
-			/* There are no old member roles according to the catalogs */
-			noldmembers = 0;
-			oldmembers = NULL;
-		}
-		else
-		{
-			old_acl = DatumGetAclPCopy(aclDatum);
-			/* Get the roles mentioned in the existing ACL */
-			noldmembers = aclmembers(old_acl, &oldmembers);
-		}
-
-		/* Determine ID to do the grant as, and available grant options */
-		select_best_grantor(GetUserId(), istmt->privileges,
-							old_acl, ownerId,
-							&grantorId, &avail_goptions);
-
-		/*
-		 * Restrict the privileges to what we can actually grant, and emit the
-		 * standards-mandated warning and error messages.
-		 */
-		this_privileges =
-			restrict_and_check_grant(istmt->is_grant, avail_goptions,
-									 istmt->all_privs, istmt->privileges,
-									 nspid, grantorId, OBJECT_SCHEMA,
-									 NameStr(pg_namespace_tuple->nspname),
-									 0, NULL);
-
-		/*
-		 * Generate new ACL.
-		 */
-		new_acl = merge_acl_with_grant(old_acl, istmt->is_grant,
-									   istmt->grant_option, istmt->behavior,
-									   istmt->grantees, this_privileges,
-									   grantorId, ownerId);
-
-		/*
-		 * We need the members of both old and new ACLs so we can correct the
-		 * shared dependency information.
-		 */
-		nnewmembers = aclmembers(new_acl, &newmembers);
-
-		/* finished building new ACL value, now insert it */
-		MemSet(values, 0, sizeof(values));
-		MemSet(nulls, false, sizeof(nulls));
-		MemSet(replaces, false, sizeof(replaces));
-
-		replaces[Anum_pg_namespace_nspacl - 1] = true;
-		values[Anum_pg_namespace_nspacl - 1] = PointerGetDatum(new_acl);
-
-		newtuple = heap_modify_tuple(tuple, RelationGetDescr(relation), values,
-									 nulls, replaces);
-
-		CatalogTupleUpdate(relation, &newtuple->t_self, newtuple);
-
-		/* Update initial privileges for extensions */
-		recordExtensionInitPriv(nspid, NamespaceRelationId, 0, new_acl);
-
-		/* Update the shared dependency ACL info */
-		updateAclDependencies(NamespaceRelationId, pg_namespace_tuple->oid, 0,
-							  ownerId,
-							  noldmembers, oldmembers,
-							  nnewmembers, newmembers);
-
-		ReleaseSysCache(tuple);
-
-		pfree(new_acl);
-
-		/* prevent error when processing duplicate objects */
-		CommandCounterIncrement();
-	}
-
-	table_close(relation, RowExclusiveLock);
-}
-
-static void
-ExecGrant_Tablespace(InternalGrant *istmt)
-{
-	Relation	relation;
-	ListCell   *cell;
-
-	if (istmt->all_privs && istmt->privileges == ACL_NO_RIGHTS)
-		istmt->privileges = ACL_ALL_RIGHTS_TABLESPACE;
-
-	relation = table_open(TableSpaceRelationId, RowExclusiveLock);
-
-	foreach(cell, istmt->objects)
-	{
-		Oid			tblId = lfirst_oid(cell);
-		Form_pg_tablespace pg_tablespace_tuple;
-		Datum		aclDatum;
-		bool		isNull;
-		AclMode		avail_goptions;
-		AclMode		this_privileges;
-		Acl		   *old_acl;
-		Acl		   *new_acl;
-		Oid			grantorId;
-		Oid			ownerId;
-		HeapTuple	newtuple;
-		Datum		values[Natts_pg_tablespace];
-		bool		nulls[Natts_pg_tablespace];
-		bool		replaces[Natts_pg_tablespace];
-		int			noldmembers;
-		int			nnewmembers;
-		Oid		   *oldmembers;
-		Oid		   *newmembers;
-		HeapTuple	tuple;
-
-		/* Search syscache for pg_tablespace */
-		tuple = SearchSysCache1(TABLESPACEOID, ObjectIdGetDatum(tblId));
-		if (!HeapTupleIsValid(tuple))
-			elog(ERROR, "cache lookup failed for tablespace %u", tblId);
-
-		pg_tablespace_tuple = (Form_pg_tablespace) GETSTRUCT(tuple);
-
-		/*
-		 * Get owner ID and working copy of existing ACL. If there's no ACL,
-		 * substitute the proper default.
-		 */
-		ownerId = pg_tablespace_tuple->spcowner;
-		aclDatum = heap_getattr(tuple, Anum_pg_tablespace_spcacl,
-								RelationGetDescr(relation), &isNull);
-		if (isNull)
-		{
-			old_acl = acldefault(OBJECT_TABLESPACE, ownerId);
-			/* There are no old member roles according to the catalogs */
-			noldmembers = 0;
-			oldmembers = NULL;
-		}
-		else
-		{
-			old_acl = DatumGetAclPCopy(aclDatum);
-			/* Get the roles mentioned in the existing ACL */
-			noldmembers = aclmembers(old_acl, &oldmembers);
-		}
-
-		/* Determine ID to do the grant as, and available grant options */
-		select_best_grantor(GetUserId(), istmt->privileges,
-							old_acl, ownerId,
-							&grantorId, &avail_goptions);
-
-		/*
-		 * Restrict the privileges to what we can actually grant, and emit the
-		 * standards-mandated warning and error messages.
-		 */
-		this_privileges =
-			restrict_and_check_grant(istmt->is_grant, avail_goptions,
-									 istmt->all_privs, istmt->privileges,
-									 tblId, grantorId, OBJECT_TABLESPACE,
-									 NameStr(pg_tablespace_tuple->spcname),
-									 0, NULL);
-
-		/*
-		 * Generate new ACL.
-		 */
-		new_acl = merge_acl_with_grant(old_acl, istmt->is_grant,
-									   istmt->grant_option, istmt->behavior,
-									   istmt->grantees, this_privileges,
-									   grantorId, ownerId);
-
-		/*
-		 * We need the members of both old and new ACLs so we can correct the
-		 * shared dependency information.
-		 */
-		nnewmembers = aclmembers(new_acl, &newmembers);
-
-		/* finished building new ACL value, now insert it */
-		MemSet(values, 0, sizeof(values));
-		MemSet(nulls, false, sizeof(nulls));
-		MemSet(replaces, false, sizeof(replaces));
-
-		replaces[Anum_pg_tablespace_spcacl - 1] = true;
-		values[Anum_pg_tablespace_spcacl - 1] = PointerGetDatum(new_acl);
-
-		newtuple = heap_modify_tuple(tuple, RelationGetDescr(relation), values,
-									 nulls, replaces);
-
-		CatalogTupleUpdate(relation, &newtuple->t_self, newtuple);
-
-		/* Update the shared dependency ACL info */
-		updateAclDependencies(TableSpaceRelationId, tblId, 0,
-							  ownerId,
-							  noldmembers, oldmembers,
-							  nnewmembers, newmembers);
-
-		ReleaseSysCache(tuple);
-		pfree(new_acl);
-
-		/* prevent error when processing duplicate objects */
-		CommandCounterIncrement();
-	}
-
-	table_close(relation, RowExclusiveLock);
-}
-
-static void
-ExecGrant_Type(InternalGrant *istmt)
-{
-	Relation	relation;
-	ListCell   *cell;
-
-	if (istmt->all_privs && istmt->privileges == ACL_NO_RIGHTS)
-		istmt->privileges = ACL_ALL_RIGHTS_TYPE;
-
-	relation = table_open(TypeRelationId, RowExclusiveLock);
-
-	foreach(cell, istmt->objects)
-	{
-		Oid			typId = lfirst_oid(cell);
-		Form_pg_type pg_type_tuple;
-		Datum		aclDatum;
-		bool		isNull;
-		AclMode		avail_goptions;
-		AclMode		this_privileges;
-		Acl		   *old_acl;
-		Acl		   *new_acl;
-		Oid			grantorId;
-		Oid			ownerId;
-		HeapTuple	newtuple;
-		Datum		values[Natts_pg_type];
-		bool		nulls[Natts_pg_type];
-		bool		replaces[Natts_pg_type];
-		int			noldmembers;
-		int			nnewmembers;
-		Oid		   *oldmembers;
-		Oid		   *newmembers;
-		HeapTuple	tuple;
-
-		/* Search syscache for pg_type */
-		tuple = SearchSysCache1(TYPEOID, ObjectIdGetDatum(typId));
-		if (!HeapTupleIsValid(tuple))
-			elog(ERROR, "cache lookup failed for type %u", typId);
-
-		pg_type_tuple = (Form_pg_type) GETSTRUCT(tuple);
-
-		if (IsTrueArrayType(pg_type_tuple))
-			ereport(ERROR,
-					(errcode(ERRCODE_INVALID_GRANT_OPERATION),
-					 errmsg("cannot set privileges of array types"),
-					 errhint("Set the privileges of the element type instead.")));
-
-		/* Used GRANT DOMAIN on a non-domain? */
-		if (istmt->objtype == OBJECT_DOMAIN &&
-			pg_type_tuple->typtype != TYPTYPE_DOMAIN)
-			ereport(ERROR,
-					(errcode(ERRCODE_WRONG_OBJECT_TYPE),
-					 errmsg("\"%s\" is not a domain",
-							NameStr(pg_type_tuple->typname))));
-
-		/*
-		 * Get owner ID and working copy of existing ACL. If there's no ACL,
-		 * substitute the proper default.
-		 */
-		ownerId = pg_type_tuple->typowner;
-		aclDatum = heap_getattr(tuple, Anum_pg_type_typacl,
-								RelationGetDescr(relation), &isNull);
-		if (isNull)
-		{
-			old_acl = acldefault(istmt->objtype, ownerId);
-			/* There are no old member roles according to the catalogs */
-			noldmembers = 0;
-			oldmembers = NULL;
-		}
-		else
-		{
-			old_acl = DatumGetAclPCopy(aclDatum);
-			/* Get the roles mentioned in the existing ACL */
-			noldmembers = aclmembers(old_acl, &oldmembers);
-		}
-
-		/* Determine ID to do the grant as, and available grant options */
-		select_best_grantor(GetUserId(), istmt->privileges,
-							old_acl, ownerId,
-							&grantorId, &avail_goptions);
-
-		/*
-		 * Restrict the privileges to what we can actually grant, and emit the
-		 * standards-mandated warning and error messages.
-		 */
-		this_privileges =
-			restrict_and_check_grant(istmt->is_grant, avail_goptions,
-									 istmt->all_privs, istmt->privileges,
-									 typId, grantorId, OBJECT_TYPE,
-									 NameStr(pg_type_tuple->typname),
-									 0, NULL);
-
-		/*
-		 * Generate new ACL.
-		 */
-		new_acl = merge_acl_with_grant(old_acl, istmt->is_grant,
-									   istmt->grant_option, istmt->behavior,
-									   istmt->grantees, this_privileges,
-									   grantorId, ownerId);
-
-		/*
-		 * We need the members of both old and new ACLs so we can correct the
-		 * shared dependency information.
-		 */
-		nnewmembers = aclmembers(new_acl, &newmembers);
-
-		/* finished building new ACL value, now insert it */
-		MemSet(values, 0, sizeof(values));
-		MemSet(nulls, false, sizeof(nulls));
-		MemSet(replaces, false, sizeof(replaces));
-
-		replaces[Anum_pg_type_typacl - 1] = true;
-		values[Anum_pg_type_typacl - 1] = PointerGetDatum(new_acl);
-
-		newtuple = heap_modify_tuple(tuple, RelationGetDescr(relation), values,
-									 nulls, replaces);
-
-		CatalogTupleUpdate(relation, &newtuple->t_self, newtuple);
-
-		/* Update initial privileges for extensions */
-		recordExtensionInitPriv(typId, TypeRelationId, 0, new_acl);
-
-		/* Update the shared dependency ACL info */
-		updateAclDependencies(TypeRelationId, typId, 0,
-							  ownerId,
-							  noldmembers, oldmembers,
-							  nnewmembers, newmembers);
-
-		ReleaseSysCache(tuple);
-		pfree(new_acl);
-
-		/* prevent error when processing duplicate objects */
-		CommandCounterIncrement();
-	}
-
-	table_close(relation, RowExclusiveLock);
-}
-
-static void
-ExecGrant_Parameter(InternalGrant *istmt)
-{
-	Relation	relation;
-	ListCell   *cell;
-
-	if (istmt->all_privs && istmt->privileges == ACL_NO_RIGHTS)
-		istmt->privileges = ACL_ALL_RIGHTS_PARAMETER_ACL;
-
-	relation = table_open(ParameterAclRelationId, RowExclusiveLock);
-
-	foreach(cell, istmt->objects)
-	{
-		Oid			parameterId = lfirst_oid(cell);
-		Datum		nameDatum;
-		const char *parname;
-		Datum		aclDatum;
-		bool		isNull;
-		AclMode		avail_goptions;
-		AclMode		this_privileges;
-		Acl		   *old_acl;
-		Acl		   *new_acl;
-		Oid			grantorId;
-		Oid			ownerId;
-		HeapTuple	tuple;
-		int			noldmembers;
-		int			nnewmembers;
-		Oid		   *oldmembers;
-		Oid		   *newmembers;
-
-		tuple = SearchSysCache1(PARAMETERACLOID, ObjectIdGetDatum(parameterId));
-		if (!HeapTupleIsValid(tuple))
-			elog(ERROR, "cache lookup failed for parameter ACL %u",
-				 parameterId);
-
-		/* We'll need the GUC's name */
-		nameDatum = SysCacheGetAttr(PARAMETERACLOID, tuple,
-									Anum_pg_parameter_acl_parname,
-									&isNull);
-		Assert(!isNull);
-		parname = TextDatumGetCString(nameDatum);
-
-		/* Treat all parameters as belonging to the bootstrap superuser. */
-		ownerId = BOOTSTRAP_SUPERUSERID;
-
-		/*
-		 * Get working copy of existing ACL. If there's no ACL, substitute the
-		 * proper default.
-		 */
-		aclDatum = SysCacheGetAttr(PARAMETERACLOID, tuple,
-								   Anum_pg_parameter_acl_paracl,
-								   &isNull);
-
-		if (isNull)
-		{
-			old_acl = acldefault(istmt->objtype, ownerId);
-			/* There are no old member roles according to the catalogs */
-			noldmembers = 0;
-			oldmembers = NULL;
-		}
-		else
-		{
-			old_acl = DatumGetAclPCopy(aclDatum);
-			/* Get the roles mentioned in the existing ACL */
-			noldmembers = aclmembers(old_acl, &oldmembers);
-		}
-
-		/* Determine ID to do the grant as, and available grant options */
-		select_best_grantor(GetUserId(), istmt->privileges,
-							old_acl, ownerId,
-							&grantorId, &avail_goptions);
-
-		/*
-		 * Restrict the privileges to what we can actually grant, and emit the
-		 * standards-mandated warning and error messages.
-		 */
-		this_privileges =
-			restrict_and_check_grant(istmt->is_grant, avail_goptions,
-									 istmt->all_privs, istmt->privileges,
-									 parameterId, grantorId,
-									 OBJECT_PARAMETER_ACL,
-									 parname,
-									 0, NULL);
-
-		/*
-		 * Generate new ACL.
-		 */
-		new_acl = merge_acl_with_grant(old_acl, istmt->is_grant,
-									   istmt->grant_option, istmt->behavior,
-									   istmt->grantees, this_privileges,
-									   grantorId, ownerId);
-
-		/*
-		 * We need the members of both old and new ACLs so we can correct the
-		 * shared dependency information.
-		 */
-		nnewmembers = aclmembers(new_acl, &newmembers);
-
-		/*
-		 * If the new ACL is equal to the default, we don't need the catalog
-		 * entry any longer.  Delete it rather than updating it, to avoid
-		 * leaving a degenerate entry.
-		 */
-		if (aclequal(new_acl, acldefault(istmt->objtype, ownerId)))
-		{
-			CatalogTupleDelete(relation, &tuple->t_self);
-		}
-		else
-		{
-			/* finished building new ACL value, now insert it */
-			HeapTuple	newtuple;
-			Datum		values[Natts_pg_parameter_acl];
-			bool		nulls[Natts_pg_parameter_acl];
-			bool		replaces[Natts_pg_parameter_acl];
-
-			MemSet(values, 0, sizeof(values));
-			MemSet(nulls, false, sizeof(nulls));
-			MemSet(replaces, false, sizeof(replaces));
-
-			replaces[Anum_pg_parameter_acl_paracl - 1] = true;
-			values[Anum_pg_parameter_acl_paracl - 1] = PointerGetDatum(new_acl);
-
-			newtuple = heap_modify_tuple(tuple, RelationGetDescr(relation),
-										 values, nulls, replaces);
-
-			CatalogTupleUpdate(relation, &newtuple->t_self, newtuple);
-		}
-
-		/* Update initial privileges for extensions */
-		recordExtensionInitPriv(parameterId, ParameterAclRelationId, 0,
-								new_acl);
-
-		/* Update the shared dependency ACL info */
-		updateAclDependencies(ParameterAclRelationId, parameterId, 0,
-							  ownerId,
-							  noldmembers, oldmembers,
-							  nnewmembers, newmembers);
-
-		ReleaseSysCache(tuple);
-		pfree(new_acl);
-
-		/* prevent error when processing duplicate objects */
-		CommandCounterIncrement();
-	}
-
-	table_close(relation, RowExclusiveLock);
-}
-
-
 static AclMode
 string_to_privilege(const char *privname)
-{
-	if (strcmp(privname, "insert") == 0)
-		return ACL_INSERT;
-	if (strcmp(privname, "select") == 0)
-		return ACL_SELECT;
-	if (strcmp(privname, "update") == 0)
-		return ACL_UPDATE;
-	if (strcmp(privname, "delete") == 0)
-		return ACL_DELETE;
-	if (strcmp(privname, "truncate") == 0)
-		return ACL_TRUNCATE;
-	if (strcmp(privname, "references") == 0)
-		return ACL_REFERENCES;
-	if (strcmp(privname, "trigger") == 0)
-		return ACL_TRIGGER;
-	if (strcmp(privname, "execute") == 0)
-		return ACL_EXECUTE;
-	if (strcmp(privname, "usage") == 0)
-		return ACL_USAGE;
-	if (strcmp(privname, "create") == 0)
-		return ACL_CREATE;
-	if (strcmp(privname, "temporary") == 0)
-		return ACL_CREATE_TEMP;
-	if (strcmp(privname, "temp") == 0)
-		return ACL_CREATE_TEMP;
-	if (strcmp(privname, "connect") == 0)
-		return ACL_CONNECT;
-	if (strcmp(privname, "set") == 0)
-		return ACL_SET;
-	if (strcmp(privname, "alter system") == 0)
-		return ACL_ALTER_SYSTEM;
-	if (strcmp(privname, "rule") == 0)
-		return 0;				/* ignore old RULE privileges */
-	ereport(ERROR,
-			(errcode(ERRCODE_SYNTAX_ERROR),
-			 errmsg("unrecognized privilege type \"%s\"", privname)));
-	return 0;					/* appease compiler */
-}
-
-static const char *
-privilege_to_string(AclMode privilege)
-{
-	switch (privilege)
-	{
-		case ACL_INSERT:
-			return "INSERT";
-		case ACL_SELECT:
-			return "SELECT";
-		case ACL_UPDATE:
-			return "UPDATE";
-		case ACL_DELETE:
-			return "DELETE";
-		case ACL_TRUNCATE:
-			return "TRUNCATE";
-		case ACL_REFERENCES:
-			return "REFERENCES";
-		case ACL_TRIGGER:
-			return "TRIGGER";
-		case ACL_EXECUTE:
-			return "EXECUTE";
-		case ACL_USAGE:
-			return "USAGE";
-		case ACL_CREATE:
-			return "CREATE";
-		case ACL_CREATE_TEMP:
-			return "TEMP";
-		case ACL_CONNECT:
-			return "CONNECT";
-		case ACL_SET:
-			return "SET";
-		case ACL_ALTER_SYSTEM:
-			return "ALTER SYSTEM";
-		default:
-			elog(ERROR, "unrecognized privilege: %d", (int) privilege);
-	}
-	return NULL;				/* appease compiler */
-}
-
-/*
- * Standardized reporting of aclcheck permissions failures.
- *
- * Note: we do not double-quote the %s's below, because many callers
- * supply strings that might be already quoted.
- */
-void
-aclcheck_error(AclResult aclerr, ObjectType objtype,
-			   const char *objectname)
-{
-	switch (aclerr)
-	{
-		case ACLCHECK_OK:
-			/* no error, so return to caller */
-			break;
-		case ACLCHECK_NO_PRIV:
-			{
-				const char *msg = "???";
-
-				switch (objtype)
-				{
-					case OBJECT_AGGREGATE:
-						msg = gettext_noop("permission denied for aggregate %s");
-						break;
-					case OBJECT_COLLATION:
-						msg = gettext_noop("permission denied for collation %s");
-						break;
-					case OBJECT_COLUMN:
-						msg = gettext_noop("permission denied for column %s");
-						break;
-					case OBJECT_CONVERSION:
-						msg = gettext_noop("permission denied for conversion %s");
-						break;
-					case OBJECT_DATABASE:
-						msg = gettext_noop("permission denied for database %s");
-						break;
-					case OBJECT_DOMAIN:
-						msg = gettext_noop("permission denied for domain %s");
-						break;
-					case OBJECT_EVENT_TRIGGER:
-						msg = gettext_noop("permission denied for event trigger %s");
-						break;
-					case OBJECT_EXTENSION:
-						msg = gettext_noop("permission denied for extension %s");
-						break;
-					case OBJECT_FDW:
-						msg = gettext_noop("permission denied for foreign-data wrapper %s");
-						break;
-					case OBJECT_FOREIGN_SERVER:
-						msg = gettext_noop("permission denied for foreign server %s");
-						break;
-					case OBJECT_FOREIGN_TABLE:
-						msg = gettext_noop("permission denied for foreign table %s");
-						break;
-					case OBJECT_FUNCTION:
-						msg = gettext_noop("permission denied for function %s");
-						break;
-					case OBJECT_INDEX:
-						msg = gettext_noop("permission denied for index %s");
-						break;
-					case OBJECT_LANGUAGE:
-						msg = gettext_noop("permission denied for language %s");
-						break;
-					case OBJECT_LARGEOBJECT:
-						msg = gettext_noop("permission denied for large object %s");
-						break;
-					case OBJECT_MATVIEW:
-						msg = gettext_noop("permission denied for materialized view %s");
-						break;
-					case OBJECT_OPCLASS:
-						msg = gettext_noop("permission denied for operator class %s");
-						break;
-					case OBJECT_OPERATOR:
-						msg = gettext_noop("permission denied for operator %s");
-						break;
-					case OBJECT_OPFAMILY:
-						msg = gettext_noop("permission denied for operator family %s");
-						break;
-					case OBJECT_PARAMETER_ACL:
-						msg = gettext_noop("permission denied for parameter %s");
-						break;
-					case OBJECT_POLICY:
-						msg = gettext_noop("permission denied for policy %s");
-						break;
-					case OBJECT_PROCEDURE:
-						msg = gettext_noop("permission denied for procedure %s");
-						break;
-					case OBJECT_PROPGRAPH:
-						msg = gettext_noop("permission denied for property graph %s");
-						break;
-					case OBJECT_PUBLICATION:
-						msg = gettext_noop("permission denied for publication %s");
-						break;
-					case OBJECT_ROUTINE:
-						msg = gettext_noop("permission denied for routine %s");
-						break;
-					case OBJECT_SCHEMA:
-						msg = gettext_noop("permission denied for schema %s");
-						break;
-					case OBJECT_SEQUENCE:
-						msg = gettext_noop("permission denied for sequence %s");
-						break;
-					case OBJECT_STATISTIC_EXT:
-						msg = gettext_noop("permission denied for statistics object %s");
-						break;
-					case OBJECT_SUBSCRIPTION:
-						msg = gettext_noop("permission denied for subscription %s");
-						break;
-					case OBJECT_TABLE:
-						msg = gettext_noop("permission denied for table %s");
-						break;
-					case OBJECT_TABLESPACE:
-						msg = gettext_noop("permission denied for tablespace %s");
-						break;
-					case OBJECT_TSCONFIGURATION:
-						msg = gettext_noop("permission denied for text search configuration %s");
-						break;
-					case OBJECT_TSDICTIONARY:
-						msg = gettext_noop("permission denied for text search dictionary %s");
-						break;
-					case OBJECT_TYPE:
-						msg = gettext_noop("permission denied for type %s");
-						break;
-					case OBJECT_VIEW:
-						msg = gettext_noop("permission denied for view %s");
-						break;
-						/* these currently aren't used */
-					case OBJECT_ACCESS_METHOD:
-					case OBJECT_AMOP:
-					case OBJECT_AMPROC:
-					case OBJECT_ATTRIBUTE:
-					case OBJECT_CAST:
-					case OBJECT_DEFAULT:
-					case OBJECT_DEFACL:
-					case OBJECT_DOMCONSTRAINT:
-					case OBJECT_PUBLICATION_NAMESPACE:
-					case OBJECT_PUBLICATION_REL:
-					case OBJECT_ROLE:
-					case OBJECT_RULE:
-					case OBJECT_TABCONSTRAINT:
-					case OBJECT_TRANSFORM:
-					case OBJECT_TRIGGER:
-					case OBJECT_TSPARSER:
-					case OBJECT_TSTEMPLATE:
-					case OBJECT_USER_MAPPING:
-						elog(ERROR, "unsupported object type %d", objtype);
-				}
-
-				ereport(ERROR,
-						(errcode(ERRCODE_INSUFFICIENT_PRIVILEGE),
-						 errmsg(msg, objectname)));
-				break;
-			}
-		case ACLCHECK_NOT_OWNER:
-			{
-				const char *msg = "???";
-
-				switch (objtype)
-				{
-					case OBJECT_AGGREGATE:
-						msg = gettext_noop("must be owner of aggregate %s");
-						break;
-					case OBJECT_COLLATION:
-						msg = gettext_noop("must be owner of collation %s");
-						break;
-					case OBJECT_CONVERSION:
-						msg = gettext_noop("must be owner of conversion %s");
-						break;
-					case OBJECT_DATABASE:
-						msg = gettext_noop("must be owner of database %s");
-						break;
-					case OBJECT_DOMAIN:
-						msg = gettext_noop("must be owner of domain %s");
-						break;
-					case OBJECT_EVENT_TRIGGER:
-						msg = gettext_noop("must be owner of event trigger %s");
-						break;
-					case OBJECT_EXTENSION:
-						msg = gettext_noop("must be owner of extension %s");
-						break;
-					case OBJECT_FDW:
-						msg = gettext_noop("must be owner of foreign-data wrapper %s");
-						break;
-					case OBJECT_FOREIGN_SERVER:
-						msg = gettext_noop("must be owner of foreign server %s");
-						break;
-					case OBJECT_FOREIGN_TABLE:
-						msg = gettext_noop("must be owner of foreign table %s");
-						break;
-					case OBJECT_FUNCTION:
-						msg = gettext_noop("must be owner of function %s");
-						break;
-					case OBJECT_INDEX:
-						msg = gettext_noop("must be owner of index %s");
-						break;
-					case OBJECT_LANGUAGE:
-						msg = gettext_noop("must be owner of language %s");
-						break;
-					case OBJECT_LARGEOBJECT:
-						msg = gettext_noop("must be owner of large object %s");
-						break;
-					case OBJECT_MATVIEW:
-						msg = gettext_noop("must be owner of materialized view %s");
-						break;
-					case OBJECT_OPCLASS:
-						msg = gettext_noop("must be owner of operator class %s");
-						break;
-					case OBJECT_OPERATOR:
-						msg = gettext_noop("must be owner of operator %s");
-						break;
-					case OBJECT_OPFAMILY:
-						msg = gettext_noop("must be owner of operator family %s");
-						break;
-					case OBJECT_PROCEDURE:
-						msg = gettext_noop("must be owner of procedure %s");
-						break;
-					case OBJECT_PROPGRAPH:
-						msg = gettext_noop("must be owner of property graph %s");
-						break;
-					case OBJECT_PUBLICATION:
-						msg = gettext_noop("must be owner of publication %s");
-						break;
-					case OBJECT_ROUTINE:
-						msg = gettext_noop("must be owner of routine %s");
-						break;
-					case OBJECT_SEQUENCE:
-						msg = gettext_noop("must be owner of sequence %s");
-						break;
-					case OBJECT_SUBSCRIPTION:
-						msg = gettext_noop("must be owner of subscription %s");
-						break;
-					case OBJECT_TABLE:
-						msg = gettext_noop("must be owner of table %s");
-						break;
-					case OBJECT_TYPE:
-						msg = gettext_noop("must be owner of type %s");
-						break;
-					case OBJECT_VIEW:
-						msg = gettext_noop("must be owner of view %s");
-						break;
-					case OBJECT_SCHEMA:
-						msg = gettext_noop("must be owner of schema %s");
-						break;
-					case OBJECT_STATISTIC_EXT:
-						msg = gettext_noop("must be owner of statistics object %s");
-						break;
-					case OBJECT_TABLESPACE:
-						msg = gettext_noop("must be owner of tablespace %s");
-						break;
-					case OBJECT_TSCONFIGURATION:
-						msg = gettext_noop("must be owner of text search configuration %s");
-						break;
-					case OBJECT_TSDICTIONARY:
-						msg = gettext_noop("must be owner of text search dictionary %s");
-						break;
-
-						/*
-						 * Special cases: For these, the error message talks
-						 * about "relation", because that's where the
-						 * ownership is attached.  See also
-						 * check_object_ownership().
-						 */
-					case OBJECT_COLUMN:
-					case OBJECT_POLICY:
-					case OBJECT_RULE:
-					case OBJECT_TABCONSTRAINT:
-					case OBJECT_TRIGGER:
-						msg = gettext_noop("must be owner of relation %s");
-						break;
-						/* these currently aren't used */
-					case OBJECT_ACCESS_METHOD:
-					case OBJECT_AMOP:
-					case OBJECT_AMPROC:
-					case OBJECT_ATTRIBUTE:
-					case OBJECT_CAST:
-					case OBJECT_DEFAULT:
-					case OBJECT_DEFACL:
-					case OBJECT_DOMCONSTRAINT:
-					case OBJECT_PARAMETER_ACL:
-					case OBJECT_PUBLICATION_NAMESPACE:
-					case OBJECT_PUBLICATION_REL:
-					case OBJECT_ROLE:
-					case OBJECT_TRANSFORM:
-					case OBJECT_TSPARSER:
-					case OBJECT_TSTEMPLATE:
-					case OBJECT_USER_MAPPING:
-						elog(ERROR, "unsupported object type %d", objtype);
-				}
-
-				ereport(ERROR,
-						(errcode(ERRCODE_INSUFFICIENT_PRIVILEGE),
-						 errmsg(msg, objectname)));
-				break;
-			}
-		default:
-			elog(ERROR, "unrecognized AclResult: %d", (int) aclerr);
-			break;
-	}
-}
-
-
-void
-aclcheck_error_col(AclResult aclerr, ObjectType objtype,
-				   const char *objectname, const char *colname)
-{
-	switch (aclerr)
-	{
-		case ACLCHECK_OK:
-			/* no error, so return to caller */
-			break;
-		case ACLCHECK_NO_PRIV:
-			ereport(ERROR,
-					(errcode(ERRCODE_INSUFFICIENT_PRIVILEGE),
-					 errmsg("permission denied for column \"%s\" of relation \"%s\"",
-							colname, objectname)));
-			break;
-		case ACLCHECK_NOT_OWNER:
-			/* relation msg is OK since columns don't have separate owners */
-			aclcheck_error(aclerr, objtype, objectname);
-			break;
-		default:
-			elog(ERROR, "unrecognized AclResult: %d", (int) aclerr);
-			break;
-	}
-}
-
-
-/*
- * Special common handling for types: use element type instead of array type,
- * and format nicely
- */
-void
-aclcheck_error_type(AclResult aclerr, Oid typeOid)
-{
-	Oid			element_type = get_element_type(typeOid);
-
-	aclcheck_error(aclerr, OBJECT_TYPE, format_type_be(element_type ? element_type : typeOid));
-}
-
-
-/*
- * Relay for the various pg_*_mask routines depending on object kind
- */
-static AclMode
-pg_aclmask(ObjectType objtype, Oid table_oid, AttrNumber attnum, Oid roleid,
-		   AclMode mask, AclMaskHow how)
-{
-	switch (objtype)
-	{
-		case OBJECT_COLUMN:
-			return
-				pg_class_aclmask(table_oid, roleid, mask, how) |
-				pg_attribute_aclmask(table_oid, attnum, roleid, mask, how);
-		case OBJECT_TABLE:
-		case OBJECT_SEQUENCE:
-			return pg_class_aclmask(table_oid, roleid, mask, how);
-		case OBJECT_DATABASE:
-			return pg_database_aclmask(table_oid, roleid, mask, how);
-		case OBJECT_FUNCTION:
-			return pg_proc_aclmask(table_oid, roleid, mask, how);
-		case OBJECT_LANGUAGE:
-			return pg_language_aclmask(table_oid, roleid, mask, how);
-		case OBJECT_LARGEOBJECT:
-			return pg_largeobject_aclmask_snapshot(table_oid, roleid,
-												   mask, how, NULL);
-		case OBJECT_PARAMETER_ACL:
-			return pg_parameter_acl_aclmask(table_oid, roleid, mask, how);
-		case OBJECT_SCHEMA:
-			return pg_namespace_aclmask(table_oid, roleid, mask, how);
-		case OBJECT_STATISTIC_EXT:
-			elog(ERROR, "grantable rights not supported for statistics objects");
-			/* not reached, but keep compiler quiet */
-			return ACL_NO_RIGHTS;
-		case OBJECT_TABLESPACE:
-			return pg_tablespace_aclmask(table_oid, roleid, mask, how);
-		case OBJECT_FDW:
-			return pg_foreign_data_wrapper_aclmask(table_oid, roleid, mask, how);
-		case OBJECT_FOREIGN_SERVER:
-			return pg_foreign_server_aclmask(table_oid, roleid, mask, how);
-		case OBJECT_EVENT_TRIGGER:
-			elog(ERROR, "grantable rights not supported for event triggers");
-			/* not reached, but keep compiler quiet */
-			return ACL_NO_RIGHTS;
-		case OBJECT_TYPE:
-			return pg_type_aclmask(table_oid, roleid, mask, how);
-		default:
-			elog(ERROR, "unrecognized objtype: %d",
-				 (int) objtype);
-			/* not reached, but keep compiler quiet */
-			return ACL_NO_RIGHTS;
-	}
-}
-
-
-/* ****************************************************************
- * Exported routines for examining a user's privileges for various objects
- *
- * See aclmask() for a description of the common API for these functions.
- *
- * Note: we give lookup failure the full ereport treatment because the
- * has_xxx_privilege() family of functions allow users to pass any random
- * OID to these functions.
- * ****************************************************************
- */
-
-/*
- * Exported routine for examining a user's privileges for a column
- *
- * Note: this considers only privileges granted specifically on the column.
- * It is caller's responsibility to take relation-level privileges into account
- * as appropriate.  (For the same reason, we have no special case for
- * superuser-ness here.)
- */
-AclMode
-pg_attribute_aclmask(Oid table_oid, AttrNumber attnum, Oid roleid,
-					 AclMode mask, AclMaskHow how)
-{
-	return pg_attribute_aclmask_ext(table_oid, attnum, roleid,
-									mask, how, NULL);
-}
-
-/*
- * Exported routine for examining a user's privileges for a column
- *
- * Does the bulk of the work for pg_attribute_aclmask(), and allows other
- * callers to avoid the missing attribute ERROR when is_missing is non-NULL.
- */
-AclMode
-pg_attribute_aclmask_ext(Oid table_oid, AttrNumber attnum, Oid roleid,
-						 AclMode mask, AclMaskHow how, bool *is_missing)
-{
-	AclMode		result;
-	HeapTuple	classTuple;
-	HeapTuple	attTuple;
-	Form_pg_class classForm;
-	Form_pg_attribute attributeForm;
-	Datum		aclDatum;
-	bool		isNull;
-	Acl		   *acl;
-	Oid			ownerId;
-
-	/*
-	 * First, get the column's ACL from its pg_attribute entry
-	 */
-	attTuple = SearchSysCache2(ATTNUM,
-							   ObjectIdGetDatum(table_oid),
-							   Int16GetDatum(attnum));
-	if (!HeapTupleIsValid(attTuple))
-	{
-		if (is_missing != NULL)
-		{
-			/* return "no privileges" instead of throwing an error */
-			*is_missing = true;
-			return 0;
-		}
-		else
-			ereport(ERROR,
-					(errcode(ERRCODE_UNDEFINED_COLUMN),
-					 errmsg("attribute %d of relation with OID %u does not exist",
-							attnum, table_oid)));
-	}
-
-	attributeForm = (Form_pg_attribute) GETSTRUCT(attTuple);
-
-	/* Check dropped columns, too */
-	if (attributeForm->attisdropped)
-	{
-		if (is_missing != NULL)
-		{
-			/* return "no privileges" instead of throwing an error */
-			*is_missing = true;
-			ReleaseSysCache(attTuple);
-			return 0;
-		}
-		else
-			ereport(ERROR,
-					(errcode(ERRCODE_UNDEFINED_COLUMN),
-					 errmsg("attribute %d of relation with OID %u does not exist",
-							attnum, table_oid)));
-	}
-
-	aclDatum = SysCacheGetAttr(ATTNUM, attTuple, Anum_pg_attribute_attacl,
-							   &isNull);
-
-	/*
-	 * Here we hard-wire knowledge that the default ACL for a column grants no
-	 * privileges, so that we can fall out quickly in the very common case
-	 * where attacl is null.
-	 */
-	if (isNull)
-	{
-		ReleaseSysCache(attTuple);
-		return 0;
-	}
-
-	/*
-	 * Must get the relation's ownerId from pg_class.  Since we already found
-	 * a pg_attribute entry, the only likely reason for this to fail is that a
-	 * concurrent DROP of the relation committed since then (which could only
-	 * happen if we don't have lock on the relation).  We prefer to report "no
-	 * privileges" rather than failing in such a case, so as to avoid unwanted
-	 * failures in has_column_privilege() tests.
-	 */
-	classTuple = SearchSysCache1(RELOID, ObjectIdGetDatum(table_oid));
-	if (!HeapTupleIsValid(classTuple))
-	{
-		ReleaseSysCache(attTuple);
-		return 0;
-	}
-	classForm = (Form_pg_class) GETSTRUCT(classTuple);
-
-	ownerId = classForm->relowner;
-
-	ReleaseSysCache(classTuple);
-
-	/* detoast column's ACL if necessary */
-	acl = DatumGetAclP(aclDatum);
-
-	result = aclmask(acl, roleid, ownerId, mask, how);
-
-	/* if we have a detoasted copy, free it */
-	if (acl && (Pointer) acl != DatumGetPointer(aclDatum))
-		pfree(acl);
-
-	ReleaseSysCache(attTuple);
-
-	return result;
-}
-
-/*
- * Exported routine for examining a user's privileges for a table
- */
-AclMode
-pg_class_aclmask(Oid table_oid, Oid roleid,
-				 AclMode mask, AclMaskHow how)
-{
-	return pg_class_aclmask_ext(table_oid, roleid, mask, how, NULL);
-}
-
-/*
- * Exported routine for examining a user's privileges for a table
- *
- * Does the bulk of the work for pg_class_aclmask(), and allows other
- * callers to avoid the missing relation ERROR when is_missing is non-NULL.
- */
-AclMode
-pg_class_aclmask_ext(Oid table_oid, Oid roleid, AclMode mask,
-					 AclMaskHow how, bool *is_missing)
-{
-	AclMode		result;
-	HeapTuple	tuple;
-	Form_pg_class classForm;
-	Datum		aclDatum;
-	bool		isNull;
-	Acl		   *acl;
-	Oid			ownerId;
-
-	/*
-	 * Must get the relation's tuple from pg_class
-	 */
-	tuple = SearchSysCache1(RELOID, ObjectIdGetDatum(table_oid));
-	if (!HeapTupleIsValid(tuple))
-	{
-		if (is_missing != NULL)
-		{
-			/* return "no privileges" instead of throwing an error */
-			*is_missing = true;
-			return 0;
-		}
-		else
-			ereport(ERROR,
-					(errcode(ERRCODE_UNDEFINED_TABLE),
-					 errmsg("relation with OID %u does not exist",
-							table_oid)));
-	}
-
-	classForm = (Form_pg_class) GETSTRUCT(tuple);
-
-	/*
-	 * Deny anyone permission to update a system catalog unless
-	 * pg_authid.rolsuper is set.
-	 *
-	 * As of 7.4 we have some updatable system views; those shouldn't be
-	 * protected in this way.  Assume the view rules can take care of
-	 * themselves.  ACL_USAGE is if we ever have system sequences.
-	 */
-	if ((mask & (ACL_INSERT | ACL_UPDATE | ACL_DELETE | ACL_TRUNCATE | ACL_USAGE)) &&
-		IsSystemClass(table_oid, classForm) &&
-		classForm->relkind != RELKIND_VIEW &&
-		!superuser_arg(roleid))
-		mask &= ~(ACL_INSERT | ACL_UPDATE | ACL_DELETE | ACL_TRUNCATE | ACL_USAGE);
-
-	/*
-	 * Otherwise, superusers bypass all permission-checking.
-	 */
-	if (superuser_arg(roleid))
-	{
-		ReleaseSysCache(tuple);
-		return mask;
-	}
-
-	/*
-	 * Normal case: get the relation's ACL from pg_class
-	 */
-	ownerId = classForm->relowner;
-
-	aclDatum = SysCacheGetAttr(RELOID, tuple, Anum_pg_class_relacl,
-							   &isNull);
-	if (isNull)
-	{
-		/* No ACL, so build default ACL */
-		switch (classForm->relkind)
-		{
-			case RELKIND_SEQUENCE:
-				acl = acldefault(OBJECT_SEQUENCE, ownerId);
-				break;
-			default:
-				acl = acldefault(OBJECT_TABLE, ownerId);
-				break;
-		}
-		aclDatum = (Datum) 0;
-	}
-	else
-	{
-		/* detoast rel's ACL if necessary */
-		acl = DatumGetAclP(aclDatum);
-	}
-
-	result = aclmask(acl, roleid, ownerId, mask, how);
-
-	/* if we have a detoasted copy, free it */
-	if (acl && (Pointer) acl != DatumGetPointer(aclDatum))
-		pfree(acl);
-
-	ReleaseSysCache(tuple);
-
-	/*
-	 * Check if ACL_SELECT is being checked and, if so, and not set already as
-	 * part of the result, then check if the user is a member of the
-	 * pg_read_all_data role, which allows read access to all relations.
-	 */
-	if (mask & ACL_SELECT && !(result & ACL_SELECT) &&
-		has_privs_of_role(roleid, ROLE_PG_READ_ALL_DATA))
-		result |= ACL_SELECT;
-
-	/*
-	 * Check if ACL_INSERT, ACL_UPDATE, or ACL_DELETE is being checked and, if
-	 * so, and not set already as part of the result, then check if the user
-	 * is a member of the pg_write_all_data role, which allows
-	 * INSERT/UPDATE/DELETE access to all relations (except system catalogs,
-	 * which requires superuser, see above).
-	 */
-	if (mask & (ACL_INSERT | ACL_UPDATE | ACL_DELETE) &&
-		!(result & (ACL_INSERT | ACL_UPDATE | ACL_DELETE)) &&
-		has_privs_of_role(roleid, ROLE_PG_WRITE_ALL_DATA))
-		result |= (mask & (ACL_INSERT | ACL_UPDATE | ACL_DELETE));
-
-	return result;
-}
-
-/*
- * Exported routine for examining a user's privileges for a database
- */
-AclMode
-pg_database_aclmask(Oid db_oid, Oid roleid,
-					AclMode mask, AclMaskHow how)
-{
-	AclMode		result;
-	HeapTuple	tuple;
-	Datum		aclDatum;
-	bool		isNull;
-	Acl		   *acl;
-	Oid			ownerId;
-
-	/* Superusers bypass all permission checking. */
-	if (superuser_arg(roleid))
-		return mask;
-
-	/*
-	 * Get the database's ACL from pg_database
-	 */
-	tuple = SearchSysCache1(DATABASEOID, ObjectIdGetDatum(db_oid));
-	if (!HeapTupleIsValid(tuple))
-		ereport(ERROR,
-				(errcode(ERRCODE_UNDEFINED_DATABASE),
-				 errmsg("database with OID %u does not exist", db_oid)));
-
-	ownerId = ((Form_pg_database) GETSTRUCT(tuple))->datdba;
-
-	aclDatum = SysCacheGetAttr(DATABASEOID, tuple, Anum_pg_database_datacl,
-							   &isNull);
-	if (isNull)
-	{
-		/* No ACL, so build default ACL */
-		acl = acldefault(OBJECT_DATABASE, ownerId);
-		aclDatum = (Datum) 0;
-	}
-	else
-	{
-		/* detoast ACL if necessary */
-		acl = DatumGetAclP(aclDatum);
-	}
-
-	result = aclmask(acl, roleid, ownerId, mask, how);
-
-	/* if we have a detoasted copy, free it */
-	if (acl && (Pointer) acl != DatumGetPointer(aclDatum))
-		pfree(acl);
-
-	ReleaseSysCache(tuple);
-
-	return result;
-}
-
-/*
- * Exported routine for examining a user's privileges for a configuration
- * parameter (GUC), identified by GUC name.
- */
-AclMode
-pg_parameter_aclmask(const char *name, Oid roleid, AclMode mask, AclMaskHow how)
-{
-	AclMode		result;
-	char	   *parname;
-	text	   *partext;
-	HeapTuple	tuple;
-
-	/* Superusers bypass all permission checking. */
-	if (superuser_arg(roleid))
-		return mask;
-
-	/* Convert name to the form it should have in pg_parameter_acl... */
-	parname = convert_GUC_name_for_parameter_acl(name);
-	partext = cstring_to_text(parname);
-
-	/* ... and look it up */
-	tuple = SearchSysCache1(PARAMETERACLNAME, PointerGetDatum(partext));
-
-	if (!HeapTupleIsValid(tuple))
-	{
-		/* If no entry, GUC has no permissions for non-superusers */
-		result = ACL_NO_RIGHTS;
-	}
-	else
-	{
-		Datum		aclDatum;
-		bool		isNull;
-		Acl		   *acl;
-
-		aclDatum = SysCacheGetAttr(PARAMETERACLNAME, tuple,
-								   Anum_pg_parameter_acl_paracl,
-								   &isNull);
-		if (isNull)
-		{
-			/* No ACL, so build default ACL */
-			acl = acldefault(OBJECT_PARAMETER_ACL, BOOTSTRAP_SUPERUSERID);
-			aclDatum = (Datum) 0;
-		}
-		else
-		{
-			/* detoast ACL if necessary */
-			acl = DatumGetAclP(aclDatum);
-		}
-
-		result = aclmask(acl, roleid, BOOTSTRAP_SUPERUSERID, mask, how);
-
-		/* if we have a detoasted copy, free it */
-		if (acl && (Pointer) acl != DatumGetPointer(aclDatum))
-			pfree(acl);
-
-		ReleaseSysCache(tuple);
-	}
-
-	pfree(parname);
-	pfree(partext);
-
-	return result;
-}
-
-/*
- * Exported routine for examining a user's privileges for a configuration
- * parameter (GUC), identified by the OID of its pg_parameter_acl entry.
- */
-AclMode
-pg_parameter_acl_aclmask(Oid acl_oid, Oid roleid, AclMode mask, AclMaskHow how)
-{
-	AclMode		result;
-	HeapTuple	tuple;
-	Datum		aclDatum;
-	bool		isNull;
-	Acl		   *acl;
-
-	/* Superusers bypass all permission checking. */
-	if (superuser_arg(roleid))
-		return mask;
-
-	/* Get the ACL from pg_parameter_acl */
-	tuple = SearchSysCache1(PARAMETERACLOID, ObjectIdGetDatum(acl_oid));
-	if (!HeapTupleIsValid(tuple))
-		ereport(ERROR,
-				(errcode(ERRCODE_UNDEFINED_OBJECT),
-				 errmsg("parameter ACL with OID %u does not exist",
-						acl_oid)));
-
-	aclDatum = SysCacheGetAttr(PARAMETERACLOID, tuple,
-							   Anum_pg_parameter_acl_paracl,
-							   &isNull);
-	if (isNull)
-	{
-		/* No ACL, so build default ACL */
-		acl = acldefault(OBJECT_PARAMETER_ACL, BOOTSTRAP_SUPERUSERID);
-		aclDatum = (Datum) 0;
-	}
-	else
-	{
-		/* detoast ACL if necessary */
-		acl = DatumGetAclP(aclDatum);
-	}
-
-	result = aclmask(acl, roleid, BOOTSTRAP_SUPERUSERID, mask, how);
-
-	/* if we have a detoasted copy, free it */
-	if (acl && (Pointer) acl != DatumGetPointer(aclDatum))
-		pfree(acl);
-
-	ReleaseSysCache(tuple);
-
-	return result;
-}
-
-/*
- * Exported routine for examining a user's privileges for a function
- */
-AclMode
-pg_proc_aclmask(Oid proc_oid, Oid roleid,
-				AclMode mask, AclMaskHow how)
-{
-	AclMode		result;
-	HeapTuple	tuple;
-	Datum		aclDatum;
-	bool		isNull;
-	Acl		   *acl;
-	Oid			ownerId;
-
-	/* Superusers bypass all permission checking. */
-	if (superuser_arg(roleid))
-		return mask;
-
-	/*
-	 * Get the function's ACL from pg_proc
-	 */
-	tuple = SearchSysCache1(PROCOID, ObjectIdGetDatum(proc_oid));
-	if (!HeapTupleIsValid(tuple))
-		ereport(ERROR,
-				(errcode(ERRCODE_UNDEFINED_FUNCTION),
-				 errmsg("function with OID %u does not exist", proc_oid)));
-
-	ownerId = ((Form_pg_proc) GETSTRUCT(tuple))->proowner;
-
-	aclDatum = SysCacheGetAttr(PROCOID, tuple, Anum_pg_proc_proacl,
-							   &isNull);
-	if (isNull)
-	{
-		/* No ACL, so build default ACL */
-		acl = acldefault(OBJECT_FUNCTION, ownerId);
-		aclDatum = (Datum) 0;
-	}
-	else
-	{
-		/* detoast ACL if necessary */
-		acl = DatumGetAclP(aclDatum);
-	}
-
-	result = aclmask(acl, roleid, ownerId, mask, how);
-
-	/* if we have a detoasted copy, free it */
-	if (acl && (Pointer) acl != DatumGetPointer(aclDatum))
-		pfree(acl);
-
-	ReleaseSysCache(tuple);
-
-	return result;
-}
-
-/*
- * Exported routine for examining a user's privileges for a language
- */
-AclMode
-pg_language_aclmask(Oid lang_oid, Oid roleid,
-					AclMode mask, AclMaskHow how)
-{
-	AclMode		result;
-	HeapTuple	tuple;
-	Datum		aclDatum;
-	bool		isNull;
-	Acl		   *acl;
-	Oid			ownerId;
-
-	/* Superusers bypass all permission checking. */
-	if (superuser_arg(roleid))
-		return mask;
-
-	/*
-	 * Get the language's ACL from pg_language
-	 */
-	tuple = SearchSysCache1(LANGOID, ObjectIdGetDatum(lang_oid));
-	if (!HeapTupleIsValid(tuple))
-		ereport(ERROR,
-				(errcode(ERRCODE_UNDEFINED_OBJECT),
-				 errmsg("language with OID %u does not exist", lang_oid)));
-
-	ownerId = ((Form_pg_language) GETSTRUCT(tuple))->lanowner;
-
-	aclDatum = SysCacheGetAttr(LANGOID, tuple, Anum_pg_language_lanacl,
-							   &isNull);
-	if (isNull)
-	{
-		/* No ACL, so build default ACL */
-		acl = acldefault(OBJECT_LANGUAGE, ownerId);
-		aclDatum = (Datum) 0;
-	}
-	else
-	{
-		/* detoast ACL if necessary */
-		acl = DatumGetAclP(aclDatum);
-	}
-
-	result = aclmask(acl, roleid, ownerId, mask, how);
-
-	/* if we have a detoasted copy, free it */
-	if (acl && (Pointer) acl != DatumGetPointer(aclDatum))
-		pfree(acl);
-
-	ReleaseSysCache(tuple);
-
-	return result;
-}
-
-/*
- * Exported routine for examining a user's privileges for a largeobject
- *
- * When a large object is opened for reading, it is opened relative to the
- * caller's snapshot, but when it is opened for writing, a current
- * MVCC snapshot will be used.  See doc/src/sgml/lobj.sgml.  This function
- * takes a snapshot argument so that the permissions check can be made
- * relative to the same snapshot that will be used to read the underlying
- * data.  The caller will actually pass NULL for an instantaneous MVCC
- * snapshot, since all we do with the snapshot argument is pass it through
- * to systable_beginscan().
- */
-AclMode
-pg_largeobject_aclmask_snapshot(Oid lobj_oid, Oid roleid,
-								AclMode mask, AclMaskHow how,
-								Snapshot snapshot)
-{
-	AclMode		result;
-	Relation	pg_lo_meta;
-	ScanKeyData entry[1];
-	SysScanDesc scan;
-	HeapTuple	tuple;
-	Datum		aclDatum;
-	bool		isNull;
-	Acl		   *acl;
-	Oid			ownerId;
-
-	/* Superusers bypass all permission checking. */
-	if (superuser_arg(roleid))
-		return mask;
-
-	/*
-	 * Get the largeobject's ACL from pg_largeobject_metadata
-	 */
-	pg_lo_meta = table_open(LargeObjectMetadataRelationId,
-							AccessShareLock);
-
-	ScanKeyInit(&entry[0],
-				Anum_pg_largeobject_metadata_oid,
-				BTEqualStrategyNumber, F_OIDEQ,
-				ObjectIdGetDatum(lobj_oid));
-
-	scan = systable_beginscan(pg_lo_meta,
-							  LargeObjectMetadataOidIndexId, true,
-							  snapshot, 1, entry);
-
-	tuple = systable_getnext(scan);
-	if (!HeapTupleIsValid(tuple))
-		ereport(ERROR,
-				(errcode(ERRCODE_UNDEFINED_OBJECT),
-				 errmsg("large object %u does not exist", lobj_oid)));
-
-	ownerId = ((Form_pg_largeobject_metadata) GETSTRUCT(tuple))->lomowner;
-
-	aclDatum = heap_getattr(tuple, Anum_pg_largeobject_metadata_lomacl,
-							RelationGetDescr(pg_lo_meta), &isNull);
-
-	if (isNull)
-	{
-		/* No ACL, so build default ACL */
-		acl = acldefault(OBJECT_LARGEOBJECT, ownerId);
-		aclDatum = (Datum) 0;
-	}
-	else
-	{
-		/* detoast ACL if necessary */
-		acl = DatumGetAclP(aclDatum);
-	}
-
-	result = aclmask(acl, roleid, ownerId, mask, how);
-
-	/* if we have a detoasted copy, free it */
-	if (acl && (Pointer) acl != DatumGetPointer(aclDatum))
-		pfree(acl);
-
-	systable_endscan(scan);
-
-	table_close(pg_lo_meta, AccessShareLock);
-
-	return result;
-}
-
-/*
- * Exported routine for examining a user's privileges for a namespace
- */
-AclMode
-pg_namespace_aclmask(Oid nsp_oid, Oid roleid,
-					 AclMode mask, AclMaskHow how)
-{
-	AclMode		result;
-	HeapTuple	tuple;
-	Datum		aclDatum;
-	bool		isNull;
-	Acl		   *acl;
-	Oid			ownerId;
-
-	/* Superusers bypass all permission checking. */
-	if (superuser_arg(roleid))
-		return mask;
-
-	/*
-	 * If we have been assigned this namespace as a temp namespace, check to
-	 * make sure we have CREATE TEMP permission on the database, and if so act
-	 * as though we have all standard (but not GRANT OPTION) permissions on
-	 * the namespace.  If we don't have CREATE TEMP, act as though we have
-	 * only USAGE (and not CREATE) rights.
-	 *
-	 * This may seem redundant given the check in InitTempTableNamespace, but
-	 * it really isn't since current user ID may have changed since then. The
-	 * upshot of this behavior is that a SECURITY DEFINER function can create
-	 * temp tables that can then be accessed (if permission is granted) by
-	 * code in the same session that doesn't have permissions to create temp
-	 * tables.
-	 *
-	 * XXX Would it be safe to ereport a special error message as
-	 * InitTempTableNamespace does?  Returning zero here means we'll get a
-	 * generic "permission denied for schema pg_temp_N" message, which is not
-	 * remarkably user-friendly.
-	 */
-	if (isTempNamespace(nsp_oid))
-	{
-		if (pg_database_aclcheck(MyDatabaseId, roleid,
-								 ACL_CREATE_TEMP) == ACLCHECK_OK)
-			return mask & ACL_ALL_RIGHTS_SCHEMA;
-		else
-			return mask & ACL_USAGE;
-	}
-
-	/*
-	 * Get the schema's ACL from pg_namespace
-	 */
-	tuple = SearchSysCache1(NAMESPACEOID, ObjectIdGetDatum(nsp_oid));
-	if (!HeapTupleIsValid(tuple))
-		ereport(ERROR,
-				(errcode(ERRCODE_UNDEFINED_SCHEMA),
-				 errmsg("schema with OID %u does not exist", nsp_oid)));
-
-	ownerId = ((Form_pg_namespace) GETSTRUCT(tuple))->nspowner;
-
-	aclDatum = SysCacheGetAttr(NAMESPACEOID, tuple, Anum_pg_namespace_nspacl,
-							   &isNull);
-	if (isNull)
-	{
-		/* No ACL, so build default ACL */
-		acl = acldefault(OBJECT_SCHEMA, ownerId);
-		aclDatum = (Datum) 0;
-	}
-	else
-	{
-		/* detoast ACL if necessary */
-		acl = DatumGetAclP(aclDatum);
-	}
-
-	result = aclmask(acl, roleid, ownerId, mask, how);
-
-	/* if we have a detoasted copy, free it */
-	if (acl && (Pointer) acl != DatumGetPointer(aclDatum))
-		pfree(acl);
-
-	ReleaseSysCache(tuple);
-
-	/*
-	 * Check if ACL_USAGE is being checked and, if so, and not set already as
-	 * part of the result, then check if the user is a member of the
-	 * pg_read_all_data or pg_write_all_data roles, which allow usage access
-	 * to all schemas.
-	 */
-	if (mask & ACL_USAGE && !(result & ACL_USAGE) &&
-		(has_privs_of_role(roleid, ROLE_PG_READ_ALL_DATA) ||
-		 has_privs_of_role(roleid, ROLE_PG_WRITE_ALL_DATA)))
-		result |= ACL_USAGE;
-	return result;
-}
-
-/*
- * Exported routine for examining a user's privileges for a tablespace
- */
-AclMode
-pg_tablespace_aclmask(Oid spc_oid, Oid roleid,
-					  AclMode mask, AclMaskHow how)
-=======
-static AclMode
-string_to_privilege(const char *privname)
->>>>>>> 064eb89e
 {
 	if (strcmp(privname, "insert") == 0)
 		return ACL_INSERT;
@@ -4712,6 +2750,9 @@
 					case OBJECT_PROCEDURE:
 						msg = gettext_noop("permission denied for procedure %s");
 						break;
+					case OBJECT_PROPGRAPH:
+						msg = gettext_noop("permission denied for property graph %s");
+						break;
 					case OBJECT_PUBLICATION:
 						msg = gettext_noop("permission denied for publication %s");
 						break;
@@ -4837,6 +2878,9 @@
 						break;
 					case OBJECT_PROCEDURE:
 						msg = gettext_noop("must be owner of procedure %s");
+						break;
+					case OBJECT_PROPGRAPH:
+						msg = gettext_noop("must be owner of property graph %s");
 						break;
 					case OBJECT_PUBLICATION:
 						msg = gettext_noop("must be owner of publication %s");
