# ----------
# src/test/regress/parallel_schedule
#
# Most test scripts can be run after running just test_setup and possibly
# create_index.  Exceptions to this rule are documented below.
#
# By convention, we put no more than twenty tests in any one parallel group;
# this limits the number of connections needed to run the tests.
# ----------

# required setup steps
test: test_setup

# run tablespace by itself, and early, because it forces a checkpoint;
# we'd prefer not to have checkpoints later in the tests because that
# interferes with crash-recovery testing.
test: tablespace

# ----------
# The first group of parallel tests
# ----------
test: boolean char name varchar text int2 int4 int8 oid float4 float8 bit numeric txid uuid enum money rangetypes pg_lsn regproc

# ----------
# The second group of parallel tests
# multirangetypes depends on rangetypes
# multirangetypes shouldn't run concurrently with type_sanity
# ----------
test: strings numerology point lseg line box path polygon circle date time timetz timestamp timestamptz interval inet macaddr macaddr8 multirangetypes

# ----------
# Another group of parallel tests
# geometry depends on point, lseg, line, box, path, polygon, circle
# horology depends on date, time, timetz, timestamp, timestamptz, interval
# ----------
test: geometry horology tstypes regex type_sanity opr_sanity misc_sanity comments expressions unicode xid mvcc

# ----------
# Load huge amounts of data
# We should split the data files into single files and then
# execute two copy tests in parallel, to check that copy itself
# is concurrent safe.
# ----------
test: copy copyselect copydml insert insert_conflict

# ----------
# More groups of parallel tests
# Note: many of the tests in later groups depend on create_index
# ----------
test: create_function_c create_misc create_operator create_procedure create_table create_type
test: create_index create_index_spgist create_view index_including index_including_gist

# ----------
# Another group of parallel tests
# ----------
<<<<<<< HEAD
test: create_aggregate create_function_3 create_cast constraints triggers select inherit typed_table vacuum drop_if_exists updatable_views roleattributes create_am hash_func errors infinite_recurse create_property_graph
=======
test: create_aggregate create_function_sql create_cast constraints triggers select inherit typed_table vacuum drop_if_exists updatable_views roleattributes create_am hash_func errors infinite_recurse
>>>>>>> 05a5a177

# ----------
# sanity_check does a vacuum, affecting the sort order of SELECT *
# results. So it should not run parallel to other tests.
# ----------
test: sanity_check

# Note: the ignore: line does not skip random, just mark it as ignorable
ignore: random

# ----------
# Another group of parallel tests
# aggregates depends on create_aggregate
# join depends on create_misc
# ----------
test: select_into select_distinct select_distinct_on select_implicit select_having subselect union case join aggregates transactions random portals arrays btree_index hash_index update delete namespace prepared_xacts

# ----------
# Another group of parallel tests
# ----------
test: brin gin gist spgist privileges init_privs security_label collate matview lock replica_identity rowsecurity object_address tablesample groupingsets drop_operator password identity generated join_hash

# ----------
# Additional BRIN tests
# ----------
test: brin_bloom brin_multi

# ----------
# Another group of parallel tests
# psql depends on create_am
# amutils depends on geometry, create_index_spgist, hash_index, brin
# ----------
<<<<<<< HEAD
test: create_table_like alter_generic alter_operator misc async dbsize misc_functions sysviews tsrf tid tidscan tidrangescan collate.icu.utf8 incremental_sort graph_table
=======
test: create_table_like alter_generic alter_operator misc async dbsize merge misc_functions sysviews tsrf tid tidscan tidrangescan collate.icu.utf8 incremental_sort create_role
>>>>>>> 05a5a177

# collate.*.utf8 tests cannot be run in parallel with each other
test: rules psql psql_crosstab amutils stats_ext collate.linux.utf8

# ----------
# Run these alone so they don't run out of parallel workers
# select_parallel depends on create_misc
# ----------
test: select_parallel
test: write_parallel
test: vacuum_parallel

# no relation related tests can be put in this group
test: publication subscription

# ----------
# Another group of parallel tests
# select_views depends on create_view
# ----------
test: select_views portals_p2 foreign_key cluster dependency guc bitmapops combocid tsearch tsdicts foreign_data window xmlmap functional_deps advisory_lock indirect_toast equivclass

# ----------
# Another group of parallel tests (JSON related)
# ----------
test: json jsonb json_encoding jsonpath jsonpath_encoding jsonb_jsonpath sqljson json_sqljson jsonb_sqljson

# ----------
# Another group of parallel tests
# with depends on create_misc
# NB: temp.sql does a reconnect which transiently uses 2 connections,
# so keep this parallel group to at most 19 tests
# ----------
test: plancache limit plpgsql copy2 temp domain rangefuncs prepare conversion truncate alter_table sequence polymorphism rowtypes returning largeobject with xml

# ----------
# Another group of parallel tests
#
# The stats test resets stats, so nothing else needing stats access can be in
# this group.
# ----------
test: partition_join partition_prune reloptions hash_part indexing partition_aggregate partition_info tuplesort explain compression memoize stats

# event_trigger cannot run concurrently with any test that runs DDL
# oidjoins is read-only, though, and should run late for best coverage
test: event_trigger oidjoins

# this test also uses event triggers, so likewise run it by itself
test: fast_default<|MERGE_RESOLUTION|>--- conflicted
+++ resolved
@@ -53,11 +53,7 @@
 # ----------
 # Another group of parallel tests
 # ----------
-<<<<<<< HEAD
-test: create_aggregate create_function_3 create_cast constraints triggers select inherit typed_table vacuum drop_if_exists updatable_views roleattributes create_am hash_func errors infinite_recurse create_property_graph
-=======
-test: create_aggregate create_function_sql create_cast constraints triggers select inherit typed_table vacuum drop_if_exists updatable_views roleattributes create_am hash_func errors infinite_recurse
->>>>>>> 05a5a177
+test: create_aggregate create_function_sql create_cast constraints triggers select inherit typed_table vacuum drop_if_exists updatable_views roleattributes create_am hash_func errors infinite_recurse create_property_graph
 
 # ----------
 # sanity_check does a vacuum, affecting the sort order of SELECT *
@@ -90,11 +86,7 @@
 # psql depends on create_am
 # amutils depends on geometry, create_index_spgist, hash_index, brin
 # ----------
-<<<<<<< HEAD
-test: create_table_like alter_generic alter_operator misc async dbsize misc_functions sysviews tsrf tid tidscan tidrangescan collate.icu.utf8 incremental_sort graph_table
-=======
-test: create_table_like alter_generic alter_operator misc async dbsize merge misc_functions sysviews tsrf tid tidscan tidrangescan collate.icu.utf8 incremental_sort create_role
->>>>>>> 05a5a177
+test: create_table_like alter_generic alter_operator misc async dbsize merge misc_functions sysviews tsrf tid tidscan tidrangescan collate.icu.utf8 incremental_sort create_role graph_table
 
 # collate.*.utf8 tests cannot be run in parallel with each other
 test: rules psql psql_crosstab amutils stats_ext collate.linux.utf8
