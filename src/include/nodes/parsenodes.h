/*-------------------------------------------------------------------------
 *
 * parsenodes.h
 *	  definitions for parse tree nodes
 *
 * Many of the node types used in parsetrees include a "location" field.
 * This is a byte (not character) offset in the original source text, to be
 * used for positioning an error cursor when there is an error related to
 * the node.  Access to the original source text is needed to make use of
 * the location.  At the topmost (statement) level, we also provide a
 * statement length, likewise measured in bytes, for convenience in
 * identifying statement boundaries in multi-statement source strings.
 *
 *
 * Portions Copyright (c) 1996-2023, PostgreSQL Global Development Group
 * Portions Copyright (c) 1994, Regents of the University of California
 *
 * src/include/nodes/parsenodes.h
 *
 *-------------------------------------------------------------------------
 */
#ifndef PARSENODES_H
#define PARSENODES_H

#include "common/relpath.h"
#include "nodes/bitmapset.h"
#include "nodes/lockoptions.h"
#include "nodes/primnodes.h"
#include "nodes/value.h"
#include "partitioning/partdefs.h"


typedef enum OverridingKind
{
	OVERRIDING_NOT_SET = 0,
	OVERRIDING_USER_VALUE,
	OVERRIDING_SYSTEM_VALUE,
} OverridingKind;

/* Possible sources of a Query */
typedef enum QuerySource
{
	QSRC_ORIGINAL,				/* original parsetree (explicit query) */
	QSRC_PARSER,				/* added by parse analysis (now unused) */
	QSRC_INSTEAD_RULE,			/* added by unconditional INSTEAD rule */
	QSRC_QUAL_INSTEAD_RULE,		/* added by conditional INSTEAD rule */
	QSRC_NON_INSTEAD_RULE,		/* added by non-INSTEAD rule */
} QuerySource;

/* Sort ordering options for ORDER BY and CREATE INDEX */
typedef enum SortByDir
{
	SORTBY_DEFAULT,
	SORTBY_ASC,
	SORTBY_DESC,
	SORTBY_USING,				/* not allowed in CREATE INDEX ... */
} SortByDir;

typedef enum SortByNulls
{
	SORTBY_NULLS_DEFAULT,
	SORTBY_NULLS_FIRST,
	SORTBY_NULLS_LAST,
} SortByNulls;

/* Options for [ ALL | DISTINCT ] */
typedef enum SetQuantifier
{
	SET_QUANTIFIER_DEFAULT,
	SET_QUANTIFIER_ALL,
	SET_QUANTIFIER_DISTINCT,
} SetQuantifier;

/*
 * Grantable rights are encoded so that we can OR them together in a bitmask.
 * The present representation of AclItem limits us to 32 distinct rights,
 * even though AclMode is defined as uint64.  See utils/acl.h.
 *
 * Caution: changing these codes breaks stored ACLs, hence forces initdb.
 */
typedef uint64 AclMode;			/* a bitmask of privilege bits */

#define ACL_INSERT		(1<<0)	/* for relations */
#define ACL_SELECT		(1<<1)
#define ACL_UPDATE		(1<<2)
#define ACL_DELETE		(1<<3)
#define ACL_TRUNCATE	(1<<4)
#define ACL_REFERENCES	(1<<5)
#define ACL_TRIGGER		(1<<6)
#define ACL_EXECUTE		(1<<7)	/* for functions */
#define ACL_USAGE		(1<<8)	/* for various object types */
#define ACL_CREATE		(1<<9)	/* for namespaces and databases */
#define ACL_CREATE_TEMP (1<<10) /* for databases */
#define ACL_CONNECT		(1<<11) /* for databases */
#define ACL_SET			(1<<12) /* for configuration parameters */
#define ACL_ALTER_SYSTEM (1<<13)	/* for configuration parameters */
#define N_ACL_RIGHTS	14		/* 1 plus the last 1<<x */
#define ACL_NO_RIGHTS	0
/* Currently, SELECT ... FOR [KEY] UPDATE/SHARE requires UPDATE privileges */
#define ACL_SELECT_FOR_UPDATE	ACL_UPDATE


/*****************************************************************************
 *	Query Tree
 *****************************************************************************/

/*
 * Query -
 *	  Parse analysis turns all statements into a Query tree
 *	  for further processing by the rewriter and planner.
 *
 *	  Utility statements (i.e. non-optimizable statements) have the
 *	  utilityStmt field set, and the rest of the Query is mostly dummy.
 *
 *	  Planning converts a Query tree into a Plan tree headed by a PlannedStmt
 *	  node --- the Query structure is not used by the executor.
 *
 *	  All the fields ignored for the query jumbling are not semantically
 *	  significant (such as alias names), as is ignored anything that can
 *	  be deduced from child nodes (else we'd just be double-hashing that
 *	  piece of information).
 */
typedef struct Query
{
	NodeTag		type;

	CmdType		commandType;	/* select|insert|update|delete|merge|utility */

	/* where did I come from? */
	QuerySource querySource pg_node_attr(query_jumble_ignore);

	/*
	 * query identifier (can be set by plugins); ignored for equal, as it
	 * might not be set; also not stored.  This is the result of the query
	 * jumble, hence ignored.
	 */
	uint64		queryId pg_node_attr(equal_ignore, query_jumble_ignore, read_write_ignore, read_as(0));

	/* do I set the command result tag? */
	bool		canSetTag pg_node_attr(query_jumble_ignore);

	Node	   *utilityStmt;	/* non-null if commandType == CMD_UTILITY */

	/*
	 * rtable index of target relation for INSERT/UPDATE/DELETE/MERGE; 0 for
	 * SELECT.  This is ignored in the query jumble as unrelated to the
	 * compilation of the query ID.
	 */
	int			resultRelation pg_node_attr(query_jumble_ignore);

	/* has aggregates in tlist or havingQual */
	bool		hasAggs pg_node_attr(query_jumble_ignore);
	/* has window functions in tlist */
	bool		hasWindowFuncs pg_node_attr(query_jumble_ignore);
	/* has set-returning functions in tlist */
	bool		hasTargetSRFs pg_node_attr(query_jumble_ignore);
	/* has subquery SubLink */
	bool		hasSubLinks pg_node_attr(query_jumble_ignore);
	/* distinctClause is from DISTINCT ON */
	bool		hasDistinctOn pg_node_attr(query_jumble_ignore);
	/* WITH RECURSIVE was specified */
	bool		hasRecursive pg_node_attr(query_jumble_ignore);
	/* has INSERT/UPDATE/DELETE in WITH */
	bool		hasModifyingCTE pg_node_attr(query_jumble_ignore);
	/* FOR [KEY] UPDATE/SHARE was specified */
	bool		hasForUpdate pg_node_attr(query_jumble_ignore);
	/* rewriter has applied some RLS policy */
	bool		hasRowSecurity pg_node_attr(query_jumble_ignore);
	/* is a RETURN statement */
	bool		isReturn pg_node_attr(query_jumble_ignore);

	List	   *cteList;		/* WITH list (of CommonTableExpr's) */

	List	   *rtable;			/* list of range table entries */

	/*
	 * list of RTEPermissionInfo nodes for the rtable entries having
	 * perminfoindex > 0
	 */
	List	   *rteperminfos pg_node_attr(query_jumble_ignore);
	FromExpr   *jointree;		/* table join tree (FROM and WHERE clauses);
								 * also USING clause for MERGE */

	List	   *mergeActionList;	/* list of actions for MERGE (only) */
	/* whether to use outer join */
	bool		mergeUseOuterJoin pg_node_attr(query_jumble_ignore);

	List	   *targetList;		/* target list (of TargetEntry) */

	/* OVERRIDING clause */
	OverridingKind override pg_node_attr(query_jumble_ignore);

	OnConflictExpr *onConflict; /* ON CONFLICT DO [NOTHING | UPDATE] */

	List	   *returningList;	/* return-values list (of TargetEntry) */

	List	   *groupClause;	/* a list of SortGroupClause's */
	bool		groupDistinct;	/* is the group by clause distinct? */

	List	   *groupingSets;	/* a list of GroupingSet's if present */

	Node	   *havingQual;		/* qualifications applied to groups */

	List	   *windowClause;	/* a list of WindowClause's */

	List	   *distinctClause; /* a list of SortGroupClause's */

	List	   *sortClause;		/* a list of SortGroupClause's */

	Node	   *limitOffset;	/* # of result tuples to skip (int8 expr) */
	Node	   *limitCount;		/* # of result tuples to return (int8 expr) */
	LimitOption limitOption;	/* limit type */

	List	   *rowMarks;		/* a list of RowMarkClause's */

	Node	   *setOperations;	/* set-operation tree if this is top level of
								 * a UNION/INTERSECT/EXCEPT query */

	/*
	 * A list of pg_constraint OIDs that the query depends on to be
	 * semantically valid
	 */
	List	   *constraintDeps pg_node_attr(query_jumble_ignore);

	/* a list of WithCheckOption's (added during rewrite) */
	List	   *withCheckOptions pg_node_attr(query_jumble_ignore);

	/*
	 * The following two fields identify the portion of the source text string
	 * containing this query.  They are typically only populated in top-level
	 * Queries, not in sub-queries.  When not set, they might both be zero, or
	 * both be -1 meaning "unknown".
	 */
	/* start location, or -1 if unknown */
	int			stmt_location;
	/* length in bytes; 0 means "rest of string" */
	int			stmt_len pg_node_attr(query_jumble_ignore);
} Query;


/****************************************************************************
 *	Supporting data structures for Parse Trees
 *
 *	Most of these node types appear in raw parsetrees output by the grammar,
 *	and get transformed to something else by the analyzer.  A few of them
 *	are used as-is in transformed querytrees.
 ****************************************************************************/

/*
 * TypeName - specifies a type in definitions
 *
 * For TypeName structures generated internally, it is often easier to
 * specify the type by OID than by name.  If "names" is NIL then the
 * actual type OID is given by typeOid, otherwise typeOid is unused.
 * Similarly, if "typmods" is NIL then the actual typmod is expected to
 * be prespecified in typemod, otherwise typemod is unused.
 *
 * If pct_type is true, then names is actually a field name and we look up
 * the type of that field.  Otherwise (the normal case), names is a type
 * name possibly qualified with schema and database name.
 */
typedef struct TypeName
{
	NodeTag		type;
	List	   *names;			/* qualified name (list of String nodes) */
	Oid			typeOid;		/* type identified by OID */
	bool		setof;			/* is a set? */
	bool		pct_type;		/* %TYPE specified? */
	List	   *typmods;		/* type modifier expression(s) */
	int32		typemod;		/* prespecified type modifier */
	List	   *arrayBounds;	/* array bounds */
	int			location;		/* token location, or -1 if unknown */
} TypeName;

/*
 * ColumnRef - specifies a reference to a column, or possibly a whole tuple
 *
 * The "fields" list must be nonempty.  It can contain String nodes
 * (representing names) and A_Star nodes (representing occurrence of a '*').
 * Currently, A_Star must appear only as the last list element --- the grammar
 * is responsible for enforcing this!
 *
 * Note: any container subscripting or selection of fields from composite columns
 * is represented by an A_Indirection node above the ColumnRef.  However,
 * for simplicity in the normal case, initial field selection from a table
 * name is represented within ColumnRef and not by adding A_Indirection.
 */
typedef struct ColumnRef
{
	NodeTag		type;
	List	   *fields;			/* field names (String nodes) or A_Star */
	int			location;		/* token location, or -1 if unknown */
} ColumnRef;

/*
 * ParamRef - specifies a $n parameter reference
 */
typedef struct ParamRef
{
	NodeTag		type;
	int			number;			/* the number of the parameter */
	int			location;		/* token location, or -1 if unknown */
} ParamRef;

/*
 * A_Expr - infix, prefix, and postfix expressions
 */
typedef enum A_Expr_Kind
{
	AEXPR_OP,					/* normal operator */
	AEXPR_OP_ANY,				/* scalar op ANY (array) */
	AEXPR_OP_ALL,				/* scalar op ALL (array) */
	AEXPR_DISTINCT,				/* IS DISTINCT FROM - name must be "=" */
	AEXPR_NOT_DISTINCT,			/* IS NOT DISTINCT FROM - name must be "=" */
	AEXPR_NULLIF,				/* NULLIF - name must be "=" */
	AEXPR_IN,					/* [NOT] IN - name must be "=" or "<>" */
	AEXPR_LIKE,					/* [NOT] LIKE - name must be "~~" or "!~~" */
	AEXPR_ILIKE,				/* [NOT] ILIKE - name must be "~~*" or "!~~*" */
	AEXPR_SIMILAR,				/* [NOT] SIMILAR - name must be "~" or "!~" */
	AEXPR_BETWEEN,				/* name must be "BETWEEN" */
	AEXPR_NOT_BETWEEN,			/* name must be "NOT BETWEEN" */
	AEXPR_BETWEEN_SYM,			/* name must be "BETWEEN SYMMETRIC" */
	AEXPR_NOT_BETWEEN_SYM,		/* name must be "NOT BETWEEN SYMMETRIC" */
} A_Expr_Kind;

typedef struct A_Expr
{
	pg_node_attr(custom_read_write)

	NodeTag		type;
	A_Expr_Kind kind;			/* see above */
	List	   *name;			/* possibly-qualified name of operator */
	Node	   *lexpr;			/* left argument, or NULL if none */
	Node	   *rexpr;			/* right argument, or NULL if none */
	int			location;		/* token location, or -1 if unknown */
} A_Expr;

/*
 * A_Const - a literal constant
 *
 * Value nodes are inline for performance.  You can treat 'val' as a node,
 * as in IsA(&val, Integer).  'val' is not valid if isnull is true.
 */
union ValUnion
{
	Node		node;
	Integer		ival;
	Float		fval;
	Boolean		boolval;
	String		sval;
	BitString	bsval;
};

typedef struct A_Const
{
	pg_node_attr(custom_copy_equal, custom_read_write, custom_query_jumble)

	NodeTag		type;
	union ValUnion val;
	bool		isnull;			/* SQL NULL constant */
	int			location;		/* token location, or -1 if unknown */
} A_Const;

/*
 * TypeCast - a CAST expression
 */
typedef struct TypeCast
{
	NodeTag		type;
	Node	   *arg;			/* the expression being casted */
	TypeName   *typeName;		/* the target type */
	int			location;		/* token location, or -1 if unknown */
} TypeCast;

/*
 * CollateClause - a COLLATE expression
 */
typedef struct CollateClause
{
	NodeTag		type;
	Node	   *arg;			/* input expression */
	List	   *collname;		/* possibly-qualified collation name */
	int			location;		/* token location, or -1 if unknown */
} CollateClause;

/*
 * RoleSpec - a role name or one of a few special values.
 */
typedef enum RoleSpecType
{
	ROLESPEC_CSTRING,			/* role name is stored as a C string */
	ROLESPEC_CURRENT_ROLE,		/* role spec is CURRENT_ROLE */
	ROLESPEC_CURRENT_USER,		/* role spec is CURRENT_USER */
	ROLESPEC_SESSION_USER,		/* role spec is SESSION_USER */
	ROLESPEC_PUBLIC,			/* role name is "public" */
} RoleSpecType;

typedef struct RoleSpec
{
	NodeTag		type;
	RoleSpecType roletype;		/* Type of this rolespec */
	char	   *rolename;		/* filled only for ROLESPEC_CSTRING */
	int			location;		/* token location, or -1 if unknown */
} RoleSpec;

/*
 * FuncCall - a function or aggregate invocation
 *
 * agg_order (if not NIL) indicates we saw 'foo(... ORDER BY ...)', or if
 * agg_within_group is true, it was 'foo(...) WITHIN GROUP (ORDER BY ...)'.
 * agg_star indicates we saw a 'foo(*)' construct, while agg_distinct
 * indicates we saw 'foo(DISTINCT ...)'.  In any of these cases, the
 * construct *must* be an aggregate call.  Otherwise, it might be either an
 * aggregate or some other kind of function.  However, if FILTER or OVER is
 * present it had better be an aggregate or window function.
 *
 * Normally, you'd initialize this via makeFuncCall() and then only change the
 * parts of the struct its defaults don't match afterwards, as needed.
 */
typedef struct FuncCall
{
	NodeTag		type;
	List	   *funcname;		/* qualified name of function */
	List	   *args;			/* the arguments (list of exprs) */
	List	   *agg_order;		/* ORDER BY (list of SortBy) */
	Node	   *agg_filter;		/* FILTER clause, if any */
	struct WindowDef *over;		/* OVER clause, if any */
	bool		agg_within_group;	/* ORDER BY appeared in WITHIN GROUP */
	bool		agg_star;		/* argument was really '*' */
	bool		agg_distinct;	/* arguments were labeled DISTINCT */
	bool		func_variadic;	/* last argument was labeled VARIADIC */
	CoercionForm funcformat;	/* how to display this node */
	int			location;		/* token location, or -1 if unknown */
} FuncCall;

/*
 * A_Star - '*' representing all columns of a table or compound field
 *
 * This can appear within ColumnRef.fields, A_Indirection.indirection, and
 * ResTarget.indirection lists.
 */
typedef struct A_Star
{
	NodeTag		type;
} A_Star;

/*
 * A_Indices - array subscript or slice bounds ([idx] or [lidx:uidx])
 *
 * In slice case, either or both of lidx and uidx can be NULL (omitted).
 * In non-slice case, uidx holds the single subscript and lidx is always NULL.
 */
typedef struct A_Indices
{
	NodeTag		type;
	bool		is_slice;		/* true if slice (i.e., colon present) */
	Node	   *lidx;			/* slice lower bound, if any */
	Node	   *uidx;			/* subscript, or slice upper bound if any */
} A_Indices;

/*
 * A_Indirection - select a field and/or array element from an expression
 *
 * The indirection list can contain A_Indices nodes (representing
 * subscripting), String nodes (representing field selection --- the
 * string value is the name of the field to select), and A_Star nodes
 * (representing selection of all fields of a composite type).
 * For example, a complex selection operation like
 *				(foo).field1[42][7].field2
 * would be represented with a single A_Indirection node having a 4-element
 * indirection list.
 *
 * Currently, A_Star must appear only as the last list element --- the grammar
 * is responsible for enforcing this!
 */
typedef struct A_Indirection
{
	NodeTag		type;
	Node	   *arg;			/* the thing being selected from */
	List	   *indirection;	/* subscripts and/or field names and/or * */
} A_Indirection;

/*
 * A_ArrayExpr - an ARRAY[] construct
 */
typedef struct A_ArrayExpr
{
	NodeTag		type;
	List	   *elements;		/* array element expressions */
	int			location;		/* token location, or -1 if unknown */
} A_ArrayExpr;

/*
 * ResTarget -
 *	  result target (used in target list of pre-transformed parse trees)
 *
 * In a SELECT target list, 'name' is the column label from an
 * 'AS ColumnLabel' clause, or NULL if there was none, and 'val' is the
 * value expression itself.  The 'indirection' field is not used.
 *
 * INSERT uses ResTarget in its target-column-names list.  Here, 'name' is
 * the name of the destination column, 'indirection' stores any subscripts
 * attached to the destination, and 'val' is not used.
 *
 * In an UPDATE target list, 'name' is the name of the destination column,
 * 'indirection' stores any subscripts attached to the destination, and
 * 'val' is the expression to assign.
 *
 * See A_Indirection for more info about what can appear in 'indirection'.
 */
typedef struct ResTarget
{
	NodeTag		type;
	char	   *name;			/* column name or NULL */
	List	   *indirection;	/* subscripts, field names, and '*', or NIL */
	Node	   *val;			/* the value expression to compute or assign */
	int			location;		/* token location, or -1 if unknown */
} ResTarget;

/*
 * MultiAssignRef - element of a row source expression for UPDATE
 *
 * In an UPDATE target list, when we have SET (a,b,c) = row-valued-expression,
 * we generate separate ResTarget items for each of a,b,c.  Their "val" trees
 * are MultiAssignRef nodes numbered 1..n, linking to a common copy of the
 * row-valued-expression (which parse analysis will process only once, when
 * handling the MultiAssignRef with colno=1).
 */
typedef struct MultiAssignRef
{
	NodeTag		type;
	Node	   *source;			/* the row-valued expression */
	int			colno;			/* column number for this target (1..n) */
	int			ncolumns;		/* number of targets in the construct */
} MultiAssignRef;

/*
 * SortBy - for ORDER BY clause
 */
typedef struct SortBy
{
	NodeTag		type;
	Node	   *node;			/* expression to sort on */
	SortByDir	sortby_dir;		/* ASC/DESC/USING/default */
	SortByNulls sortby_nulls;	/* NULLS FIRST/LAST */
	List	   *useOp;			/* name of op to use, if SORTBY_USING */
	int			location;		/* operator location, or -1 if none/unknown */
} SortBy;

/*
 * WindowDef - raw representation of WINDOW and OVER clauses
 *
 * For entries in a WINDOW list, "name" is the window name being defined.
 * For OVER clauses, we use "name" for the "OVER window" syntax, or "refname"
 * for the "OVER (window)" syntax, which is subtly different --- the latter
 * implies overriding the window frame clause.
 */
typedef struct WindowDef
{
	NodeTag		type;
	char	   *name;			/* window's own name */
	char	   *refname;		/* referenced window name, if any */
	List	   *partitionClause;	/* PARTITION BY expression list */
	List	   *orderClause;	/* ORDER BY (list of SortBy) */
	int			frameOptions;	/* frame_clause options, see below */
	Node	   *startOffset;	/* expression for starting bound, if any */
	Node	   *endOffset;		/* expression for ending bound, if any */
	int			location;		/* parse location, or -1 if none/unknown */
} WindowDef;

/*
 * frameOptions is an OR of these bits.  The NONDEFAULT and BETWEEN bits are
 * used so that ruleutils.c can tell which properties were specified and
 * which were defaulted; the correct behavioral bits must be set either way.
 * The START_foo and END_foo options must come in pairs of adjacent bits for
 * the convenience of gram.y, even though some of them are useless/invalid.
 */
#define FRAMEOPTION_NONDEFAULT					0x00001 /* any specified? */
#define FRAMEOPTION_RANGE						0x00002 /* RANGE behavior */
#define FRAMEOPTION_ROWS						0x00004 /* ROWS behavior */
#define FRAMEOPTION_GROUPS						0x00008 /* GROUPS behavior */
#define FRAMEOPTION_BETWEEN						0x00010 /* BETWEEN given? */
#define FRAMEOPTION_START_UNBOUNDED_PRECEDING	0x00020 /* start is U. P. */
#define FRAMEOPTION_END_UNBOUNDED_PRECEDING		0x00040 /* (disallowed) */
#define FRAMEOPTION_START_UNBOUNDED_FOLLOWING	0x00080 /* (disallowed) */
#define FRAMEOPTION_END_UNBOUNDED_FOLLOWING		0x00100 /* end is U. F. */
#define FRAMEOPTION_START_CURRENT_ROW			0x00200 /* start is C. R. */
#define FRAMEOPTION_END_CURRENT_ROW				0x00400 /* end is C. R. */
#define FRAMEOPTION_START_OFFSET_PRECEDING		0x00800 /* start is O. P. */
#define FRAMEOPTION_END_OFFSET_PRECEDING		0x01000 /* end is O. P. */
#define FRAMEOPTION_START_OFFSET_FOLLOWING		0x02000 /* start is O. F. */
#define FRAMEOPTION_END_OFFSET_FOLLOWING		0x04000 /* end is O. F. */
#define FRAMEOPTION_EXCLUDE_CURRENT_ROW			0x08000 /* omit C.R. */
#define FRAMEOPTION_EXCLUDE_GROUP				0x10000 /* omit C.R. & peers */
#define FRAMEOPTION_EXCLUDE_TIES				0x20000 /* omit C.R.'s peers */

#define FRAMEOPTION_START_OFFSET \
	(FRAMEOPTION_START_OFFSET_PRECEDING | FRAMEOPTION_START_OFFSET_FOLLOWING)
#define FRAMEOPTION_END_OFFSET \
	(FRAMEOPTION_END_OFFSET_PRECEDING | FRAMEOPTION_END_OFFSET_FOLLOWING)
#define FRAMEOPTION_EXCLUSION \
	(FRAMEOPTION_EXCLUDE_CURRENT_ROW | FRAMEOPTION_EXCLUDE_GROUP | \
	 FRAMEOPTION_EXCLUDE_TIES)

#define FRAMEOPTION_DEFAULTS \
	(FRAMEOPTION_RANGE | FRAMEOPTION_START_UNBOUNDED_PRECEDING | \
	 FRAMEOPTION_END_CURRENT_ROW)

/*
 * RangeSubselect - subquery appearing in a FROM clause
 */
typedef struct RangeSubselect
{
	NodeTag		type;
	bool		lateral;		/* does it have LATERAL prefix? */
	Node	   *subquery;		/* the untransformed sub-select clause */
	Alias	   *alias;			/* table alias & optional column aliases */
} RangeSubselect;

/*
 * RangeFunction - function call appearing in a FROM clause
 *
 * functions is a List because we use this to represent the construct
 * ROWS FROM(func1(...), func2(...), ...).  Each element of this list is a
 * two-element sublist, the first element being the untransformed function
 * call tree, and the second element being a possibly-empty list of ColumnDef
 * nodes representing any columndef list attached to that function within the
 * ROWS FROM() syntax.
 *
 * alias and coldeflist represent any alias and/or columndef list attached
 * at the top level.  (We disallow coldeflist appearing both here and
 * per-function, but that's checked in parse analysis, not by the grammar.)
 */
typedef struct RangeFunction
{
	NodeTag		type;
	bool		lateral;		/* does it have LATERAL prefix? */
	bool		ordinality;		/* does it have WITH ORDINALITY suffix? */
	bool		is_rowsfrom;	/* is result of ROWS FROM() syntax? */
	List	   *functions;		/* per-function information, see above */
	Alias	   *alias;			/* table alias & optional column aliases */
	List	   *coldeflist;		/* list of ColumnDef nodes to describe result
								 * of function returning RECORD */
} RangeFunction;

/*
 * RangeTableFunc - raw form of "table functions" such as XMLTABLE
 */
typedef struct RangeTableFunc
{
	NodeTag		type;
	bool		lateral;		/* does it have LATERAL prefix? */
	Node	   *docexpr;		/* document expression */
	Node	   *rowexpr;		/* row generator expression */
	List	   *namespaces;		/* list of namespaces as ResTarget */
	List	   *columns;		/* list of RangeTableFuncCol */
	Alias	   *alias;			/* table alias & optional column aliases */
	int			location;		/* token location, or -1 if unknown */
} RangeTableFunc;

/*
 * RangeTableFuncCol - one column in a RangeTableFunc->columns
 *
 * If for_ordinality is true (FOR ORDINALITY), then the column is an int4
 * column and the rest of the fields are ignored.
 */
typedef struct RangeTableFuncCol
{
	NodeTag		type;
	char	   *colname;		/* name of generated column */
	TypeName   *typeName;		/* type of generated column */
	bool		for_ordinality; /* does it have FOR ORDINALITY? */
	bool		is_not_null;	/* does it have NOT NULL? */
	Node	   *colexpr;		/* column filter expression */
	Node	   *coldefexpr;		/* column default value expression */
	int			location;		/* token location, or -1 if unknown */
} RangeTableFuncCol;

/*
 * RangeGraphTable - raw form of GRAPH_TABLE clause
 */
typedef struct RangeGraphTable
{
	NodeTag		type;
	RangeVar   *graph_name;
	List	   *graph_pattern;
	List	   *columns;
	Alias	   *alias;			/* table alias & optional column aliases */
	int			location;		/* token location, or -1 if unknown */
} RangeGraphTable;

/*
 * RangeTableSample - TABLESAMPLE appearing in a raw FROM clause
 *
 * This node, appearing only in raw parse trees, represents
 *		<relation> TABLESAMPLE <method> (<params>) REPEATABLE (<num>)
 * Currently, the <relation> can only be a RangeVar, but we might in future
 * allow RangeSubselect and other options.  Note that the RangeTableSample
 * is wrapped around the node representing the <relation>, rather than being
 * a subfield of it.
 */
typedef struct RangeTableSample
{
	NodeTag		type;
	Node	   *relation;		/* relation to be sampled */
	List	   *method;			/* sampling method name (possibly qualified) */
	List	   *args;			/* argument(s) for sampling method */
	Node	   *repeatable;		/* REPEATABLE expression, or NULL if none */
	int			location;		/* method name location, or -1 if unknown */
} RangeTableSample;

/*
 * ColumnDef - column definition (used in various creates)
 *
 * If the column has a default value, we may have the value expression
 * in either "raw" form (an untransformed parse tree) or "cooked" form
 * (a post-parse-analysis, executable expression tree), depending on
 * how this ColumnDef node was created (by parsing, or by inheritance
 * from an existing relation).  We should never have both in the same node!
 *
 * Similarly, we may have a COLLATE specification in either raw form
 * (represented as a CollateClause with arg==NULL) or cooked form
 * (the collation's OID).
 *
 * The constraints list may contain a CONSTR_DEFAULT item in a raw
 * parsetree produced by gram.y, but transformCreateStmt will remove
 * the item and set raw_default instead.  CONSTR_DEFAULT items
 * should not appear in any subsequent processing.
 */
typedef struct ColumnDef
{
	NodeTag		type;
	char	   *colname;		/* name of column */
	TypeName   *typeName;		/* type of column */
	char	   *compression;	/* compression method for column */
	int			inhcount;		/* number of times column is inherited */
	bool		is_local;		/* column has local (non-inherited) def'n */
	bool		is_not_null;	/* NOT NULL constraint specified? */
	bool		is_from_type;	/* column definition came from table type */
	char		storage;		/* attstorage setting, or 0 for default */
	char	   *storage_name;	/* attstorage setting name or NULL for default */
	Node	   *raw_default;	/* default value (untransformed parse tree) */
	Node	   *cooked_default; /* default value (transformed expr tree) */
	char		identity;		/* attidentity setting */
	RangeVar   *identitySequence;	/* to store identity sequence name for
									 * ALTER TABLE ... ADD COLUMN */
	char		generated;		/* attgenerated setting */
	CollateClause *collClause;	/* untransformed COLLATE spec, if any */
	Oid			collOid;		/* collation OID (InvalidOid if not set) */
	List	   *constraints;	/* other constraints on column */
	List	   *fdwoptions;		/* per-column FDW options */
	int			location;		/* parse location, or -1 if none/unknown */
} ColumnDef;

/*
 * TableLikeClause - CREATE TABLE ( ... LIKE ... ) clause
 */
typedef struct TableLikeClause
{
	NodeTag		type;
	RangeVar   *relation;
	bits32		options;		/* OR of TableLikeOption flags */
	Oid			relationOid;	/* If table has been looked up, its OID */
} TableLikeClause;

typedef enum TableLikeOption
{
	CREATE_TABLE_LIKE_COMMENTS = 1 << 0,
	CREATE_TABLE_LIKE_COMPRESSION = 1 << 1,
	CREATE_TABLE_LIKE_CONSTRAINTS = 1 << 2,
	CREATE_TABLE_LIKE_DEFAULTS = 1 << 3,
	CREATE_TABLE_LIKE_GENERATED = 1 << 4,
	CREATE_TABLE_LIKE_IDENTITY = 1 << 5,
	CREATE_TABLE_LIKE_INDEXES = 1 << 6,
	CREATE_TABLE_LIKE_STATISTICS = 1 << 7,
	CREATE_TABLE_LIKE_STORAGE = 1 << 8,
	CREATE_TABLE_LIKE_ALL = PG_INT32_MAX
} TableLikeOption;

/*
 * IndexElem - index parameters (used in CREATE INDEX, and in ON CONFLICT)
 *
 * For a plain index attribute, 'name' is the name of the table column to
 * index, and 'expr' is NULL.  For an index expression, 'name' is NULL and
 * 'expr' is the expression tree.
 */
typedef struct IndexElem
{
	NodeTag		type;
	char	   *name;			/* name of attribute to index, or NULL */
	Node	   *expr;			/* expression to index, or NULL */
	char	   *indexcolname;	/* name for index column; NULL = default */
	List	   *collation;		/* name of collation; NIL = default */
	List	   *opclass;		/* name of desired opclass; NIL = default */
	List	   *opclassopts;	/* opclass-specific options, or NIL */
	SortByDir	ordering;		/* ASC/DESC/default */
	SortByNulls nulls_ordering; /* FIRST/LAST/default */
} IndexElem;

/*
 * DefElem - a generic "name = value" option definition
 *
 * In some contexts the name can be qualified.  Also, certain SQL commands
 * allow a SET/ADD/DROP action to be attached to option settings, so it's
 * convenient to carry a field for that too.  (Note: currently, it is our
 * practice that the grammar allows namespace and action only in statements
 * where they are relevant; C code can just ignore those fields in other
 * statements.)
 */
typedef enum DefElemAction
{
	DEFELEM_UNSPEC,				/* no action given */
	DEFELEM_SET,
	DEFELEM_ADD,
	DEFELEM_DROP,
} DefElemAction;

typedef struct DefElem
{
	NodeTag		type;
	char	   *defnamespace;	/* NULL if unqualified name */
	char	   *defname;
	Node	   *arg;			/* typically Integer, Float, String, or
								 * TypeName */
	DefElemAction defaction;	/* unspecified action, or SET/ADD/DROP */
	int			location;		/* token location, or -1 if unknown */
} DefElem;

/*
 * LockingClause - raw representation of FOR [NO KEY] UPDATE/[KEY] SHARE
 *		options
 *
 * Note: lockedRels == NIL means "all relations in query".  Otherwise it
 * is a list of RangeVar nodes.  (We use RangeVar mainly because it carries
 * a location field --- currently, parse analysis insists on unqualified
 * names in LockingClause.)
 */
typedef struct LockingClause
{
	NodeTag		type;
	List	   *lockedRels;		/* FOR [KEY] UPDATE/SHARE relations */
	LockClauseStrength strength;
	LockWaitPolicy waitPolicy;	/* NOWAIT and SKIP LOCKED */
} LockingClause;

/*
 * XMLSERIALIZE (in raw parse tree only)
 */
typedef struct XmlSerialize
{
	NodeTag		type;
	XmlOptionType xmloption;	/* DOCUMENT or CONTENT */
	Node	   *expr;
	TypeName   *typeName;
	bool		indent;			/* [NO] INDENT */
	int			location;		/* token location, or -1 if unknown */
} XmlSerialize;

/* Partitioning related definitions */

/*
 * PartitionElem - parse-time representation of a single partition key
 *
 * expr can be either a raw expression tree or a parse-analyzed expression.
 * We don't store these on-disk, though.
 */
typedef struct PartitionElem
{
	NodeTag		type;
	char	   *name;			/* name of column to partition on, or NULL */
	Node	   *expr;			/* expression to partition on, or NULL */
	List	   *collation;		/* name of collation; NIL = default */
	List	   *opclass;		/* name of desired opclass; NIL = default */
	int			location;		/* token location, or -1 if unknown */
} PartitionElem;

typedef enum PartitionStrategy
{
	PARTITION_STRATEGY_LIST = 'l',
	PARTITION_STRATEGY_RANGE = 'r',
	PARTITION_STRATEGY_HASH = 'h',
} PartitionStrategy;

/*
 * PartitionSpec - parse-time representation of a partition key specification
 *
 * This represents the key space we will be partitioning on.
 */
typedef struct PartitionSpec
{
	NodeTag		type;
	PartitionStrategy strategy;
	List	   *partParams;		/* List of PartitionElems */
	int			location;		/* token location, or -1 if unknown */
} PartitionSpec;

/*
 * PartitionBoundSpec - a partition bound specification
 *
 * This represents the portion of the partition key space assigned to a
 * particular partition.  These are stored on disk in pg_class.relpartbound.
 */
struct PartitionBoundSpec
{
	NodeTag		type;

	char		strategy;		/* see PARTITION_STRATEGY codes above */
	bool		is_default;		/* is it a default partition bound? */

	/* Partitioning info for HASH strategy: */
	int			modulus;
	int			remainder;

	/* Partitioning info for LIST strategy: */
	List	   *listdatums;		/* List of Consts (or A_Consts in raw tree) */

	/* Partitioning info for RANGE strategy: */
	List	   *lowerdatums;	/* List of PartitionRangeDatums */
	List	   *upperdatums;	/* List of PartitionRangeDatums */

	int			location;		/* token location, or -1 if unknown */
};

/*
 * PartitionRangeDatum - one of the values in a range partition bound
 *
 * This can be MINVALUE, MAXVALUE or a specific bounded value.
 */
typedef enum PartitionRangeDatumKind
{
	PARTITION_RANGE_DATUM_MINVALUE = -1,	/* less than any other value */
	PARTITION_RANGE_DATUM_VALUE = 0,	/* a specific (bounded) value */
	PARTITION_RANGE_DATUM_MAXVALUE = 1, /* greater than any other value */
} PartitionRangeDatumKind;

typedef struct PartitionRangeDatum
{
	NodeTag		type;

	PartitionRangeDatumKind kind;
	Node	   *value;			/* Const (or A_Const in raw tree), if kind is
								 * PARTITION_RANGE_DATUM_VALUE, else NULL */

	int			location;		/* token location, or -1 if unknown */
} PartitionRangeDatum;

/*
 * PartitionCmd - info for ALTER TABLE/INDEX ATTACH/DETACH PARTITION commands
 */
typedef struct PartitionCmd
{
	NodeTag		type;
	RangeVar   *name;			/* name of partition to attach/detach */
	PartitionBoundSpec *bound;	/* FOR VALUES, if attaching */
	bool		concurrent;
} PartitionCmd;

/*
 * Nodes for graph pattern
 */

typedef enum ElementPatternKind
{
	VERTEX_PATTERN = 0,
	EDGE_PATTERN_LEFT,
	EDGE_PATTERN_RIGHT,
	EDGE_PATTERN_ANY,
} ElementPatternKind;

typedef struct ElementPattern
{
	NodeTag		type;
	ElementPatternKind kind;
	const char *variable;
	Node	   *labelexpr;
	Node	   *whereClause;
	int			location;
} ElementPattern;

/****************************************************************************
 *	Nodes for a Query tree
 ****************************************************************************/

/*--------------------
 * RangeTblEntry -
 *	  A range table is a List of RangeTblEntry nodes.
 *
 *	  A range table entry may represent a plain relation, a sub-select in
 *	  FROM, or the result of a JOIN clause.  (Only explicit JOIN syntax
 *	  produces an RTE, not the implicit join resulting from multiple FROM
 *	  items.  This is because we only need the RTE to deal with SQL features
 *	  like outer joins and join-output-column aliasing.)  Other special
 *	  RTE types also exist, as indicated by RTEKind.
 *
 *	  Note that we consider RTE_RELATION to cover anything that has a pg_class
 *	  entry.  relkind distinguishes the sub-cases.
 *
 *	  alias is an Alias node representing the AS alias-clause attached to the
 *	  FROM expression, or NULL if no clause.
 *
 *	  eref is the table reference name and column reference names (either
 *	  real or aliases).  Note that system columns (OID etc) are not included
 *	  in the column list.
 *	  eref->aliasname is required to be present, and should generally be used
 *	  to identify the RTE for error messages etc.
 *
 *	  In RELATION RTEs, the colnames in both alias and eref are indexed by
 *	  physical attribute number; this means there must be colname entries for
 *	  dropped columns.  When building an RTE we insert empty strings ("") for
 *	  dropped columns.  Note however that a stored rule may have nonempty
 *	  colnames for columns dropped since the rule was created (and for that
 *	  matter the colnames might be out of date due to column renamings).
 *	  The same comments apply to FUNCTION RTEs when a function's return type
 *	  is a named composite type.
 *
 *	  In JOIN RTEs, the colnames in both alias and eref are one-to-one with
 *	  joinaliasvars entries.  A JOIN RTE will omit columns of its inputs when
 *	  those columns are known to be dropped at parse time.  Again, however,
 *	  a stored rule might contain entries for columns dropped since the rule
 *	  was created.  (This is only possible for columns not actually referenced
 *	  in the rule.)  When loading a stored rule, we replace the joinaliasvars
 *	  items for any such columns with null pointers.  (We can't simply delete
 *	  them from the joinaliasvars list, because that would affect the attnums
 *	  of Vars referencing the rest of the list.)
 *
 *	  inh is true for relation references that should be expanded to include
 *	  inheritance children, if the rel has any.  This *must* be false for
 *	  RTEs other than RTE_RELATION entries.
 *
 *	  inFromCl marks those range variables that are listed in the FROM clause.
 *	  It's false for RTEs that are added to a query behind the scenes, such
 *	  as the NEW and OLD variables for a rule, or the subqueries of a UNION.
 *	  This flag is not used during parsing (except in transformLockingClause,
 *	  q.v.); the parser now uses a separate "namespace" data structure to
 *	  control visibility.  But it is needed by ruleutils.c to determine
 *	  whether RTEs should be shown in decompiled queries.
 *
 *	  securityQuals is a list of security barrier quals (boolean expressions),
 *	  to be tested in the listed order before returning a row from the
 *	  relation.  It is always NIL in parser output.  Entries are added by the
 *	  rewriter to implement security-barrier views and/or row-level security.
 *	  Note that the planner turns each boolean expression into an implicitly
 *	  AND'ed sublist, as is its usual habit with qualification expressions.
 *--------------------
 */
typedef enum RTEKind
{
	RTE_RELATION,				/* ordinary relation reference */
	RTE_SUBQUERY,				/* subquery in FROM */
	RTE_JOIN,					/* join */
	RTE_FUNCTION,				/* function in FROM */
	RTE_TABLEFUNC,				/* TableFunc(.., column list) */
	RTE_VALUES,					/* VALUES (<exprlist>), (<exprlist>), ... */
	RTE_CTE,					/* common table expr (WITH list element) */
	RTE_NAMEDTUPLESTORE,		/* tuplestore, e.g. for AFTER triggers */
<<<<<<< HEAD
	RTE_GRAPH_TABLE,			/* GRAPH_TABLE clause */
	RTE_RESULT					/* RTE represents an empty FROM clause; such
=======
	RTE_RESULT,					/* RTE represents an empty FROM clause; such
>>>>>>> 26f98821
								 * RTEs are added by the planner, they're not
								 * present during parsing or rewriting */
} RTEKind;

typedef struct RangeTblEntry
{
	pg_node_attr(custom_read_write, custom_query_jumble)

	NodeTag		type;

	RTEKind		rtekind;		/* see above */

	/*
	 * XXX the fields applicable to only some rte kinds should be merged into
	 * a union.  I didn't do this yet because the diffs would impact a lot of
	 * code that is being actively worked on.  FIXME someday.
	 */

	/*
	 * Fields valid for a plain relation RTE (else zero):
	 *
	 * rellockmode is really LOCKMODE, but it's declared int to avoid having
	 * to include lock-related headers here.  It must be RowExclusiveLock if
	 * the RTE is an INSERT/UPDATE/DELETE/MERGE target, else RowShareLock if
	 * the RTE is a SELECT FOR UPDATE/FOR SHARE target, else AccessShareLock.
	 *
	 * Note: in some cases, rule expansion may result in RTEs that are marked
	 * with RowExclusiveLock even though they are not the target of the
	 * current query; this happens if a DO ALSO rule simply scans the original
	 * target table.  We leave such RTEs with their original lockmode so as to
	 * avoid getting an additional, lesser lock.
	 *
	 * perminfoindex is 1-based index of the RTEPermissionInfo belonging to
	 * this RTE in the containing struct's list of same; 0 if permissions need
	 * not be checked for this RTE.
	 *
	 * As a special case, relid, relkind, rellockmode, and perminfoindex can
	 * also be set (nonzero) in an RTE_SUBQUERY RTE.  This occurs when we
	 * convert an RTE_RELATION RTE naming a view into an RTE_SUBQUERY
	 * containing the view's query.  We still need to perform run-time locking
	 * and permission checks on the view, even though it's not directly used
	 * in the query anymore, and the most expedient way to do that is to
	 * retain these fields from the old state of the RTE.
	 *
	 * As a special case, RTE_NAMEDTUPLESTORE can also set relid to indicate
	 * that the tuple format of the tuplestore is the same as the referenced
	 * relation.  This allows plans referencing AFTER trigger transition
	 * tables to be invalidated if the underlying table is altered.
	 */
	Oid			relid;			/* OID of the relation */
	char		relkind;		/* relation kind (see pg_class.relkind) */
	int			rellockmode;	/* lock level that query requires on the rel */
	struct TableSampleClause *tablesample;	/* sampling info, or NULL */
	Index		perminfoindex;

	/*
	 * Fields valid for a subquery RTE (else NULL):
	 */
	Query	   *subquery;		/* the sub-query */
	bool		security_barrier;	/* is from security_barrier view? */

	/*
	 * Fields valid for a join RTE (else NULL/zero):
	 *
	 * joinaliasvars is a list of (usually) Vars corresponding to the columns
	 * of the join result.  An alias Var referencing column K of the join
	 * result can be replaced by the K'th element of joinaliasvars --- but to
	 * simplify the task of reverse-listing aliases correctly, we do not do
	 * that until planning time.  In detail: an element of joinaliasvars can
	 * be a Var of one of the join's input relations, or such a Var with an
	 * implicit coercion to the join's output column type, or a COALESCE
	 * expression containing the two input column Vars (possibly coerced).
	 * Elements beyond the first joinmergedcols entries are always just Vars,
	 * and are never referenced from elsewhere in the query (that is, join
	 * alias Vars are generated only for merged columns).  We keep these
	 * entries only because they're needed in expandRTE() and similar code.
	 *
	 * Vars appearing within joinaliasvars are marked with varnullingrels sets
	 * that describe the nulling effects of this join and lower ones.  This is
	 * essential for FULL JOIN cases, because the COALESCE expression only
	 * describes the semantics correctly if its inputs have been nulled by the
	 * join.  For other cases, it allows expandRTE() to generate a valid
	 * representation of the join's output without consulting additional
	 * parser state.
	 *
	 * Within a Query loaded from a stored rule, it is possible for non-merged
	 * joinaliasvars items to be null pointers, which are placeholders for
	 * (necessarily unreferenced) columns dropped since the rule was made.
	 * Also, once planning begins, joinaliasvars items can be almost anything,
	 * as a result of subquery-flattening substitutions.
	 *
	 * joinleftcols is an integer list of physical column numbers of the left
	 * join input rel that are included in the join; likewise joinrighttcols
	 * for the right join input rel.  (Which rels those are can be determined
	 * from the associated JoinExpr.)  If the join is USING/NATURAL, then the
	 * first joinmergedcols entries in each list identify the merged columns.
	 * The merged columns come first in the join output, then remaining
	 * columns of the left input, then remaining columns of the right.
	 *
	 * Note that input columns could have been dropped after creation of a
	 * stored rule, if they are not referenced in the query (in particular,
	 * merged columns could not be dropped); this is not accounted for in
	 * joinleftcols/joinrighttcols.
	 */
	JoinType	jointype;		/* type of join */
	int			joinmergedcols; /* number of merged (JOIN USING) columns */
	List	   *joinaliasvars;	/* list of alias-var expansions */
	List	   *joinleftcols;	/* left-side input column numbers */
	List	   *joinrightcols;	/* right-side input column numbers */

	/*
	 * join_using_alias is an alias clause attached directly to JOIN/USING. It
	 * is different from the alias field (below) in that it does not hide the
	 * range variables of the tables being joined.
	 */
	Alias	   *join_using_alias;

	/*
	 * Fields valid for a function RTE (else NIL/zero):
	 *
	 * When funcordinality is true, the eref->colnames list includes an alias
	 * for the ordinality column.  The ordinality column is otherwise
	 * implicit, and must be accounted for "by hand" in places such as
	 * expandRTE().
	 */
	List	   *functions;		/* list of RangeTblFunction nodes */
	bool		funcordinality; /* is this called WITH ORDINALITY? */

	/*
	 * Fields valid for a TableFunc RTE (else NULL):
	 */
	TableFunc  *tablefunc;

	/*
	 * Fields valid for a graph table RTE (else NULL):
	 */
	List	   *graph_pattern;

	/*
	 * Fields valid for a values RTE (else NIL):
	 */
	List	   *values_lists;	/* list of expression lists */

	/*
	 * Fields valid for a CTE RTE (else NULL/zero):
	 */
	char	   *ctename;		/* name of the WITH list item */
	Index		ctelevelsup;	/* number of query levels up */
	bool		self_reference; /* is this a recursive self-reference? */

	/*
	 * Fields valid for CTE, VALUES, ENR, and TableFunc RTEs (else NIL):
	 *
	 * We need these for CTE RTEs so that the types of self-referential
	 * columns are well-defined.  For VALUES RTEs, storing these explicitly
	 * saves having to re-determine the info by scanning the values_lists. For
	 * ENRs, we store the types explicitly here (we could get the information
	 * from the catalogs if 'relid' was supplied, but we'd still need these
	 * for TupleDesc-based ENRs, so we might as well always store the type
	 * info here).  For TableFuncs, these fields are redundant with data in
	 * the TableFunc node, but keeping them here allows some code sharing with
	 * the other cases.
	 *
	 * For ENRs only, we have to consider the possibility of dropped columns.
	 * A dropped column is included in these lists, but it will have zeroes in
	 * all three lists (as well as an empty-string entry in eref).  Testing
	 * for zero coltype is the standard way to detect a dropped column.
	 */
	List	   *coltypes;		/* OID list of column type OIDs */
	List	   *coltypmods;		/* integer list of column typmods */
	List	   *colcollations;	/* OID list of column collation OIDs */

	/*
	 * Fields valid for ENR RTEs (else NULL/zero):
	 */
	char	   *enrname;		/* name of ephemeral named relation */
	Cardinality enrtuples;		/* estimated or actual from caller */

	/*
	 * Fields valid in all RTEs:
	 */
	Alias	   *alias;			/* user-written alias clause, if any */
	Alias	   *eref;			/* expanded reference names */
	bool		lateral;		/* subquery, function, or values is LATERAL? */
	bool		inh;			/* inheritance requested? */
	bool		inFromCl;		/* present in FROM clause? */
	List	   *securityQuals;	/* security barrier quals to apply, if any */
} RangeTblEntry;

/*
 * RTEPermissionInfo
 * 		Per-relation information for permission checking. Added to the Query
 * 		node by the parser when adding the corresponding RTE to the query
 * 		range table and subsequently editorialized on by the rewriter if
 * 		needed after rule expansion.
 *
 * Only the relations directly mentioned in the query are checked for
 * access permissions by the core executor, so only their RTEPermissionInfos
 * are present in the Query.  However, extensions may want to check inheritance
 * children too, depending on the value of rte->inh, so it's copied in 'inh'
 * for their perusal.
 *
 * requiredPerms and checkAsUser specify run-time access permissions checks
 * to be performed at query startup.  The user must have *all* of the
 * permissions that are OR'd together in requiredPerms (never 0!).  If
 * checkAsUser is not zero, then do the permissions checks using the access
 * rights of that user, not the current effective user ID.  (This allows rules
 * to act as setuid gateways.)
 *
 * For SELECT/INSERT/UPDATE permissions, if the user doesn't have table-wide
 * permissions then it is sufficient to have the permissions on all columns
 * identified in selectedCols (for SELECT) and/or insertedCols and/or
 * updatedCols (INSERT with ON CONFLICT DO UPDATE may have all 3).
 * selectedCols, insertedCols and updatedCols are bitmapsets, which cannot have
 * negative integer members, so we subtract FirstLowInvalidHeapAttributeNumber
 * from column numbers before storing them in these fields.  A whole-row Var
 * reference is represented by setting the bit for InvalidAttrNumber.
 *
 * updatedCols is also used in some other places, for example, to determine
 * which triggers to fire and in FDWs to know which changed columns they need
 * to ship off.
 */
typedef struct RTEPermissionInfo
{
	NodeTag		type;

	Oid			relid;			/* relation OID */
	bool		inh;			/* separately check inheritance children? */
	AclMode		requiredPerms;	/* bitmask of required access permissions */
	Oid			checkAsUser;	/* if valid, check access as this role */
	Bitmapset  *selectedCols;	/* columns needing SELECT permission */
	Bitmapset  *insertedCols;	/* columns needing INSERT permission */
	Bitmapset  *updatedCols;	/* columns needing UPDATE permission */
} RTEPermissionInfo;

/*
 * RangeTblFunction -
 *	  RangeTblEntry subsidiary data for one function in a FUNCTION RTE.
 *
 * If the function had a column definition list (required for an
 * otherwise-unspecified RECORD result), funccolnames lists the names given
 * in the definition list, funccoltypes lists their declared column types,
 * funccoltypmods lists their typmods, funccolcollations their collations.
 * Otherwise, those fields are NIL.
 *
 * Notice we don't attempt to store info about the results of functions
 * returning named composite types, because those can change from time to
 * time.  We do however remember how many columns we thought the type had
 * (including dropped columns!), so that we can successfully ignore any
 * columns added after the query was parsed.
 *
 * The query jumbling only needs to track the function expression.
 */
typedef struct RangeTblFunction
{
	NodeTag		type;

	Node	   *funcexpr;		/* expression tree for func call */
	/* number of columns it contributes to RTE */
	int			funccolcount pg_node_attr(query_jumble_ignore);
	/* These fields record the contents of a column definition list, if any: */
	/* column names (list of String) */
	List	   *funccolnames pg_node_attr(query_jumble_ignore);
	/* OID list of column type OIDs */
	List	   *funccoltypes pg_node_attr(query_jumble_ignore);
	/* integer list of column typmods */
	List	   *funccoltypmods pg_node_attr(query_jumble_ignore);
	/* OID list of column collation OIDs */
	List	   *funccolcollations pg_node_attr(query_jumble_ignore);

	/* This is set during planning for use by the executor: */
	/* PARAM_EXEC Param IDs affecting this func */
	Bitmapset  *funcparams pg_node_attr(query_jumble_ignore);
} RangeTblFunction;

/*
 * TableSampleClause - TABLESAMPLE appearing in a transformed FROM clause
 *
 * Unlike RangeTableSample, this is a subnode of the relevant RangeTblEntry.
 */
typedef struct TableSampleClause
{
	NodeTag		type;
	Oid			tsmhandler;		/* OID of the tablesample handler function */
	List	   *args;			/* tablesample argument expression(s) */
	Expr	   *repeatable;		/* REPEATABLE expression, or NULL if none */
} TableSampleClause;

/*
 * WithCheckOption -
 *		representation of WITH CHECK OPTION checks to be applied to new tuples
 *		when inserting/updating an auto-updatable view, or RLS WITH CHECK
 *		policies to be applied when inserting/updating a relation with RLS.
 */
typedef enum WCOKind
{
	WCO_VIEW_CHECK,				/* WCO on an auto-updatable view */
	WCO_RLS_INSERT_CHECK,		/* RLS INSERT WITH CHECK policy */
	WCO_RLS_UPDATE_CHECK,		/* RLS UPDATE WITH CHECK policy */
	WCO_RLS_CONFLICT_CHECK,		/* RLS ON CONFLICT DO UPDATE USING policy */
	WCO_RLS_MERGE_UPDATE_CHECK, /* RLS MERGE UPDATE USING policy */
	WCO_RLS_MERGE_DELETE_CHECK, /* RLS MERGE DELETE USING policy */
} WCOKind;

typedef struct WithCheckOption
{
	NodeTag		type;
	WCOKind		kind;			/* kind of WCO */
	char	   *relname;		/* name of relation that specified the WCO */
	char	   *polname;		/* name of RLS policy being checked */
	Node	   *qual;			/* constraint qual to check */
	bool		cascaded;		/* true for a cascaded WCO on a view */
} WithCheckOption;

/*
 * SortGroupClause -
 *		representation of ORDER BY, GROUP BY, PARTITION BY,
 *		DISTINCT, DISTINCT ON items
 *
 * You might think that ORDER BY is only interested in defining ordering,
 * and GROUP/DISTINCT are only interested in defining equality.  However,
 * one way to implement grouping is to sort and then apply a "uniq"-like
 * filter.  So it's also interesting to keep track of possible sort operators
 * for GROUP/DISTINCT, and in particular to try to sort for the grouping
 * in a way that will also yield a requested ORDER BY ordering.  So we need
 * to be able to compare ORDER BY and GROUP/DISTINCT lists, which motivates
 * the decision to give them the same representation.
 *
 * tleSortGroupRef must match ressortgroupref of exactly one entry of the
 *		query's targetlist; that is the expression to be sorted or grouped by.
 * eqop is the OID of the equality operator.
 * sortop is the OID of the ordering operator (a "<" or ">" operator),
 *		or InvalidOid if not available.
 * nulls_first means about what you'd expect.  If sortop is InvalidOid
 *		then nulls_first is meaningless and should be set to false.
 * hashable is true if eqop is hashable (note this condition also depends
 *		on the datatype of the input expression).
 *
 * In an ORDER BY item, all fields must be valid.  (The eqop isn't essential
 * here, but it's cheap to get it along with the sortop, and requiring it
 * to be valid eases comparisons to grouping items.)  Note that this isn't
 * actually enough information to determine an ordering: if the sortop is
 * collation-sensitive, a collation OID is needed too.  We don't store the
 * collation in SortGroupClause because it's not available at the time the
 * parser builds the SortGroupClause; instead, consult the exposed collation
 * of the referenced targetlist expression to find out what it is.
 *
 * In a grouping item, eqop must be valid.  If the eqop is a btree equality
 * operator, then sortop should be set to a compatible ordering operator.
 * We prefer to set eqop/sortop/nulls_first to match any ORDER BY item that
 * the query presents for the same tlist item.  If there is none, we just
 * use the default ordering op for the datatype.
 *
 * If the tlist item's type has a hash opclass but no btree opclass, then
 * we will set eqop to the hash equality operator, sortop to InvalidOid,
 * and nulls_first to false.  A grouping item of this kind can only be
 * implemented by hashing, and of course it'll never match an ORDER BY item.
 *
 * The hashable flag is provided since we generally have the requisite
 * information readily available when the SortGroupClause is constructed,
 * and it's relatively expensive to get it again later.  Note there is no
 * need for a "sortable" flag since OidIsValid(sortop) serves the purpose.
 *
 * A query might have both ORDER BY and DISTINCT (or DISTINCT ON) clauses.
 * In SELECT DISTINCT, the distinctClause list is as long or longer than the
 * sortClause list, while in SELECT DISTINCT ON it's typically shorter.
 * The two lists must match up to the end of the shorter one --- the parser
 * rearranges the distinctClause if necessary to make this true.  (This
 * restriction ensures that only one sort step is needed to both satisfy the
 * ORDER BY and set up for the Unique step.  This is semantically necessary
 * for DISTINCT ON, and presents no real drawback for DISTINCT.)
 */
typedef struct SortGroupClause
{
	NodeTag		type;
	Index		tleSortGroupRef;	/* reference into targetlist */
	Oid			eqop;			/* the equality operator ('=' op) */
	Oid			sortop;			/* the ordering operator ('<' op), or 0 */
	bool		nulls_first;	/* do NULLs come before normal values? */
	/* can eqop be implemented by hashing? */
	bool		hashable pg_node_attr(query_jumble_ignore);
} SortGroupClause;

/*
 * GroupingSet -
 *		representation of CUBE, ROLLUP and GROUPING SETS clauses
 *
 * In a Query with grouping sets, the groupClause contains a flat list of
 * SortGroupClause nodes for each distinct expression used.  The actual
 * structure of the GROUP BY clause is given by the groupingSets tree.
 *
 * In the raw parser output, GroupingSet nodes (of all types except SIMPLE
 * which is not used) are potentially mixed in with the expressions in the
 * groupClause of the SelectStmt.  (An expression can't contain a GroupingSet,
 * but a list may mix GroupingSet and expression nodes.)  At this stage, the
 * content of each node is a list of expressions, some of which may be RowExprs
 * which represent sublists rather than actual row constructors, and nested
 * GroupingSet nodes where legal in the grammar.  The structure directly
 * reflects the query syntax.
 *
 * In parse analysis, the transformed expressions are used to build the tlist
 * and groupClause list (of SortGroupClause nodes), and the groupingSets tree
 * is eventually reduced to a fixed format:
 *
 * EMPTY nodes represent (), and obviously have no content
 *
 * SIMPLE nodes represent a list of one or more expressions to be treated as an
 * atom by the enclosing structure; the content is an integer list of
 * ressortgroupref values (see SortGroupClause)
 *
 * CUBE and ROLLUP nodes contain a list of one or more SIMPLE nodes.
 *
 * SETS nodes contain a list of EMPTY, SIMPLE, CUBE or ROLLUP nodes, but after
 * parse analysis they cannot contain more SETS nodes; enough of the syntactic
 * transforms of the spec have been applied that we no longer have arbitrarily
 * deep nesting (though we still preserve the use of cube/rollup).
 *
 * Note that if the groupingSets tree contains no SIMPLE nodes (only EMPTY
 * nodes at the leaves), then the groupClause will be empty, but this is still
 * an aggregation query (similar to using aggs or HAVING without GROUP BY).
 *
 * As an example, the following clause:
 *
 * GROUP BY GROUPING SETS ((a,b), CUBE(c,(d,e)))
 *
 * looks like this after raw parsing:
 *
 * SETS( RowExpr(a,b) , CUBE( c, RowExpr(d,e) ) )
 *
 * and parse analysis converts it to:
 *
 * SETS( SIMPLE(1,2), CUBE( SIMPLE(3), SIMPLE(4,5) ) )
 */
typedef enum GroupingSetKind
{
	GROUPING_SET_EMPTY,
	GROUPING_SET_SIMPLE,
	GROUPING_SET_ROLLUP,
	GROUPING_SET_CUBE,
	GROUPING_SET_SETS,
} GroupingSetKind;

typedef struct GroupingSet
{
	NodeTag		type;
	GroupingSetKind kind pg_node_attr(query_jumble_ignore);
	List	   *content;
	int			location;
} GroupingSet;

/*
 * WindowClause -
 *		transformed representation of WINDOW and OVER clauses
 *
 * A parsed Query's windowClause list contains these structs.  "name" is set
 * if the clause originally came from WINDOW, and is NULL if it originally
 * was an OVER clause (but note that we collapse out duplicate OVERs).
 * partitionClause and orderClause are lists of SortGroupClause structs.
 * partitionClause is sanitized by the query planner to remove any columns or
 * expressions belonging to redundant PathKeys.
 * If we have RANGE with offset PRECEDING/FOLLOWING, the semantics of that are
 * specified by startInRangeFunc/inRangeColl/inRangeAsc/inRangeNullsFirst
 * for the start offset, or endInRangeFunc/inRange* for the end offset.
 * winref is an ID number referenced by WindowFunc nodes; it must be unique
 * among the members of a Query's windowClause list.
 * When refname isn't null, the partitionClause is always copied from there;
 * the orderClause might or might not be copied (see copiedOrder); the framing
 * options are never copied, per spec.
 *
 * The information relevant for the query jumbling is the partition clause
 * type and its bounds.
 */
typedef struct WindowClause
{
	NodeTag		type;
	/* window name (NULL in an OVER clause) */
	char	   *name pg_node_attr(query_jumble_ignore);
	/* referenced window name, if any */
	char	   *refname pg_node_attr(query_jumble_ignore);
	List	   *partitionClause;	/* PARTITION BY list */
	/* ORDER BY list */
	List	   *orderClause;
	int			frameOptions;	/* frame_clause options, see WindowDef */
	Node	   *startOffset;	/* expression for starting bound, if any */
	Node	   *endOffset;		/* expression for ending bound, if any */
	/* qual to help short-circuit execution */
	List	   *runCondition pg_node_attr(query_jumble_ignore);
	/* in_range function for startOffset */
	Oid			startInRangeFunc pg_node_attr(query_jumble_ignore);
	/* in_range function for endOffset */
	Oid			endInRangeFunc pg_node_attr(query_jumble_ignore);
	/* collation for in_range tests */
	Oid			inRangeColl pg_node_attr(query_jumble_ignore);
	/* use ASC sort order for in_range tests? */
	bool		inRangeAsc pg_node_attr(query_jumble_ignore);
	/* nulls sort first for in_range tests? */
	bool		inRangeNullsFirst pg_node_attr(query_jumble_ignore);
	Index		winref;			/* ID referenced by window functions */
	/* did we copy orderClause from refname? */
	bool		copiedOrder pg_node_attr(query_jumble_ignore);
} WindowClause;

/*
 * RowMarkClause -
 *	   parser output representation of FOR [KEY] UPDATE/SHARE clauses
 *
 * Query.rowMarks contains a separate RowMarkClause node for each relation
 * identified as a FOR [KEY] UPDATE/SHARE target.  If one of these clauses
 * is applied to a subquery, we generate RowMarkClauses for all normal and
 * subquery rels in the subquery, but they are marked pushedDown = true to
 * distinguish them from clauses that were explicitly written at this query
 * level.  Also, Query.hasForUpdate tells whether there were explicit FOR
 * UPDATE/SHARE/KEY SHARE clauses in the current query level.
 */
typedef struct RowMarkClause
{
	NodeTag		type;
	Index		rti;			/* range table index of target relation */
	LockClauseStrength strength;
	LockWaitPolicy waitPolicy;	/* NOWAIT and SKIP LOCKED */
	bool		pushedDown;		/* pushed down from higher query level? */
} RowMarkClause;

/*
 * WithClause -
 *	   representation of WITH clause
 *
 * Note: WithClause does not propagate into the Query representation;
 * but CommonTableExpr does.
 */
typedef struct WithClause
{
	NodeTag		type;
	List	   *ctes;			/* list of CommonTableExprs */
	bool		recursive;		/* true = WITH RECURSIVE */
	int			location;		/* token location, or -1 if unknown */
} WithClause;

/*
 * InferClause -
 *		ON CONFLICT unique index inference clause
 *
 * Note: InferClause does not propagate into the Query representation.
 */
typedef struct InferClause
{
	NodeTag		type;
	List	   *indexElems;		/* IndexElems to infer unique index */
	Node	   *whereClause;	/* qualification (partial-index predicate) */
	char	   *conname;		/* Constraint name, or NULL if unnamed */
	int			location;		/* token location, or -1 if unknown */
} InferClause;

/*
 * OnConflictClause -
 *		representation of ON CONFLICT clause
 *
 * Note: OnConflictClause does not propagate into the Query representation.
 */
typedef struct OnConflictClause
{
	NodeTag		type;
	OnConflictAction action;	/* DO NOTHING or UPDATE? */
	InferClause *infer;			/* Optional index inference clause */
	List	   *targetList;		/* the target list (of ResTarget) */
	Node	   *whereClause;	/* qualifications */
	int			location;		/* token location, or -1 if unknown */
} OnConflictClause;

/*
 * CommonTableExpr -
 *	   representation of WITH list element
 */

typedef enum CTEMaterialize
{
	CTEMaterializeDefault,		/* no option specified */
	CTEMaterializeAlways,		/* MATERIALIZED */
	CTEMaterializeNever,		/* NOT MATERIALIZED */
} CTEMaterialize;

typedef struct CTESearchClause
{
	NodeTag		type;
	List	   *search_col_list;
	bool		search_breadth_first;
	char	   *search_seq_column;
	int			location;
} CTESearchClause;

typedef struct CTECycleClause
{
	NodeTag		type;
	List	   *cycle_col_list;
	char	   *cycle_mark_column;
	Node	   *cycle_mark_value;
	Node	   *cycle_mark_default;
	char	   *cycle_path_column;
	int			location;
	/* These fields are set during parse analysis: */
	Oid			cycle_mark_type;	/* common type of _value and _default */
	int			cycle_mark_typmod;
	Oid			cycle_mark_collation;
	Oid			cycle_mark_neop;	/* <> operator for type */
} CTECycleClause;

typedef struct CommonTableExpr
{
	NodeTag		type;

	/*
	 * Query name (never qualified).  The string name is included in the query
	 * jumbling because RTE_CTE RTEs need it.
	 */
	char	   *ctename;
	/* optional list of column names */
	List	   *aliascolnames pg_node_attr(query_jumble_ignore);
	CTEMaterialize ctematerialized; /* is this an optimization fence? */
	/* SelectStmt/InsertStmt/etc before parse analysis, Query afterwards: */
	Node	   *ctequery;		/* the CTE's subquery */
	CTESearchClause *search_clause pg_node_attr(query_jumble_ignore);
	CTECycleClause *cycle_clause pg_node_attr(query_jumble_ignore);
	int			location;		/* token location, or -1 if unknown */
	/* These fields are set during parse analysis: */
	/* is this CTE actually recursive? */
	bool		cterecursive pg_node_attr(query_jumble_ignore);

	/*
	 * Number of RTEs referencing this CTE (excluding internal
	 * self-references), irrelevant for query jumbling.
	 */
	int			cterefcount pg_node_attr(query_jumble_ignore);
	/* list of output column names */
	List	   *ctecolnames pg_node_attr(query_jumble_ignore);
	/* OID list of output column type OIDs */
	List	   *ctecoltypes pg_node_attr(query_jumble_ignore);
	/* integer list of output column typmods */
	List	   *ctecoltypmods pg_node_attr(query_jumble_ignore);
	/* OID list of column collation OIDs */
	List	   *ctecolcollations pg_node_attr(query_jumble_ignore);
} CommonTableExpr;

/* Convenience macro to get the output tlist of a CTE's query */
#define GetCTETargetList(cte) \
	(AssertMacro(IsA((cte)->ctequery, Query)), \
	 ((Query *) (cte)->ctequery)->commandType == CMD_SELECT ? \
	 ((Query *) (cte)->ctequery)->targetList : \
	 ((Query *) (cte)->ctequery)->returningList)

/*
 * MergeWhenClause -
 *		raw parser representation of a WHEN clause in a MERGE statement
 *
 * This is transformed into MergeAction by parse analysis
 */
typedef struct MergeWhenClause
{
	NodeTag		type;
	bool		matched;		/* true=MATCHED, false=NOT MATCHED */
	CmdType		commandType;	/* INSERT/UPDATE/DELETE/DO NOTHING */
	OverridingKind override;	/* OVERRIDING clause */
	Node	   *condition;		/* WHEN conditions (raw parser) */
	List	   *targetList;		/* INSERT/UPDATE targetlist */
	/* the following members are only used in INSERT actions */
	List	   *values;			/* VALUES to INSERT, or NULL */
} MergeWhenClause;

/*
 * MergeAction -
 *		Transformed representation of a WHEN clause in a MERGE statement
 */
typedef struct MergeAction
{
	NodeTag		type;
	bool		matched;		/* true=MATCHED, false=NOT MATCHED */
	CmdType		commandType;	/* INSERT/UPDATE/DELETE/DO NOTHING */
	/* OVERRIDING clause */
	OverridingKind override pg_node_attr(query_jumble_ignore);
	Node	   *qual;			/* transformed WHEN conditions */
	List	   *targetList;		/* the target list (of TargetEntry) */
	/* target attribute numbers of an UPDATE */
	List	   *updateColnos pg_node_attr(query_jumble_ignore);
} MergeAction;

/*
 * TriggerTransition -
 *	   representation of transition row or table naming clause
 *
 * Only transition tables are initially supported in the syntax, and only for
 * AFTER triggers, but other permutations are accepted by the parser so we can
 * give a meaningful message from C code.
 */
typedef struct TriggerTransition
{
	NodeTag		type;
	char	   *name;
	bool		isNew;
	bool		isTable;
} TriggerTransition;

/* Nodes for SQL/JSON support */

/*
 * JsonOutput -
 *		representation of JSON output clause (RETURNING type [FORMAT format])
 */
typedef struct JsonOutput
{
	NodeTag		type;
	TypeName   *typeName;		/* RETURNING type name, if specified */
	JsonReturning *returning;	/* RETURNING FORMAT clause and type Oids */
} JsonOutput;

/*
 * JsonKeyValue -
 *		untransformed representation of JSON object key-value pair for
 *		JSON_OBJECT() and JSON_OBJECTAGG()
 */
typedef struct JsonKeyValue
{
	NodeTag		type;
	Expr	   *key;			/* key expression */
	JsonValueExpr *value;		/* JSON value expression */
} JsonKeyValue;

/*
 * JsonParseExpr -
 *		untransformed representation of JSON()
 */
typedef struct JsonParseExpr
{
	NodeTag		type;
	JsonValueExpr *expr;		/* string expression */
	JsonOutput *output;			/* RETURNING clause, if specified */
	bool		unique_keys;	/* WITH UNIQUE KEYS? */
	int			location;		/* token location, or -1 if unknown */
} JsonParseExpr;

/*
 * JsonScalarExpr -
 *		untransformed representation of JSON_SCALAR()
 */
typedef struct JsonScalarExpr
{
	NodeTag		type;
	Expr	   *expr;			/* scalar expression */
	JsonOutput *output;			/* RETURNING clause, if specified */
	int			location;		/* token location, or -1 if unknown */
} JsonScalarExpr;

/*
 * JsonSerializeExpr -
 *		untransformed representation of JSON_SERIALIZE() function
 */
typedef struct JsonSerializeExpr
{
	NodeTag		type;
	JsonValueExpr *expr;		/* json value expression */
	JsonOutput *output;			/* RETURNING clause, if specified  */
	int			location;		/* token location, or -1 if unknown */
} JsonSerializeExpr;

/*
 * JsonObjectConstructor -
 *		untransformed representation of JSON_OBJECT() constructor
 */
typedef struct JsonObjectConstructor
{
	NodeTag		type;
	List	   *exprs;			/* list of JsonKeyValue pairs */
	JsonOutput *output;			/* RETURNING clause, if specified  */
	bool		absent_on_null; /* skip NULL values? */
	bool		unique;			/* check key uniqueness? */
	int			location;		/* token location, or -1 if unknown */
} JsonObjectConstructor;

/*
 * JsonArrayConstructor -
 *		untransformed representation of JSON_ARRAY(element,...) constructor
 */
typedef struct JsonArrayConstructor
{
	NodeTag		type;
	List	   *exprs;			/* list of JsonValueExpr elements */
	JsonOutput *output;			/* RETURNING clause, if specified  */
	bool		absent_on_null; /* skip NULL elements? */
	int			location;		/* token location, or -1 if unknown */
} JsonArrayConstructor;

/*
 * JsonArrayQueryConstructor -
 *		untransformed representation of JSON_ARRAY(subquery) constructor
 */
typedef struct JsonArrayQueryConstructor
{
	NodeTag		type;
	Node	   *query;			/* subquery */
	JsonOutput *output;			/* RETURNING clause, if specified  */
	JsonFormat *format;			/* FORMAT clause for subquery, if specified */
	bool		absent_on_null; /* skip NULL elements? */
	int			location;		/* token location, or -1 if unknown */
} JsonArrayQueryConstructor;

/*
 * JsonAggConstructor -
 *		common fields of untransformed representation of
 *		JSON_ARRAYAGG() and JSON_OBJECTAGG()
 */
typedef struct JsonAggConstructor
{
	NodeTag		type;
	JsonOutput *output;			/* RETURNING clause, if any */
	Node	   *agg_filter;		/* FILTER clause, if any */
	List	   *agg_order;		/* ORDER BY clause, if any */
	struct WindowDef *over;		/* OVER clause, if any */
	int			location;		/* token location, or -1 if unknown */
} JsonAggConstructor;

/*
 * JsonObjectAgg -
 *		untransformed representation of JSON_OBJECTAGG()
 */
typedef struct JsonObjectAgg
{
	NodeTag		type;
	JsonAggConstructor *constructor;	/* common fields */
	JsonKeyValue *arg;			/* object key-value pair */
	bool		absent_on_null; /* skip NULL values? */
	bool		unique;			/* check key uniqueness? */
} JsonObjectAgg;

/*
 * JsonArrayAgg -
 *		untransformed representation of JSON_ARRAYAGG()
 */
typedef struct JsonArrayAgg
{
	NodeTag		type;
	JsonAggConstructor *constructor;	/* common fields */
	JsonValueExpr *arg;			/* array element expression */
	bool		absent_on_null; /* skip NULL elements? */
} JsonArrayAgg;


/*****************************************************************************
 *		Raw Grammar Output Statements
 *****************************************************************************/

/*
 *		RawStmt --- container for any one statement's raw parse tree
 *
 * Parse analysis converts a raw parse tree headed by a RawStmt node into
 * an analyzed statement headed by a Query node.  For optimizable statements,
 * the conversion is complex.  For utility statements, the parser usually just
 * transfers the raw parse tree (sans RawStmt) into the utilityStmt field of
 * the Query node, and all the useful work happens at execution time.
 *
 * stmt_location/stmt_len identify the portion of the source text string
 * containing this raw statement (useful for multi-statement strings).
 *
 * This is irrelevant for query jumbling, as this is not used in parsed
 * queries.
 */
typedef struct RawStmt
{
	pg_node_attr(no_query_jumble)

	NodeTag		type;
	Node	   *stmt;			/* raw parse tree */
	int			stmt_location;	/* start location, or -1 if unknown */
	int			stmt_len;		/* length in bytes; 0 means "rest of string" */
} RawStmt;

/*****************************************************************************
 *		Optimizable Statements
 *****************************************************************************/

/* ----------------------
 *		Insert Statement
 *
 * The source expression is represented by SelectStmt for both the
 * SELECT and VALUES cases.  If selectStmt is NULL, then the query
 * is INSERT ... DEFAULT VALUES.
 * ----------------------
 */
typedef struct InsertStmt
{
	NodeTag		type;
	RangeVar   *relation;		/* relation to insert into */
	List	   *cols;			/* optional: names of the target columns */
	Node	   *selectStmt;		/* the source SELECT/VALUES, or NULL */
	OnConflictClause *onConflictClause; /* ON CONFLICT clause */
	List	   *returningList;	/* list of expressions to return */
	WithClause *withClause;		/* WITH clause */
	OverridingKind override;	/* OVERRIDING clause */
} InsertStmt;

/* ----------------------
 *		Delete Statement
 * ----------------------
 */
typedef struct DeleteStmt
{
	NodeTag		type;
	RangeVar   *relation;		/* relation to delete from */
	List	   *usingClause;	/* optional using clause for more tables */
	Node	   *whereClause;	/* qualifications */
	List	   *returningList;	/* list of expressions to return */
	WithClause *withClause;		/* WITH clause */
} DeleteStmt;

/* ----------------------
 *		Update Statement
 * ----------------------
 */
typedef struct UpdateStmt
{
	NodeTag		type;
	RangeVar   *relation;		/* relation to update */
	List	   *targetList;		/* the target list (of ResTarget) */
	Node	   *whereClause;	/* qualifications */
	List	   *fromClause;		/* optional from clause for more tables */
	List	   *returningList;	/* list of expressions to return */
	WithClause *withClause;		/* WITH clause */
} UpdateStmt;

/* ----------------------
 *		Merge Statement
 * ----------------------
 */
typedef struct MergeStmt
{
	NodeTag		type;
	RangeVar   *relation;		/* target relation to merge into */
	Node	   *sourceRelation; /* source relation */
	Node	   *joinCondition;	/* join condition between source and target */
	List	   *mergeWhenClauses;	/* list of MergeWhenClause(es) */
	WithClause *withClause;		/* WITH clause */
} MergeStmt;

/* ----------------------
 *		Select Statement
 *
 * A "simple" SELECT is represented in the output of gram.y by a single
 * SelectStmt node; so is a VALUES construct.  A query containing set
 * operators (UNION, INTERSECT, EXCEPT) is represented by a tree of SelectStmt
 * nodes, in which the leaf nodes are component SELECTs and the internal nodes
 * represent UNION, INTERSECT, or EXCEPT operators.  Using the same node
 * type for both leaf and internal nodes allows gram.y to stick ORDER BY,
 * LIMIT, etc, clause values into a SELECT statement without worrying
 * whether it is a simple or compound SELECT.
 * ----------------------
 */
typedef enum SetOperation
{
	SETOP_NONE = 0,
	SETOP_UNION,
	SETOP_INTERSECT,
	SETOP_EXCEPT,
} SetOperation;

typedef struct SelectStmt
{
	NodeTag		type;

	/*
	 * These fields are used only in "leaf" SelectStmts.
	 */
	List	   *distinctClause; /* NULL, list of DISTINCT ON exprs, or
								 * lcons(NIL,NIL) for all (SELECT DISTINCT) */
	IntoClause *intoClause;		/* target for SELECT INTO */
	List	   *targetList;		/* the target list (of ResTarget) */
	List	   *fromClause;		/* the FROM clause */
	Node	   *whereClause;	/* WHERE qualification */
	List	   *groupClause;	/* GROUP BY clauses */
	bool		groupDistinct;	/* Is this GROUP BY DISTINCT? */
	Node	   *havingClause;	/* HAVING conditional-expression */
	List	   *windowClause;	/* WINDOW window_name AS (...), ... */

	/*
	 * In a "leaf" node representing a VALUES list, the above fields are all
	 * null, and instead this field is set.  Note that the elements of the
	 * sublists are just expressions, without ResTarget decoration. Also note
	 * that a list element can be DEFAULT (represented as a SetToDefault
	 * node), regardless of the context of the VALUES list. It's up to parse
	 * analysis to reject that where not valid.
	 */
	List	   *valuesLists;	/* untransformed list of expression lists */

	/*
	 * These fields are used in both "leaf" SelectStmts and upper-level
	 * SelectStmts.
	 */
	List	   *sortClause;		/* sort clause (a list of SortBy's) */
	Node	   *limitOffset;	/* # of result tuples to skip */
	Node	   *limitCount;		/* # of result tuples to return */
	LimitOption limitOption;	/* limit type */
	List	   *lockingClause;	/* FOR UPDATE (list of LockingClause's) */
	WithClause *withClause;		/* WITH clause */

	/*
	 * These fields are used only in upper-level SelectStmts.
	 */
	SetOperation op;			/* type of set op */
	bool		all;			/* ALL specified? */
	struct SelectStmt *larg;	/* left child */
	struct SelectStmt *rarg;	/* right child */
	/* Eventually add fields for CORRESPONDING spec here */
} SelectStmt;


/* ----------------------
 *		Set Operation node for post-analysis query trees
 *
 * After parse analysis, a SELECT with set operations is represented by a
 * top-level Query node containing the leaf SELECTs as subqueries in its
 * range table.  Its setOperations field shows the tree of set operations,
 * with leaf SelectStmt nodes replaced by RangeTblRef nodes, and internal
 * nodes replaced by SetOperationStmt nodes.  Information about the output
 * column types is added, too.  (Note that the child nodes do not necessarily
 * produce these types directly, but we've checked that their output types
 * can be coerced to the output column type.)  Also, if it's not UNION ALL,
 * information about the types' sort/group semantics is provided in the form
 * of a SortGroupClause list (same representation as, eg, DISTINCT).
 * The resolved common column collations are provided too; but note that if
 * it's not UNION ALL, it's okay for a column to not have a common collation,
 * so a member of the colCollations list could be InvalidOid even though the
 * column has a collatable type.
 * ----------------------
 */
typedef struct SetOperationStmt
{
	NodeTag		type;
	SetOperation op;			/* type of set op */
	bool		all;			/* ALL specified? */
	Node	   *larg;			/* left child */
	Node	   *rarg;			/* right child */
	/* Eventually add fields for CORRESPONDING spec here */

	/* Fields derived during parse analysis (irrelevant for query jumbling): */
	/* OID list of output column type OIDs */
	List	   *colTypes pg_node_attr(query_jumble_ignore);
	/* integer list of output column typmods */
	List	   *colTypmods pg_node_attr(query_jumble_ignore);
	/* OID list of output column collation OIDs */
	List	   *colCollations pg_node_attr(query_jumble_ignore);
	/* a list of SortGroupClause's */
	List	   *groupClauses pg_node_attr(query_jumble_ignore);
	/* groupClauses is NIL if UNION ALL, but must be set otherwise */
} SetOperationStmt;


/*
 * RETURN statement (inside SQL function body)
 */
typedef struct ReturnStmt
{
	NodeTag		type;
	Node	   *returnval;
} ReturnStmt;


/* ----------------------
 *		PL/pgSQL Assignment Statement
 *
 * Like SelectStmt, this is transformed into a SELECT Query.
 * However, the targetlist of the result looks more like an UPDATE.
 * ----------------------
 */
typedef struct PLAssignStmt
{
	NodeTag		type;

	char	   *name;			/* initial column name */
	List	   *indirection;	/* subscripts and field names, if any */
	int			nnames;			/* number of names to use in ColumnRef */
	SelectStmt *val;			/* the PL/pgSQL expression to assign */
	int			location;		/* name's token location, or -1 if unknown */
} PLAssignStmt;


/*****************************************************************************
 *		Other Statements (no optimizations required)
 *
 *		These are not touched by parser/analyze.c except to put them into
 *		the utilityStmt field of a Query.  This is eventually passed to
 *		ProcessUtility (by-passing rewriting and planning).  Some of the
 *		statements do need attention from parse analysis, and this is
 *		done by routines in parser/parse_utilcmd.c after ProcessUtility
 *		receives the command for execution.
 *		DECLARE CURSOR, EXPLAIN, and CREATE TABLE AS are special cases:
 *		they contain optimizable statements, which get processed normally
 *		by parser/analyze.c.
 *****************************************************************************/

/*
 * When a command can act on several kinds of objects with only one
 * parse structure required, use these constants to designate the
 * object type.  Note that commands typically don't support all the types.
 */

typedef enum ObjectType
{
	OBJECT_ACCESS_METHOD,
	OBJECT_AGGREGATE,
	OBJECT_AMOP,
	OBJECT_AMPROC,
	OBJECT_ATTRIBUTE,			/* type's attribute, when distinct from column */
	OBJECT_CAST,
	OBJECT_COLUMN,
	OBJECT_COLLATION,
	OBJECT_CONVERSION,
	OBJECT_DATABASE,
	OBJECT_DEFAULT,
	OBJECT_DEFACL,
	OBJECT_DOMAIN,
	OBJECT_DOMCONSTRAINT,
	OBJECT_EVENT_TRIGGER,
	OBJECT_EXTENSION,
	OBJECT_FDW,
	OBJECT_FOREIGN_SERVER,
	OBJECT_FOREIGN_TABLE,
	OBJECT_FUNCTION,
	OBJECT_INDEX,
	OBJECT_LANGUAGE,
	OBJECT_LARGEOBJECT,
	OBJECT_MATVIEW,
	OBJECT_OPCLASS,
	OBJECT_OPERATOR,
	OBJECT_OPFAMILY,
	OBJECT_PARAMETER_ACL,
	OBJECT_POLICY,
	OBJECT_PROCEDURE,
	OBJECT_PROPGRAPH,
	OBJECT_PUBLICATION,
	OBJECT_PUBLICATION_NAMESPACE,
	OBJECT_PUBLICATION_REL,
	OBJECT_ROLE,
	OBJECT_ROUTINE,
	OBJECT_RULE,
	OBJECT_SCHEMA,
	OBJECT_SEQUENCE,
	OBJECT_SUBSCRIPTION,
	OBJECT_STATISTIC_EXT,
	OBJECT_TABCONSTRAINT,
	OBJECT_TABLE,
	OBJECT_TABLESPACE,
	OBJECT_TRANSFORM,
	OBJECT_TRIGGER,
	OBJECT_TSCONFIGURATION,
	OBJECT_TSDICTIONARY,
	OBJECT_TSPARSER,
	OBJECT_TSTEMPLATE,
	OBJECT_TYPE,
	OBJECT_USER_MAPPING,
	OBJECT_VIEW,
} ObjectType;

/* ----------------------
 *		Create Schema Statement
 *
 * NOTE: the schemaElts list contains raw parsetrees for component statements
 * of the schema, such as CREATE TABLE, GRANT, etc.  These are analyzed and
 * executed after the schema itself is created.
 * ----------------------
 */
typedef struct CreateSchemaStmt
{
	NodeTag		type;
	char	   *schemaname;		/* the name of the schema to create */
	RoleSpec   *authrole;		/* the owner of the created schema */
	List	   *schemaElts;		/* schema components (list of parsenodes) */
	bool		if_not_exists;	/* just do nothing if schema already exists? */
} CreateSchemaStmt;

typedef enum DropBehavior
{
	DROP_RESTRICT,				/* drop fails if any dependent objects */
	DROP_CASCADE,				/* remove dependent objects too */
} DropBehavior;

/* ----------------------
 *	Alter Table
 * ----------------------
 */
typedef struct AlterTableStmt
{
	NodeTag		type;
	RangeVar   *relation;		/* table to work on */
	List	   *cmds;			/* list of subcommands */
	ObjectType	objtype;		/* type of object */
	bool		missing_ok;		/* skip error if table missing */
} AlterTableStmt;

typedef enum AlterTableType
{
	AT_AddColumn,				/* add column */
	AT_AddColumnToView,			/* implicitly via CREATE OR REPLACE VIEW */
	AT_ColumnDefault,			/* alter column default */
	AT_CookedColumnDefault,		/* add a pre-cooked column default */
	AT_DropNotNull,				/* alter column drop not null */
	AT_SetNotNull,				/* alter column set not null */
	AT_SetAttNotNull,			/* set attnotnull w/o a constraint */
	AT_DropExpression,			/* alter column drop expression */
	AT_SetStatistics,			/* alter column set statistics */
	AT_SetOptions,				/* alter column set ( options ) */
	AT_ResetOptions,			/* alter column reset ( options ) */
	AT_SetStorage,				/* alter column set storage */
	AT_SetCompression,			/* alter column set compression */
	AT_DropColumn,				/* drop column */
	AT_AddIndex,				/* add index */
	AT_ReAddIndex,				/* internal to commands/tablecmds.c */
	AT_AddConstraint,			/* add constraint */
	AT_ReAddConstraint,			/* internal to commands/tablecmds.c */
	AT_ReAddDomainConstraint,	/* internal to commands/tablecmds.c */
	AT_AlterConstraint,			/* alter constraint */
	AT_ValidateConstraint,		/* validate constraint */
	AT_AddIndexConstraint,		/* add constraint using existing index */
	AT_DropConstraint,			/* drop constraint */
	AT_ReAddComment,			/* internal to commands/tablecmds.c */
	AT_AlterColumnType,			/* alter column type */
	AT_AlterColumnGenericOptions,	/* alter column OPTIONS (...) */
	AT_ChangeOwner,				/* change owner */
	AT_ClusterOn,				/* CLUSTER ON */
	AT_DropCluster,				/* SET WITHOUT CLUSTER */
	AT_SetLogged,				/* SET LOGGED */
	AT_SetUnLogged,				/* SET UNLOGGED */
	AT_DropOids,				/* SET WITHOUT OIDS */
	AT_SetAccessMethod,			/* SET ACCESS METHOD */
	AT_SetTableSpace,			/* SET TABLESPACE */
	AT_SetRelOptions,			/* SET (...) -- AM specific parameters */
	AT_ResetRelOptions,			/* RESET (...) -- AM specific parameters */
	AT_ReplaceRelOptions,		/* replace reloption list in its entirety */
	AT_EnableTrig,				/* ENABLE TRIGGER name */
	AT_EnableAlwaysTrig,		/* ENABLE ALWAYS TRIGGER name */
	AT_EnableReplicaTrig,		/* ENABLE REPLICA TRIGGER name */
	AT_DisableTrig,				/* DISABLE TRIGGER name */
	AT_EnableTrigAll,			/* ENABLE TRIGGER ALL */
	AT_DisableTrigAll,			/* DISABLE TRIGGER ALL */
	AT_EnableTrigUser,			/* ENABLE TRIGGER USER */
	AT_DisableTrigUser,			/* DISABLE TRIGGER USER */
	AT_EnableRule,				/* ENABLE RULE name */
	AT_EnableAlwaysRule,		/* ENABLE ALWAYS RULE name */
	AT_EnableReplicaRule,		/* ENABLE REPLICA RULE name */
	AT_DisableRule,				/* DISABLE RULE name */
	AT_AddInherit,				/* INHERIT parent */
	AT_DropInherit,				/* NO INHERIT parent */
	AT_AddOf,					/* OF <type_name> */
	AT_DropOf,					/* NOT OF */
	AT_ReplicaIdentity,			/* REPLICA IDENTITY */
	AT_EnableRowSecurity,		/* ENABLE ROW SECURITY */
	AT_DisableRowSecurity,		/* DISABLE ROW SECURITY */
	AT_ForceRowSecurity,		/* FORCE ROW SECURITY */
	AT_NoForceRowSecurity,		/* NO FORCE ROW SECURITY */
	AT_GenericOptions,			/* OPTIONS (...) */
	AT_AttachPartition,			/* ATTACH PARTITION */
	AT_DetachPartition,			/* DETACH PARTITION */
	AT_DetachPartitionFinalize, /* DETACH PARTITION FINALIZE */
	AT_AddIdentity,				/* ADD IDENTITY */
	AT_SetIdentity,				/* SET identity column options */
	AT_DropIdentity,			/* DROP IDENTITY */
	AT_ReAddStatistics,			/* internal to commands/tablecmds.c */
} AlterTableType;

typedef struct ReplicaIdentityStmt
{
	NodeTag		type;
	char		identity_type;
	char	   *name;
} ReplicaIdentityStmt;

typedef struct AlterTableCmd	/* one subcommand of an ALTER TABLE */
{
	NodeTag		type;
	AlterTableType subtype;		/* Type of table alteration to apply */
	char	   *name;			/* column, constraint, or trigger to act on,
								 * or tablespace */
	int16		num;			/* attribute number for columns referenced by
								 * number */
	RoleSpec   *newowner;
	Node	   *def;			/* definition of new column, index,
								 * constraint, or parent table */
	DropBehavior behavior;		/* RESTRICT or CASCADE for DROP cases */
	bool		missing_ok;		/* skip error if missing? */
	bool		recurse;		/* exec-time recursion */
} AlterTableCmd;


/* ----------------------
 * Alter Collation
 * ----------------------
 */
typedef struct AlterCollationStmt
{
	NodeTag		type;
	List	   *collname;
} AlterCollationStmt;


/* ----------------------
 *	Alter Domain
 *
 * The fields are used in different ways by the different variants of
 * this command.
 * ----------------------
 */
typedef struct AlterDomainStmt
{
	NodeTag		type;
	char		subtype;		/*------------
								 *	T = alter column default
								 *	N = alter column drop not null
								 *	O = alter column set not null
								 *	C = add constraint
								 *	X = drop constraint
								 *------------
								 */
	List	   *typeName;		/* domain to work on */
	char	   *name;			/* column or constraint name to act on */
	Node	   *def;			/* definition of default or constraint */
	DropBehavior behavior;		/* RESTRICT or CASCADE for DROP cases */
	bool		missing_ok;		/* skip error if missing? */
} AlterDomainStmt;


/* ----------------------
 *		Grant|Revoke Statement
 * ----------------------
 */
typedef enum GrantTargetType
{
	ACL_TARGET_OBJECT,			/* grant on specific named object(s) */
	ACL_TARGET_ALL_IN_SCHEMA,	/* grant on all objects in given schema(s) */
	ACL_TARGET_DEFAULTS,		/* ALTER DEFAULT PRIVILEGES */
} GrantTargetType;

typedef struct GrantStmt
{
	NodeTag		type;
	bool		is_grant;		/* true = GRANT, false = REVOKE */
	GrantTargetType targtype;	/* type of the grant target */
	ObjectType	objtype;		/* kind of object being operated on */
	List	   *objects;		/* list of RangeVar nodes, ObjectWithArgs
								 * nodes, or plain names (as String values) */
	List	   *privileges;		/* list of AccessPriv nodes */
	/* privileges == NIL denotes ALL PRIVILEGES */
	List	   *grantees;		/* list of RoleSpec nodes */
	bool		grant_option;	/* grant or revoke grant option */
	RoleSpec   *grantor;
	DropBehavior behavior;		/* drop behavior (for REVOKE) */
} GrantStmt;

/*
 * ObjectWithArgs represents a function/procedure/operator name plus parameter
 * identification.
 *
 * objargs includes only the types of the input parameters of the object.
 * In some contexts, that will be all we have, and it's enough to look up
 * objects according to the traditional Postgres rules (i.e., when only input
 * arguments matter).
 *
 * objfuncargs, if not NIL, carries the full specification of the parameter
 * list, including parameter mode annotations.
 *
 * Some grammar productions can set args_unspecified = true instead of
 * providing parameter info.  In this case, lookup will succeed only if
 * the object name is unique.  Note that otherwise, NIL parameter lists
 * mean zero arguments.
 */
typedef struct ObjectWithArgs
{
	NodeTag		type;
	List	   *objname;		/* qualified name of function/operator */
	List	   *objargs;		/* list of Typename nodes (input args only) */
	List	   *objfuncargs;	/* list of FunctionParameter nodes */
	bool		args_unspecified;	/* argument list was omitted? */
} ObjectWithArgs;

/*
 * An access privilege, with optional list of column names
 * priv_name == NULL denotes ALL PRIVILEGES (only used with a column list)
 * cols == NIL denotes "all columns"
 * Note that simple "ALL PRIVILEGES" is represented as a NIL list, not
 * an AccessPriv with both fields null.
 */
typedef struct AccessPriv
{
	NodeTag		type;
	char	   *priv_name;		/* string name of privilege */
	List	   *cols;			/* list of String */
} AccessPriv;

/* ----------------------
 *		Grant/Revoke Role Statement
 *
 * Note: because of the parsing ambiguity with the GRANT <privileges>
 * statement, granted_roles is a list of AccessPriv; the execution code
 * should complain if any column lists appear.  grantee_roles is a list
 * of role names, as String values.
 * ----------------------
 */
typedef struct GrantRoleStmt
{
	NodeTag		type;
	List	   *granted_roles;	/* list of roles to be granted/revoked */
	List	   *grantee_roles;	/* list of member roles to add/delete */
	bool		is_grant;		/* true = GRANT, false = REVOKE */
	List	   *opt;			/* options e.g. WITH GRANT OPTION */
	RoleSpec   *grantor;		/* set grantor to other than current role */
	DropBehavior behavior;		/* drop behavior (for REVOKE) */
} GrantRoleStmt;

/* ----------------------
 *	Alter Default Privileges Statement
 * ----------------------
 */
typedef struct AlterDefaultPrivilegesStmt
{
	NodeTag		type;
	List	   *options;		/* list of DefElem */
	GrantStmt  *action;			/* GRANT/REVOKE action (with objects=NIL) */
} AlterDefaultPrivilegesStmt;

/* ----------------------
 *		Copy Statement
 *
 * We support "COPY relation FROM file", "COPY relation TO file", and
 * "COPY (query) TO file".  In any given CopyStmt, exactly one of "relation"
 * and "query" must be non-NULL.
 * ----------------------
 */
typedef struct CopyStmt
{
	NodeTag		type;
	RangeVar   *relation;		/* the relation to copy */
	Node	   *query;			/* the query (SELECT or DML statement with
								 * RETURNING) to copy, as a raw parse tree */
	List	   *attlist;		/* List of column names (as Strings), or NIL
								 * for all columns */
	bool		is_from;		/* TO or FROM */
	bool		is_program;		/* is 'filename' a program to popen? */
	char	   *filename;		/* filename, or NULL for STDIN/STDOUT */
	List	   *options;		/* List of DefElem nodes */
	Node	   *whereClause;	/* WHERE condition (or NULL) */
} CopyStmt;

/* ----------------------
 * SET Statement (includes RESET)
 *
 * "SET var TO DEFAULT" and "RESET var" are semantically equivalent, but we
 * preserve the distinction in VariableSetKind for CreateCommandTag().
 * ----------------------
 */
typedef enum VariableSetKind
{
	VAR_SET_VALUE,				/* SET var = value */
	VAR_SET_DEFAULT,			/* SET var TO DEFAULT */
	VAR_SET_CURRENT,			/* SET var FROM CURRENT */
	VAR_SET_MULTI,				/* special case for SET TRANSACTION ... */
	VAR_RESET,					/* RESET var */
	VAR_RESET_ALL,				/* RESET ALL */
} VariableSetKind;

typedef struct VariableSetStmt
{
	NodeTag		type;
	VariableSetKind kind;
	char	   *name;			/* variable to be set */
	List	   *args;			/* List of A_Const nodes */
	bool		is_local;		/* SET LOCAL? */
} VariableSetStmt;

/* ----------------------
 * Show Statement
 * ----------------------
 */
typedef struct VariableShowStmt
{
	NodeTag		type;
	char	   *name;
} VariableShowStmt;

/* ----------------------
 *		Create Table Statement
 *
 * NOTE: in the raw gram.y output, ColumnDef and Constraint nodes are
 * intermixed in tableElts, and constraints and nnconstraints are NIL.  After
 * parse analysis, tableElts contains just ColumnDefs, nnconstraints contains
 * Constraint nodes of CONSTR_NOTNULL type from various sources, and
 * constraints contains just CONSTR_CHECK Constraint nodes.
 * ----------------------
 */

typedef struct CreateStmt
{
	NodeTag		type;
	RangeVar   *relation;		/* relation to create */
	List	   *tableElts;		/* column definitions (list of ColumnDef) */
	List	   *inhRelations;	/* relations to inherit from (list of
								 * RangeVar) */
	PartitionBoundSpec *partbound;	/* FOR VALUES clause */
	PartitionSpec *partspec;	/* PARTITION BY clause */
	TypeName   *ofTypename;		/* OF typename */
	List	   *constraints;	/* constraints (list of Constraint nodes) */
	List	   *nnconstraints;	/* NOT NULL constraints (ditto) */
	List	   *options;		/* options from WITH clause */
	OnCommitAction oncommit;	/* what do we do at COMMIT? */
	char	   *tablespacename; /* table space to use, or NULL */
	char	   *accessMethod;	/* table access method */
	bool		if_not_exists;	/* just do nothing if it already exists? */
} CreateStmt;

/* ----------
 * Definitions for constraints in CreateStmt
 *
 * Note that column defaults are treated as a type of constraint,
 * even though that's a bit odd semantically.
 *
 * For constraints that use expressions (CONSTR_CHECK, CONSTR_DEFAULT)
 * we may have the expression in either "raw" form (an untransformed
 * parse tree) or "cooked" form (the nodeToString representation of
 * an executable expression tree), depending on how this Constraint
 * node was created (by parsing, or by inheritance from an existing
 * relation).  We should never have both in the same node!
 *
 * FKCONSTR_ACTION_xxx values are stored into pg_constraint.confupdtype
 * and pg_constraint.confdeltype columns; FKCONSTR_MATCH_xxx values are
 * stored into pg_constraint.confmatchtype.  Changing the code values may
 * require an initdb!
 *
 * If skip_validation is true then we skip checking that the existing rows
 * in the table satisfy the constraint, and just install the catalog entries
 * for the constraint.  A new FK constraint is marked as valid iff
 * initially_valid is true.  (Usually skip_validation and initially_valid
 * are inverses, but we can set both true if the table is known empty.)
 *
 * Constraint attributes (DEFERRABLE etc) are initially represented as
 * separate Constraint nodes for simplicity of parsing.  parse_utilcmd.c makes
 * a pass through the constraints list to insert the info into the appropriate
 * Constraint node.
 * ----------
 */

typedef enum ConstrType			/* types of constraints */
{
	CONSTR_NULL,				/* not standard SQL, but a lot of people
								 * expect it */
	CONSTR_NOTNULL,
	CONSTR_DEFAULT,
	CONSTR_IDENTITY,
	CONSTR_GENERATED,
	CONSTR_CHECK,
	CONSTR_PRIMARY,
	CONSTR_UNIQUE,
	CONSTR_EXCLUSION,
	CONSTR_FOREIGN,
	CONSTR_ATTR_DEFERRABLE,		/* attributes for previous constraint node */
	CONSTR_ATTR_NOT_DEFERRABLE,
	CONSTR_ATTR_DEFERRED,
	CONSTR_ATTR_IMMEDIATE,
} ConstrType;

/* Foreign key action codes */
#define FKCONSTR_ACTION_NOACTION	'a'
#define FKCONSTR_ACTION_RESTRICT	'r'
#define FKCONSTR_ACTION_CASCADE		'c'
#define FKCONSTR_ACTION_SETNULL		'n'
#define FKCONSTR_ACTION_SETDEFAULT	'd'

/* Foreign key matchtype codes */
#define FKCONSTR_MATCH_FULL			'f'
#define FKCONSTR_MATCH_PARTIAL		'p'
#define FKCONSTR_MATCH_SIMPLE		's'

typedef struct Constraint
{
	pg_node_attr(custom_read_write)

	NodeTag		type;
	ConstrType	contype;		/* see above */

	/* Fields used for most/all constraint types: */
	char	   *conname;		/* Constraint name, or NULL if unnamed */
	bool		deferrable;		/* DEFERRABLE? */
	bool		initdeferred;	/* INITIALLY DEFERRED? */
	int			location;		/* token location, or -1 if unknown */

	/* Fields used for constraints with expressions (CHECK and DEFAULT): */
	bool		is_no_inherit;	/* is constraint non-inheritable? */
	Node	   *raw_expr;		/* expr, as untransformed parse tree */
	char	   *cooked_expr;	/* expr, as nodeToString representation */
	char		generated_when; /* ALWAYS or BY DEFAULT */

	/* Fields used for "raw" NOT NULL constraints: */
	int			inhcount;		/* initial inheritance count to apply */

	/* Fields used for unique constraints (UNIQUE and PRIMARY KEY): */
	bool		nulls_not_distinct; /* null treatment for UNIQUE constraints */
	List	   *keys;			/* String nodes naming referenced key
								 * column(s); also used for NOT NULL */
	List	   *including;		/* String nodes naming referenced nonkey
								 * column(s) */

	/* Fields used for EXCLUSION constraints: */
	List	   *exclusions;		/* list of (IndexElem, operator name) pairs */

	/* Fields used for index constraints (UNIQUE, PRIMARY KEY, EXCLUSION): */
	List	   *options;		/* options from WITH clause */
	char	   *indexname;		/* existing index to use; otherwise NULL */
	char	   *indexspace;		/* index tablespace; NULL for default */
	bool		reset_default_tblspc;	/* reset default_tablespace prior to
										 * creating the index */
	/* These could be, but currently are not, used for UNIQUE/PKEY: */
	char	   *access_method;	/* index access method; NULL for default */
	Node	   *where_clause;	/* partial index predicate */

	/* Fields used for FOREIGN KEY constraints: */
	RangeVar   *pktable;		/* Primary key table */
	List	   *fk_attrs;		/* Attributes of foreign key */
	List	   *pk_attrs;		/* Corresponding attrs in PK table */
	char		fk_matchtype;	/* FULL, PARTIAL, SIMPLE */
	char		fk_upd_action;	/* ON UPDATE action */
	char		fk_del_action;	/* ON DELETE action */
	List	   *fk_del_set_cols;	/* ON DELETE SET NULL/DEFAULT (col1, col2) */
	List	   *old_conpfeqop;	/* pg_constraint.conpfeqop of my former self */
	Oid			old_pktable_oid;	/* pg_constraint.confrelid of my former
									 * self */

	/* Fields used for constraints that allow a NOT VALID specification */
	bool		skip_validation;	/* skip validation of existing rows? */
	bool		initially_valid;	/* mark the new constraint as valid? */
} Constraint;

/* ----------------------
 *		Create/Drop Table Space Statements
 * ----------------------
 */

typedef struct CreateTableSpaceStmt
{
	NodeTag		type;
	char	   *tablespacename;
	RoleSpec   *owner;
	char	   *location;
	List	   *options;
} CreateTableSpaceStmt;

typedef struct DropTableSpaceStmt
{
	NodeTag		type;
	char	   *tablespacename;
	bool		missing_ok;		/* skip error if missing? */
} DropTableSpaceStmt;

typedef struct AlterTableSpaceOptionsStmt
{
	NodeTag		type;
	char	   *tablespacename;
	List	   *options;
	bool		isReset;
} AlterTableSpaceOptionsStmt;

typedef struct AlterTableMoveAllStmt
{
	NodeTag		type;
	char	   *orig_tablespacename;
	ObjectType	objtype;		/* Object type to move */
	List	   *roles;			/* List of roles to move objects of */
	char	   *new_tablespacename;
	bool		nowait;
} AlterTableMoveAllStmt;

/* ----------------------
 *		Create/Alter Extension Statements
 * ----------------------
 */

typedef struct CreateExtensionStmt
{
	NodeTag		type;
	char	   *extname;
	bool		if_not_exists;	/* just do nothing if it already exists? */
	List	   *options;		/* List of DefElem nodes */
} CreateExtensionStmt;

/* Only used for ALTER EXTENSION UPDATE; later might need an action field */
typedef struct AlterExtensionStmt
{
	NodeTag		type;
	char	   *extname;
	List	   *options;		/* List of DefElem nodes */
} AlterExtensionStmt;

typedef struct AlterExtensionContentsStmt
{
	NodeTag		type;
	char	   *extname;		/* Extension's name */
	int			action;			/* +1 = add object, -1 = drop object */
	ObjectType	objtype;		/* Object's type */
	Node	   *object;			/* Qualified name of the object */
} AlterExtensionContentsStmt;

/* ----------------------
 *		Create/Alter FOREIGN DATA WRAPPER Statements
 * ----------------------
 */

typedef struct CreateFdwStmt
{
	NodeTag		type;
	char	   *fdwname;		/* foreign-data wrapper name */
	List	   *func_options;	/* HANDLER/VALIDATOR options */
	List	   *options;		/* generic options to FDW */
} CreateFdwStmt;

typedef struct AlterFdwStmt
{
	NodeTag		type;
	char	   *fdwname;		/* foreign-data wrapper name */
	List	   *func_options;	/* HANDLER/VALIDATOR options */
	List	   *options;		/* generic options to FDW */
} AlterFdwStmt;

/* ----------------------
 *		Create/Alter FOREIGN SERVER Statements
 * ----------------------
 */

typedef struct CreateForeignServerStmt
{
	NodeTag		type;
	char	   *servername;		/* server name */
	char	   *servertype;		/* optional server type */
	char	   *version;		/* optional server version */
	char	   *fdwname;		/* FDW name */
	bool		if_not_exists;	/* just do nothing if it already exists? */
	List	   *options;		/* generic options to server */
} CreateForeignServerStmt;

typedef struct AlterForeignServerStmt
{
	NodeTag		type;
	char	   *servername;		/* server name */
	char	   *version;		/* optional server version */
	List	   *options;		/* generic options to server */
	bool		has_version;	/* version specified */
} AlterForeignServerStmt;

/* ----------------------
 *		Create FOREIGN TABLE Statement
 * ----------------------
 */

typedef struct CreateForeignTableStmt
{
	CreateStmt	base;
	char	   *servername;
	List	   *options;
} CreateForeignTableStmt;

/* ----------------------
 *		Create/Drop USER MAPPING Statements
 * ----------------------
 */

typedef struct CreateUserMappingStmt
{
	NodeTag		type;
	RoleSpec   *user;			/* user role */
	char	   *servername;		/* server name */
	bool		if_not_exists;	/* just do nothing if it already exists? */
	List	   *options;		/* generic options to server */
} CreateUserMappingStmt;

typedef struct AlterUserMappingStmt
{
	NodeTag		type;
	RoleSpec   *user;			/* user role */
	char	   *servername;		/* server name */
	List	   *options;		/* generic options to server */
} AlterUserMappingStmt;

typedef struct DropUserMappingStmt
{
	NodeTag		type;
	RoleSpec   *user;			/* user role */
	char	   *servername;		/* server name */
	bool		missing_ok;		/* ignore missing mappings */
} DropUserMappingStmt;

/* ----------------------
 *		Import Foreign Schema Statement
 * ----------------------
 */

typedef enum ImportForeignSchemaType
{
	FDW_IMPORT_SCHEMA_ALL,		/* all relations wanted */
	FDW_IMPORT_SCHEMA_LIMIT_TO, /* include only listed tables in import */
	FDW_IMPORT_SCHEMA_EXCEPT,	/* exclude listed tables from import */
} ImportForeignSchemaType;

typedef struct ImportForeignSchemaStmt
{
	NodeTag		type;
	char	   *server_name;	/* FDW server name */
	char	   *remote_schema;	/* remote schema name to query */
	char	   *local_schema;	/* local schema to create objects in */
	ImportForeignSchemaType list_type;	/* type of table list */
	List	   *table_list;		/* List of RangeVar */
	List	   *options;		/* list of options to pass to FDW */
} ImportForeignSchemaStmt;

/*----------------------
 *		Create POLICY Statement
 *----------------------
 */
typedef struct CreatePolicyStmt
{
	NodeTag		type;
	char	   *policy_name;	/* Policy's name */
	RangeVar   *table;			/* the table name the policy applies to */
	char	   *cmd_name;		/* the command name the policy applies to */
	bool		permissive;		/* restrictive or permissive policy */
	List	   *roles;			/* the roles associated with the policy */
	Node	   *qual;			/* the policy's condition */
	Node	   *with_check;		/* the policy's WITH CHECK condition. */
} CreatePolicyStmt;

/*----------------------
 *		Alter POLICY Statement
 *----------------------
 */
typedef struct AlterPolicyStmt
{
	NodeTag		type;
	char	   *policy_name;	/* Policy's name */
	RangeVar   *table;			/* the table name the policy applies to */
	List	   *roles;			/* the roles associated with the policy */
	Node	   *qual;			/* the policy's condition */
	Node	   *with_check;		/* the policy's WITH CHECK condition. */
} AlterPolicyStmt;

/*----------------------
 *		Create ACCESS METHOD Statement
 *----------------------
 */
typedef struct CreateAmStmt
{
	NodeTag		type;
	char	   *amname;			/* access method name */
	List	   *handler_name;	/* handler function name */
	char		amtype;			/* type of access method */
} CreateAmStmt;

/* ----------------------
 *		Create TRIGGER Statement
 * ----------------------
 */
typedef struct CreateTrigStmt
{
	NodeTag		type;
	bool		replace;		/* replace trigger if already exists */
	bool		isconstraint;	/* This is a constraint trigger */
	char	   *trigname;		/* TRIGGER's name */
	RangeVar   *relation;		/* relation trigger is on */
	List	   *funcname;		/* qual. name of function to call */
	List	   *args;			/* list of String or NIL */
	bool		row;			/* ROW/STATEMENT */
	/* timing uses the TRIGGER_TYPE bits defined in catalog/pg_trigger.h */
	int16		timing;			/* BEFORE, AFTER, or INSTEAD */
	/* events uses the TRIGGER_TYPE bits defined in catalog/pg_trigger.h */
	int16		events;			/* "OR" of INSERT/UPDATE/DELETE/TRUNCATE */
	List	   *columns;		/* column names, or NIL for all columns */
	Node	   *whenClause;		/* qual expression, or NULL if none */
	/* explicitly named transition data */
	List	   *transitionRels; /* TriggerTransition nodes, or NIL if none */
	/* The remaining fields are only used for constraint triggers */
	bool		deferrable;		/* [NOT] DEFERRABLE */
	bool		initdeferred;	/* INITIALLY {DEFERRED|IMMEDIATE} */
	RangeVar   *constrrel;		/* opposite relation, if RI trigger */
} CreateTrigStmt;

/* ----------------------
 *		Create EVENT TRIGGER Statement
 * ----------------------
 */
typedef struct CreateEventTrigStmt
{
	NodeTag		type;
	char	   *trigname;		/* TRIGGER's name */
	char	   *eventname;		/* event's identifier */
	List	   *whenclause;		/* list of DefElems indicating filtering */
	List	   *funcname;		/* qual. name of function to call */
} CreateEventTrigStmt;

/* ----------------------
 *		Alter EVENT TRIGGER Statement
 * ----------------------
 */
typedef struct AlterEventTrigStmt
{
	NodeTag		type;
	char	   *trigname;		/* TRIGGER's name */
	char		tgenabled;		/* trigger's firing configuration WRT
								 * session_replication_role */
} AlterEventTrigStmt;

/* ----------------------
 *		Create LANGUAGE Statements
 * ----------------------
 */
typedef struct CreatePLangStmt
{
	NodeTag		type;
	bool		replace;		/* T => replace if already exists */
	char	   *plname;			/* PL name */
	List	   *plhandler;		/* PL call handler function (qual. name) */
	List	   *plinline;		/* optional inline function (qual. name) */
	List	   *plvalidator;	/* optional validator function (qual. name) */
	bool		pltrusted;		/* PL is trusted */
} CreatePLangStmt;

/* ----------------------
 *	Create/Alter/Drop Role Statements
 *
 * Note: these node types are also used for the backwards-compatible
 * Create/Alter/Drop User/Group statements.  In the ALTER and DROP cases
 * there's really no need to distinguish what the original spelling was,
 * but for CREATE we mark the type because the defaults vary.
 * ----------------------
 */
typedef enum RoleStmtType
{
	ROLESTMT_ROLE,
	ROLESTMT_USER,
	ROLESTMT_GROUP,
} RoleStmtType;

typedef struct CreateRoleStmt
{
	NodeTag		type;
	RoleStmtType stmt_type;		/* ROLE/USER/GROUP */
	char	   *role;			/* role name */
	List	   *options;		/* List of DefElem nodes */
} CreateRoleStmt;

typedef struct AlterRoleStmt
{
	NodeTag		type;
	RoleSpec   *role;			/* role */
	List	   *options;		/* List of DefElem nodes */
	int			action;			/* +1 = add members, -1 = drop members */
} AlterRoleStmt;

typedef struct AlterRoleSetStmt
{
	NodeTag		type;
	RoleSpec   *role;			/* role */
	char	   *database;		/* database name, or NULL */
	VariableSetStmt *setstmt;	/* SET or RESET subcommand */
} AlterRoleSetStmt;

typedef struct DropRoleStmt
{
	NodeTag		type;
	List	   *roles;			/* List of roles to remove */
	bool		missing_ok;		/* skip error if a role is missing? */
} DropRoleStmt;

/* ----------------------
 *		{Create|Alter} SEQUENCE Statement
 * ----------------------
 */

typedef struct CreateSeqStmt
{
	NodeTag		type;
	RangeVar   *sequence;		/* the sequence to create */
	List	   *options;
	Oid			ownerId;		/* ID of owner, or InvalidOid for default */
	bool		for_identity;
	bool		if_not_exists;	/* just do nothing if it already exists? */
} CreateSeqStmt;

typedef struct AlterSeqStmt
{
	NodeTag		type;
	RangeVar   *sequence;		/* the sequence to alter */
	List	   *options;
	bool		for_identity;
	bool		missing_ok;		/* skip error if a role is missing? */
} AlterSeqStmt;

/* ----------------------
 *		Create {Aggregate|Operator|Type} Statement
 * ----------------------
 */
typedef struct DefineStmt
{
	NodeTag		type;
	ObjectType	kind;			/* aggregate, operator, type */
	bool		oldstyle;		/* hack to signal old CREATE AGG syntax */
	List	   *defnames;		/* qualified name (list of String) */
	List	   *args;			/* a list of TypeName (if needed) */
	List	   *definition;		/* a list of DefElem */
	bool		if_not_exists;	/* just do nothing if it already exists? */
	bool		replace;		/* replace if already exists? */
} DefineStmt;

/* ----------------------
 *		Create Domain Statement
 * ----------------------
 */
typedef struct CreateDomainStmt
{
	NodeTag		type;
	List	   *domainname;		/* qualified name (list of String) */
	TypeName   *typeName;		/* the base type */
	CollateClause *collClause;	/* untransformed COLLATE spec, if any */
	List	   *constraints;	/* constraints (list of Constraint nodes) */
} CreateDomainStmt;

/* ----------------------
 *		Create Operator Class Statement
 * ----------------------
 */
typedef struct CreateOpClassStmt
{
	NodeTag		type;
	List	   *opclassname;	/* qualified name (list of String) */
	List	   *opfamilyname;	/* qualified name (ditto); NIL if omitted */
	char	   *amname;			/* name of index AM opclass is for */
	TypeName   *datatype;		/* datatype of indexed column */
	List	   *items;			/* List of CreateOpClassItem nodes */
	bool		isDefault;		/* Should be marked as default for type? */
} CreateOpClassStmt;

#define OPCLASS_ITEM_OPERATOR		1
#define OPCLASS_ITEM_FUNCTION		2
#define OPCLASS_ITEM_STORAGETYPE	3

typedef struct CreateOpClassItem
{
	NodeTag		type;
	int			itemtype;		/* see codes above */
	ObjectWithArgs *name;		/* operator or function name and args */
	int			number;			/* strategy num or support proc num */
	List	   *order_family;	/* only used for ordering operators */
	List	   *class_args;		/* amproclefttype/amprocrighttype or
								 * amoplefttype/amoprighttype */
	/* fields used for a storagetype item: */
	TypeName   *storedtype;		/* datatype stored in index */
} CreateOpClassItem;

/* ----------------------
 *		Create Operator Family Statement
 * ----------------------
 */
typedef struct CreateOpFamilyStmt
{
	NodeTag		type;
	List	   *opfamilyname;	/* qualified name (list of String) */
	char	   *amname;			/* name of index AM opfamily is for */
} CreateOpFamilyStmt;

/* ----------------------
 *		Alter Operator Family Statement
 * ----------------------
 */
typedef struct AlterOpFamilyStmt
{
	NodeTag		type;
	List	   *opfamilyname;	/* qualified name (list of String) */
	char	   *amname;			/* name of index AM opfamily is for */
	bool		isDrop;			/* ADD or DROP the items? */
	List	   *items;			/* List of CreateOpClassItem nodes */
} AlterOpFamilyStmt;

/* ----------------------
 *		Drop Table|Sequence|View|Index|Type|Domain|Conversion|Schema Statement
 * ----------------------
 */

typedef struct DropStmt
{
	NodeTag		type;
	List	   *objects;		/* list of names */
	ObjectType	removeType;		/* object type */
	DropBehavior behavior;		/* RESTRICT or CASCADE behavior */
	bool		missing_ok;		/* skip error if object is missing? */
	bool		concurrent;		/* drop index concurrently? */
} DropStmt;

/* ----------------------
 *				Truncate Table Statement
 * ----------------------
 */
typedef struct TruncateStmt
{
	NodeTag		type;
	List	   *relations;		/* relations (RangeVars) to be truncated */
	bool		restart_seqs;	/* restart owned sequences? */
	DropBehavior behavior;		/* RESTRICT or CASCADE behavior */
} TruncateStmt;

/* ----------------------
 *				Comment On Statement
 * ----------------------
 */
typedef struct CommentStmt
{
	NodeTag		type;
	ObjectType	objtype;		/* Object's type */
	Node	   *object;			/* Qualified name of the object */
	char	   *comment;		/* Comment to insert, or NULL to remove */
} CommentStmt;

/* ----------------------
 *				SECURITY LABEL Statement
 * ----------------------
 */
typedef struct SecLabelStmt
{
	NodeTag		type;
	ObjectType	objtype;		/* Object's type */
	Node	   *object;			/* Qualified name of the object */
	char	   *provider;		/* Label provider (or NULL) */
	char	   *label;			/* New security label to be assigned */
} SecLabelStmt;

/* ----------------------
 *		Declare Cursor Statement
 *
 * The "query" field is initially a raw parse tree, and is converted to a
 * Query node during parse analysis.  Note that rewriting and planning
 * of the query are always postponed until execution.
 * ----------------------
 */
#define CURSOR_OPT_BINARY		0x0001	/* BINARY */
#define CURSOR_OPT_SCROLL		0x0002	/* SCROLL explicitly given */
#define CURSOR_OPT_NO_SCROLL	0x0004	/* NO SCROLL explicitly given */
#define CURSOR_OPT_INSENSITIVE	0x0008	/* INSENSITIVE */
#define CURSOR_OPT_ASENSITIVE	0x0010	/* ASENSITIVE */
#define CURSOR_OPT_HOLD			0x0020	/* WITH HOLD */
/* these planner-control flags do not correspond to any SQL grammar: */
#define CURSOR_OPT_FAST_PLAN	0x0100	/* prefer fast-start plan */
#define CURSOR_OPT_GENERIC_PLAN 0x0200	/* force use of generic plan */
#define CURSOR_OPT_CUSTOM_PLAN	0x0400	/* force use of custom plan */
#define CURSOR_OPT_PARALLEL_OK	0x0800	/* parallel mode OK */

typedef struct DeclareCursorStmt
{
	NodeTag		type;
	char	   *portalname;		/* name of the portal (cursor) */
	int			options;		/* bitmask of options (see above) */
	Node	   *query;			/* the query (see comments above) */
} DeclareCursorStmt;

/* ----------------------
 *		Close Portal Statement
 * ----------------------
 */
typedef struct ClosePortalStmt
{
	NodeTag		type;
	char	   *portalname;		/* name of the portal (cursor) */
	/* NULL means CLOSE ALL */
} ClosePortalStmt;

/* ----------------------
 *		Fetch Statement (also Move)
 * ----------------------
 */
typedef enum FetchDirection
{
	/* for these, howMany is how many rows to fetch; FETCH_ALL means ALL */
	FETCH_FORWARD,
	FETCH_BACKWARD,
	/* for these, howMany indicates a position; only one row is fetched */
	FETCH_ABSOLUTE,
	FETCH_RELATIVE,
} FetchDirection;

#define FETCH_ALL	LONG_MAX

typedef struct FetchStmt
{
	NodeTag		type;
	FetchDirection direction;	/* see above */
	long		howMany;		/* number of rows, or position argument */
	char	   *portalname;		/* name of portal (cursor) */
	bool		ismove;			/* true if MOVE */
} FetchStmt;

/* ----------------------
 *		Create Index Statement
 *
 * This represents creation of an index and/or an associated constraint.
 * If isconstraint is true, we should create a pg_constraint entry along
 * with the index.  But if indexOid isn't InvalidOid, we are not creating an
 * index, just a UNIQUE/PKEY constraint using an existing index.  isconstraint
 * must always be true in this case, and the fields describing the index
 * properties are empty.
 * ----------------------
 */
typedef struct IndexStmt
{
	NodeTag		type;
	char	   *idxname;		/* name of new index, or NULL for default */
	RangeVar   *relation;		/* relation to build index on */
	char	   *accessMethod;	/* name of access method (eg. btree) */
	char	   *tableSpace;		/* tablespace, or NULL for default */
	List	   *indexParams;	/* columns to index: a list of IndexElem */
	List	   *indexIncludingParams;	/* additional columns to index: a list
										 * of IndexElem */
	List	   *options;		/* WITH clause options: a list of DefElem */
	Node	   *whereClause;	/* qualification (partial-index predicate) */
	List	   *excludeOpNames; /* exclusion operator names, or NIL if none */
	char	   *idxcomment;		/* comment to apply to index, or NULL */
	Oid			indexOid;		/* OID of an existing index, if any */
	RelFileNumber oldNumber;	/* relfilenumber of existing storage, if any */
	SubTransactionId oldCreateSubid;	/* rd_createSubid of oldNumber */
	SubTransactionId oldFirstRelfilelocatorSubid;	/* rd_firstRelfilelocatorSubid
													 * of oldNumber */
	bool		unique;			/* is index unique? */
	bool		nulls_not_distinct; /* null treatment for UNIQUE constraints */
	bool		primary;		/* is index a primary key? */
	bool		isconstraint;	/* is it for a pkey/unique constraint? */
	bool		deferrable;		/* is the constraint DEFERRABLE? */
	bool		initdeferred;	/* is the constraint INITIALLY DEFERRED? */
	bool		transformed;	/* true when transformIndexStmt is finished */
	bool		concurrent;		/* should this be a concurrent index build? */
	bool		if_not_exists;	/* just do nothing if index already exists? */
	bool		reset_default_tblspc;	/* reset default_tablespace prior to
										 * executing */
} IndexStmt;

/* ----------------------
 *		Create Statistics Statement
 * ----------------------
 */
typedef struct CreateStatsStmt
{
	NodeTag		type;
	List	   *defnames;		/* qualified name (list of String) */
	List	   *stat_types;		/* stat types (list of String) */
	List	   *exprs;			/* expressions to build statistics on */
	List	   *relations;		/* rels to build stats on (list of RangeVar) */
	char	   *stxcomment;		/* comment to apply to stats, or NULL */
	bool		transformed;	/* true when transformStatsStmt is finished */
	bool		if_not_exists;	/* do nothing if stats name already exists */
} CreateStatsStmt;

/*
 * StatsElem - statistics parameters (used in CREATE STATISTICS)
 *
 * For a plain attribute, 'name' is the name of the referenced table column
 * and 'expr' is NULL.  For an expression, 'name' is NULL and 'expr' is the
 * expression tree.
 */
typedef struct StatsElem
{
	NodeTag		type;
	char	   *name;			/* name of attribute to index, or NULL */
	Node	   *expr;			/* expression to index, or NULL */
} StatsElem;


/* ----------------------
 *		Alter Statistics Statement
 * ----------------------
 */
typedef struct AlterStatsStmt
{
	NodeTag		type;
	List	   *defnames;		/* qualified name (list of String) */
	int			stxstattarget;	/* statistics target */
	bool		missing_ok;		/* skip error if statistics object is missing */
} AlterStatsStmt;

/* ----------------------
 *		Create Function Statement
 * ----------------------
 */
typedef struct CreateFunctionStmt
{
	NodeTag		type;
	bool		is_procedure;	/* it's really CREATE PROCEDURE */
	bool		replace;		/* T => replace if already exists */
	List	   *funcname;		/* qualified name of function to create */
	List	   *parameters;		/* a list of FunctionParameter */
	TypeName   *returnType;		/* the return type */
	List	   *options;		/* a list of DefElem */
	Node	   *sql_body;
} CreateFunctionStmt;

typedef enum FunctionParameterMode
{
	/* the assigned enum values appear in pg_proc, don't change 'em! */
	FUNC_PARAM_IN = 'i',		/* input only */
	FUNC_PARAM_OUT = 'o',		/* output only */
	FUNC_PARAM_INOUT = 'b',		/* both */
	FUNC_PARAM_VARIADIC = 'v',	/* variadic (always input) */
	FUNC_PARAM_TABLE = 't',		/* table function output column */
	/* this is not used in pg_proc: */
	FUNC_PARAM_DEFAULT = 'd',	/* default; effectively same as IN */
} FunctionParameterMode;

typedef struct FunctionParameter
{
	NodeTag		type;
	char	   *name;			/* parameter name, or NULL if not given */
	TypeName   *argType;		/* TypeName for parameter type */
	FunctionParameterMode mode; /* IN/OUT/etc */
	Node	   *defexpr;		/* raw default expr, or NULL if not given */
} FunctionParameter;

typedef struct AlterFunctionStmt
{
	NodeTag		type;
	ObjectType	objtype;
	ObjectWithArgs *func;		/* name and args of function */
	List	   *actions;		/* list of DefElem */
} AlterFunctionStmt;

/* ----------------------
 *		DO Statement
 *
 * DoStmt is the raw parser output, InlineCodeBlock is the execution-time API
 * ----------------------
 */
typedef struct DoStmt
{
	NodeTag		type;
	List	   *args;			/* List of DefElem nodes */
} DoStmt;

typedef struct InlineCodeBlock
{
	pg_node_attr(nodetag_only)	/* this is not a member of parse trees */

	NodeTag		type;
	char	   *source_text;	/* source text of anonymous code block */
	Oid			langOid;		/* OID of selected language */
	bool		langIsTrusted;	/* trusted property of the language */
	bool		atomic;			/* atomic execution context */
} InlineCodeBlock;

/* ----------------------
 *		CALL statement
 *
 * OUT-mode arguments are removed from the transformed funcexpr.  The outargs
 * list contains copies of the expressions for all output arguments, in the
 * order of the procedure's declared arguments.  (outargs is never evaluated,
 * but is useful to the caller as a reference for what to assign to.)
 * The transformed call state is not relevant in the query jumbling, only the
 * function call is.
 * ----------------------
 */
typedef struct CallStmt
{
	NodeTag		type;
	/* from the parser */
	FuncCall   *funccall pg_node_attr(query_jumble_ignore);
	/* transformed call, with only input args */
	FuncExpr   *funcexpr;
	/* transformed output-argument expressions */
	List	   *outargs;
} CallStmt;

typedef struct CallContext
{
	pg_node_attr(nodetag_only)	/* this is not a member of parse trees */

	NodeTag		type;
	bool		atomic;
} CallContext;

/* ----------------------
 *		Alter Object Rename Statement
 * ----------------------
 */
typedef struct RenameStmt
{
	NodeTag		type;
	ObjectType	renameType;		/* OBJECT_TABLE, OBJECT_COLUMN, etc */
	ObjectType	relationType;	/* if column name, associated relation type */
	RangeVar   *relation;		/* in case it's a table */
	Node	   *object;			/* in case it's some other object */
	char	   *subname;		/* name of contained object (column, rule,
								 * trigger, etc) */
	char	   *newname;		/* the new name */
	DropBehavior behavior;		/* RESTRICT or CASCADE behavior */
	bool		missing_ok;		/* skip error if missing? */
} RenameStmt;

/* ----------------------
 * ALTER object DEPENDS ON EXTENSION extname
 * ----------------------
 */
typedef struct AlterObjectDependsStmt
{
	NodeTag		type;
	ObjectType	objectType;		/* OBJECT_FUNCTION, OBJECT_TRIGGER, etc */
	RangeVar   *relation;		/* in case a table is involved */
	Node	   *object;			/* name of the object */
	String	   *extname;		/* extension name */
	bool		remove;			/* set true to remove dep rather than add */
} AlterObjectDependsStmt;

/* ----------------------
 *		ALTER object SET SCHEMA Statement
 * ----------------------
 */
typedef struct AlterObjectSchemaStmt
{
	NodeTag		type;
	ObjectType	objectType;		/* OBJECT_TABLE, OBJECT_TYPE, etc */
	RangeVar   *relation;		/* in case it's a table */
	Node	   *object;			/* in case it's some other object */
	char	   *newschema;		/* the new schema */
	bool		missing_ok;		/* skip error if missing? */
} AlterObjectSchemaStmt;

/* ----------------------
 *		Alter Object Owner Statement
 * ----------------------
 */
typedef struct AlterOwnerStmt
{
	NodeTag		type;
	ObjectType	objectType;		/* OBJECT_TABLE, OBJECT_TYPE, etc */
	RangeVar   *relation;		/* in case it's a table */
	Node	   *object;			/* in case it's some other object */
	RoleSpec   *newowner;		/* the new owner */
} AlterOwnerStmt;

/* ----------------------
 *		Alter Operator Set ( this-n-that )
 * ----------------------
 */
typedef struct AlterOperatorStmt
{
	NodeTag		type;
	ObjectWithArgs *opername;	/* operator name and argument types */
	List	   *options;		/* List of DefElem nodes */
} AlterOperatorStmt;

/* ------------------------
 *		Alter Type Set ( this-n-that )
 * ------------------------
 */
typedef struct AlterTypeStmt
{
	NodeTag		type;
	List	   *typeName;		/* type name (possibly qualified) */
	List	   *options;		/* List of DefElem nodes */
} AlterTypeStmt;

/* ----------------------
 *		Create Rule Statement
 * ----------------------
 */
typedef struct RuleStmt
{
	NodeTag		type;
	RangeVar   *relation;		/* relation the rule is for */
	char	   *rulename;		/* name of the rule */
	Node	   *whereClause;	/* qualifications */
	CmdType		event;			/* SELECT, INSERT, etc */
	bool		instead;		/* is a 'do instead'? */
	List	   *actions;		/* the action statements */
	bool		replace;		/* OR REPLACE */
} RuleStmt;

/* ----------------------
 *		Notify Statement
 * ----------------------
 */
typedef struct NotifyStmt
{
	NodeTag		type;
	char	   *conditionname;	/* condition name to notify */
	char	   *payload;		/* the payload string, or NULL if none */
} NotifyStmt;

/* ----------------------
 *		Listen Statement
 * ----------------------
 */
typedef struct ListenStmt
{
	NodeTag		type;
	char	   *conditionname;	/* condition name to listen on */
} ListenStmt;

/* ----------------------
 *		Unlisten Statement
 * ----------------------
 */
typedef struct UnlistenStmt
{
	NodeTag		type;
	char	   *conditionname;	/* name to unlisten on, or NULL for all */
} UnlistenStmt;

/* ----------------------
 *		{Begin|Commit|Rollback} Transaction Statement
 * ----------------------
 */
typedef enum TransactionStmtKind
{
	TRANS_STMT_BEGIN,
	TRANS_STMT_START,			/* semantically identical to BEGIN */
	TRANS_STMT_COMMIT,
	TRANS_STMT_ROLLBACK,
	TRANS_STMT_SAVEPOINT,
	TRANS_STMT_RELEASE,
	TRANS_STMT_ROLLBACK_TO,
	TRANS_STMT_PREPARE,
	TRANS_STMT_COMMIT_PREPARED,
	TRANS_STMT_ROLLBACK_PREPARED,
} TransactionStmtKind;

typedef struct TransactionStmt
{
	NodeTag		type;
	TransactionStmtKind kind;	/* see above */
	List	   *options;		/* for BEGIN/START commands */
	/* for savepoint commands */
	char	   *savepoint_name pg_node_attr(query_jumble_ignore);
	/* for two-phase-commit related commands */
	char	   *gid pg_node_attr(query_jumble_ignore);
	bool		chain;			/* AND CHAIN option */
	/* token location, or -1 if unknown */
	int			location pg_node_attr(query_jumble_location);
} TransactionStmt;

/* ----------------------
 *		Create Type Statement, composite types
 * ----------------------
 */
typedef struct CompositeTypeStmt
{
	NodeTag		type;
	RangeVar   *typevar;		/* the composite type to be created */
	List	   *coldeflist;		/* list of ColumnDef nodes */
} CompositeTypeStmt;

/* ----------------------
 *		Create Type Statement, enum types
 * ----------------------
 */
typedef struct CreateEnumStmt
{
	NodeTag		type;
	List	   *typeName;		/* qualified name (list of String) */
	List	   *vals;			/* enum values (list of String) */
} CreateEnumStmt;

/* ----------------------
 *		Create Type Statement, range types
 * ----------------------
 */
typedef struct CreateRangeStmt
{
	NodeTag		type;
	List	   *typeName;		/* qualified name (list of String) */
	List	   *params;			/* range parameters (list of DefElem) */
} CreateRangeStmt;

/* ----------------------
 *		Alter Type Statement, enum types
 * ----------------------
 */
typedef struct AlterEnumStmt
{
	NodeTag		type;
	List	   *typeName;		/* qualified name (list of String) */
	char	   *oldVal;			/* old enum value's name, if renaming */
	char	   *newVal;			/* new enum value's name */
	char	   *newValNeighbor; /* neighboring enum value, if specified */
	bool		newValIsAfter;	/* place new enum value after neighbor? */
	bool		skipIfNewValExists; /* no error if new already exists? */
} AlterEnumStmt;

/* ----------------------
 *		Create View Statement
 * ----------------------
 */
typedef enum ViewCheckOption
{
	NO_CHECK_OPTION,
	LOCAL_CHECK_OPTION,
	CASCADED_CHECK_OPTION,
} ViewCheckOption;

typedef struct ViewStmt
{
	NodeTag		type;
	RangeVar   *view;			/* the view to be created */
	List	   *aliases;		/* target column names */
	Node	   *query;			/* the SELECT query (as a raw parse tree) */
	bool		replace;		/* replace an existing view? */
	List	   *options;		/* options from WITH clause */
	ViewCheckOption withCheckOption;	/* WITH CHECK OPTION */
} ViewStmt;

/* ----------------------
 *		Load Statement
 * ----------------------
 */
typedef struct LoadStmt
{
	NodeTag		type;
	char	   *filename;		/* file to load */
} LoadStmt;

/* ----------------------
 *		Createdb Statement
 * ----------------------
 */
typedef struct CreatedbStmt
{
	NodeTag		type;
	char	   *dbname;			/* name of database to create */
	List	   *options;		/* List of DefElem nodes */
} CreatedbStmt;

/* ----------------------
 *	Alter Database
 * ----------------------
 */
typedef struct AlterDatabaseStmt
{
	NodeTag		type;
	char	   *dbname;			/* name of database to alter */
	List	   *options;		/* List of DefElem nodes */
} AlterDatabaseStmt;

typedef struct AlterDatabaseRefreshCollStmt
{
	NodeTag		type;
	char	   *dbname;
} AlterDatabaseRefreshCollStmt;

typedef struct AlterDatabaseSetStmt
{
	NodeTag		type;
	char	   *dbname;			/* database name */
	VariableSetStmt *setstmt;	/* SET or RESET subcommand */
} AlterDatabaseSetStmt;

/* ----------------------
 *		Dropdb Statement
 * ----------------------
 */
typedef struct DropdbStmt
{
	NodeTag		type;
	char	   *dbname;			/* database to drop */
	bool		missing_ok;		/* skip error if db is missing? */
	List	   *options;		/* currently only FORCE is supported */
} DropdbStmt;

/* ----------------------
 *		Alter System Statement
 * ----------------------
 */
typedef struct AlterSystemStmt
{
	NodeTag		type;
	VariableSetStmt *setstmt;	/* SET subcommand */
} AlterSystemStmt;

/* ----------------------
 *		Cluster Statement (support pbrown's cluster index implementation)
 * ----------------------
 */
typedef struct ClusterStmt
{
	NodeTag		type;
	RangeVar   *relation;		/* relation being indexed, or NULL if all */
	char	   *indexname;		/* original index defined */
	List	   *params;			/* list of DefElem nodes */
} ClusterStmt;

/* ----------------------
 *		Vacuum and Analyze Statements
 *
 * Even though these are nominally two statements, it's convenient to use
 * just one node type for both.
 * ----------------------
 */
typedef struct VacuumStmt
{
	NodeTag		type;
	List	   *options;		/* list of DefElem nodes */
	List	   *rels;			/* list of VacuumRelation, or NIL for all */
	bool		is_vacuumcmd;	/* true for VACUUM, false for ANALYZE */
} VacuumStmt;

/*
 * Info about a single target table of VACUUM/ANALYZE.
 *
 * If the OID field is set, it always identifies the table to process.
 * Then the relation field can be NULL; if it isn't, it's used only to report
 * failure to open/lock the relation.
 */
typedef struct VacuumRelation
{
	NodeTag		type;
	RangeVar   *relation;		/* table name to process, or NULL */
	Oid			oid;			/* table's OID; InvalidOid if not looked up */
	List	   *va_cols;		/* list of column names, or NIL for all */
} VacuumRelation;

/* ----------------------
 *		Explain Statement
 *
 * The "query" field is initially a raw parse tree, and is converted to a
 * Query node during parse analysis.  Note that rewriting and planning
 * of the query are always postponed until execution.
 * ----------------------
 */
typedef struct ExplainStmt
{
	NodeTag		type;
	Node	   *query;			/* the query (see comments above) */
	List	   *options;		/* list of DefElem nodes */
} ExplainStmt;

/* ----------------------
 *		CREATE TABLE AS Statement (a/k/a SELECT INTO)
 *
 * A query written as CREATE TABLE AS will produce this node type natively.
 * A query written as SELECT ... INTO will be transformed to this form during
 * parse analysis.
 * A query written as CREATE MATERIALIZED view will produce this node type,
 * during parse analysis, since it needs all the same data.
 *
 * The "query" field is handled similarly to EXPLAIN, though note that it
 * can be a SELECT or an EXECUTE, but not other DML statements.
 * ----------------------
 */
typedef struct CreateTableAsStmt
{
	NodeTag		type;
	Node	   *query;			/* the query (see comments above) */
	IntoClause *into;			/* destination table */
	ObjectType	objtype;		/* OBJECT_TABLE or OBJECT_MATVIEW */
	bool		is_select_into; /* it was written as SELECT INTO */
	bool		if_not_exists;	/* just do nothing if it already exists? */
} CreateTableAsStmt;

/* ----------------------
 *		REFRESH MATERIALIZED VIEW Statement
 * ----------------------
 */
typedef struct RefreshMatViewStmt
{
	NodeTag		type;
	bool		concurrent;		/* allow concurrent access? */
	bool		skipData;		/* true for WITH NO DATA */
	RangeVar   *relation;		/* relation to insert into */
} RefreshMatViewStmt;

/* ----------------------
 * Checkpoint Statement
 * ----------------------
 */
typedef struct CheckPointStmt
{
	NodeTag		type;
} CheckPointStmt;

/* ----------------------
 * Discard Statement
 * ----------------------
 */

typedef enum DiscardMode
{
	DISCARD_ALL,
	DISCARD_PLANS,
	DISCARD_SEQUENCES,
	DISCARD_TEMP,
} DiscardMode;

typedef struct DiscardStmt
{
	NodeTag		type;
	DiscardMode target;
} DiscardStmt;

/* ----------------------
 *		LOCK Statement
 * ----------------------
 */
typedef struct LockStmt
{
	NodeTag		type;
	List	   *relations;		/* relations to lock */
	int			mode;			/* lock mode */
	bool		nowait;			/* no wait mode */
} LockStmt;

/* ----------------------
 *		SET CONSTRAINTS Statement
 * ----------------------
 */
typedef struct ConstraintsSetStmt
{
	NodeTag		type;
	List	   *constraints;	/* List of names as RangeVars */
	bool		deferred;
} ConstraintsSetStmt;

/* ----------------------
 *		REINDEX Statement
 * ----------------------
 */
typedef enum ReindexObjectType
{
	REINDEX_OBJECT_INDEX,		/* index */
	REINDEX_OBJECT_TABLE,		/* table or materialized view */
	REINDEX_OBJECT_SCHEMA,		/* schema */
	REINDEX_OBJECT_SYSTEM,		/* system catalogs */
	REINDEX_OBJECT_DATABASE,	/* database */
} ReindexObjectType;

typedef struct ReindexStmt
{
	NodeTag		type;
	ReindexObjectType kind;		/* REINDEX_OBJECT_INDEX, REINDEX_OBJECT_TABLE,
								 * etc. */
	RangeVar   *relation;		/* Table or index to reindex */
	const char *name;			/* name of database to reindex */
	List	   *params;			/* list of DefElem nodes */
} ReindexStmt;

/* ----------------------
 *		CREATE CONVERSION Statement
 * ----------------------
 */
typedef struct CreateConversionStmt
{
	NodeTag		type;
	List	   *conversion_name;	/* Name of the conversion */
	char	   *for_encoding_name;	/* source encoding name */
	char	   *to_encoding_name;	/* destination encoding name */
	List	   *func_name;		/* qualified conversion function name */
	bool		def;			/* is this a default conversion? */
} CreateConversionStmt;

/* ----------------------
 *	CREATE CAST Statement
 * ----------------------
 */
typedef struct CreateCastStmt
{
	NodeTag		type;
	TypeName   *sourcetype;
	TypeName   *targettype;
	ObjectWithArgs *func;
	CoercionContext context;
	bool		inout;
} CreateCastStmt;

/* ----------------------
 *	CREATE PROPERTY GRAPH Statement
 * ----------------------
 */
typedef struct CreatePropGraphStmt
{
	NodeTag		type;
	RangeVar   *pgname;
	List	   *vertex_tables;
	List	   *edge_tables;
} CreatePropGraphStmt;

typedef struct PropGraphVertex
{
	NodeTag		type;
	RangeVar   *vtable;
	List	   *vkey;
	List	   *labels;
	int			location;
} PropGraphVertex;

typedef struct PropGraphEdge
{
	NodeTag		type;
	RangeVar   *etable;
	List	   *ekey;
	List	   *esrckey;
	char	   *esrcvertex;
	List	   *esrcvertexcols;
	List	   *edestkey;
	char	   *edestvertex;
	List	   *edestvertexcols;
	List	   *labels;
	int			location;
} PropGraphEdge;

typedef struct PropGraphLabelAndProperties
{
	NodeTag		type;
	const char *label;
	struct PropGraphProperties *properties;
	int			location;
} PropGraphLabelAndProperties;

typedef struct PropGraphProperties
{
	NodeTag		type;
	List	   *properties;
	bool		all;
	int			location;
} PropGraphProperties;

/* ----------------------
 *	ALTER PROPERTY GRAPH Statement
 * ----------------------
 */

typedef enum AlterPropGraphElementKind
{
	PROPGRAPH_ELEMENT_KIND_VERTEX = 1,
	PROPGRAPH_ELEMENT_KIND_EDGE = 2,
} AlterPropGraphElementKind;

typedef struct AlterPropGraphStmt
{
	NodeTag		type;
	RangeVar   *pgname;
	bool		missing_ok;
	List	   *add_vertex_tables;
	List	   *add_edge_tables;
	List	   *drop_vertex_tables;
	List	   *drop_edge_tables;
	DropBehavior drop_behavior;
	AlterPropGraphElementKind element_kind;
	const char *element_alias;
	List	   *add_labels;
	const char *drop_label;
	const char *alter_label;
	PropGraphProperties *add_properties;
	List	   *drop_properties;
} AlterPropGraphStmt;

/* ----------------------
 *	CREATE TRANSFORM Statement
 * ----------------------
 */
typedef struct CreateTransformStmt
{
	NodeTag		type;
	bool		replace;
	TypeName   *type_name;
	char	   *lang;
	ObjectWithArgs *fromsql;
	ObjectWithArgs *tosql;
} CreateTransformStmt;

/* ----------------------
 *		PREPARE Statement
 * ----------------------
 */
typedef struct PrepareStmt
{
	NodeTag		type;
	char	   *name;			/* Name of plan, arbitrary */
	List	   *argtypes;		/* Types of parameters (List of TypeName) */
	Node	   *query;			/* The query itself (as a raw parsetree) */
} PrepareStmt;


/* ----------------------
 *		EXECUTE Statement
 * ----------------------
 */

typedef struct ExecuteStmt
{
	NodeTag		type;
	char	   *name;			/* The name of the plan to execute */
	List	   *params;			/* Values to assign to parameters */
} ExecuteStmt;


/* ----------------------
 *		DEALLOCATE Statement
 * ----------------------
 */
typedef struct DeallocateStmt
{
	NodeTag		type;
	/* The name of the plan to remove, NULL if DEALLOCATE ALL */
	char	   *name pg_node_attr(query_jumble_ignore);
	/* true if DEALLOCATE ALL */
	bool		isall;
	/* token location, or -1 if unknown */
	int			location pg_node_attr(query_jumble_location);
} DeallocateStmt;

/*
 *		DROP OWNED statement
 */
typedef struct DropOwnedStmt
{
	NodeTag		type;
	List	   *roles;
	DropBehavior behavior;
} DropOwnedStmt;

/*
 *		REASSIGN OWNED statement
 */
typedef struct ReassignOwnedStmt
{
	NodeTag		type;
	List	   *roles;
	RoleSpec   *newrole;
} ReassignOwnedStmt;

/*
 * TS Dictionary stmts: DefineStmt, RenameStmt and DropStmt are default
 */
typedef struct AlterTSDictionaryStmt
{
	NodeTag		type;
	List	   *dictname;		/* qualified name (list of String) */
	List	   *options;		/* List of DefElem nodes */
} AlterTSDictionaryStmt;

/*
 * TS Configuration stmts: DefineStmt, RenameStmt and DropStmt are default
 */
typedef enum AlterTSConfigType
{
	ALTER_TSCONFIG_ADD_MAPPING,
	ALTER_TSCONFIG_ALTER_MAPPING_FOR_TOKEN,
	ALTER_TSCONFIG_REPLACE_DICT,
	ALTER_TSCONFIG_REPLACE_DICT_FOR_TOKEN,
	ALTER_TSCONFIG_DROP_MAPPING,
} AlterTSConfigType;

typedef struct AlterTSConfigurationStmt
{
	NodeTag		type;
	AlterTSConfigType kind;		/* ALTER_TSCONFIG_ADD_MAPPING, etc */
	List	   *cfgname;		/* qualified name (list of String) */

	/*
	 * dicts will be non-NIL if ADD/ALTER MAPPING was specified. If dicts is
	 * NIL, but tokentype isn't, DROP MAPPING was specified.
	 */
	List	   *tokentype;		/* list of String */
	List	   *dicts;			/* list of list of String */
	bool		override;		/* if true - remove old variant */
	bool		replace;		/* if true - replace dictionary by another */
	bool		missing_ok;		/* for DROP - skip error if missing? */
} AlterTSConfigurationStmt;

typedef struct PublicationTable
{
	NodeTag		type;
	RangeVar   *relation;		/* relation to be published */
	Node	   *whereClause;	/* qualifications */
	List	   *columns;		/* List of columns in a publication table */
} PublicationTable;

/*
 * Publication object type
 */
typedef enum PublicationObjSpecType
{
	PUBLICATIONOBJ_TABLE,		/* A table */
	PUBLICATIONOBJ_TABLES_IN_SCHEMA,	/* All tables in schema */
	PUBLICATIONOBJ_TABLES_IN_CUR_SCHEMA,	/* All tables in first element of
											 * search_path */
	PUBLICATIONOBJ_CONTINUATION,	/* Continuation of previous type */
} PublicationObjSpecType;

typedef struct PublicationObjSpec
{
	NodeTag		type;
	PublicationObjSpecType pubobjtype;	/* type of this publication object */
	char	   *name;
	PublicationTable *pubtable;
	int			location;		/* token location, or -1 if unknown */
} PublicationObjSpec;

typedef struct CreatePublicationStmt
{
	NodeTag		type;
	char	   *pubname;		/* Name of the publication */
	List	   *options;		/* List of DefElem nodes */
	List	   *pubobjects;		/* Optional list of publication objects */
	bool		for_all_tables; /* Special publication for all tables in db */
} CreatePublicationStmt;

typedef enum AlterPublicationAction
{
	AP_AddObjects,				/* add objects to publication */
	AP_DropObjects,				/* remove objects from publication */
	AP_SetObjects,				/* set list of objects */
} AlterPublicationAction;

typedef struct AlterPublicationStmt
{
	NodeTag		type;
	char	   *pubname;		/* Name of the publication */

	/* parameters used for ALTER PUBLICATION ... WITH */
	List	   *options;		/* List of DefElem nodes */

	/*
	 * Parameters used for ALTER PUBLICATION ... ADD/DROP/SET publication
	 * objects.
	 */
	List	   *pubobjects;		/* Optional list of publication objects */
	bool		for_all_tables; /* Special publication for all tables in db */
	AlterPublicationAction action;	/* What action to perform with the given
									 * objects */
} AlterPublicationStmt;

typedef struct CreateSubscriptionStmt
{
	NodeTag		type;
	char	   *subname;		/* Name of the subscription */
	char	   *conninfo;		/* Connection string to publisher */
	List	   *publication;	/* One or more publication to subscribe to */
	List	   *options;		/* List of DefElem nodes */
} CreateSubscriptionStmt;

typedef enum AlterSubscriptionType
{
	ALTER_SUBSCRIPTION_OPTIONS,
	ALTER_SUBSCRIPTION_CONNECTION,
	ALTER_SUBSCRIPTION_SET_PUBLICATION,
	ALTER_SUBSCRIPTION_ADD_PUBLICATION,
	ALTER_SUBSCRIPTION_DROP_PUBLICATION,
	ALTER_SUBSCRIPTION_REFRESH,
	ALTER_SUBSCRIPTION_ENABLED,
	ALTER_SUBSCRIPTION_SKIP,
} AlterSubscriptionType;

typedef struct AlterSubscriptionStmt
{
	NodeTag		type;
	AlterSubscriptionType kind; /* ALTER_SUBSCRIPTION_OPTIONS, etc */
	char	   *subname;		/* Name of the subscription */
	char	   *conninfo;		/* Connection string to publisher */
	List	   *publication;	/* One or more publication to subscribe to */
	List	   *options;		/* List of DefElem nodes */
} AlterSubscriptionStmt;

typedef struct DropSubscriptionStmt
{
	NodeTag		type;
	char	   *subname;		/* Name of the subscription */
	bool		missing_ok;		/* Skip error if missing? */
	DropBehavior behavior;		/* RESTRICT or CASCADE behavior */
} DropSubscriptionStmt;

#endif							/* PARSENODES_H */<|MERGE_RESOLUTION|>--- conflicted
+++ resolved
@@ -1053,12 +1053,8 @@
 	RTE_VALUES,					/* VALUES (<exprlist>), (<exprlist>), ... */
 	RTE_CTE,					/* common table expr (WITH list element) */
 	RTE_NAMEDTUPLESTORE,		/* tuplestore, e.g. for AFTER triggers */
-<<<<<<< HEAD
 	RTE_GRAPH_TABLE,			/* GRAPH_TABLE clause */
-	RTE_RESULT					/* RTE represents an empty FROM clause; such
-=======
 	RTE_RESULT,					/* RTE represents an empty FROM clause; such
->>>>>>> 26f98821
 								 * RTEs are added by the planner, they're not
 								 * present during parsing or rewriting */
 } RTEKind;
