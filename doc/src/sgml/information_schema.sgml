<!-- doc/src/sgml/information_schema.sgml -->

<chapter id="information-schema">
 <title>The Information Schema</title>

 <indexterm zone="information-schema">
  <primary>information schema</primary>
 </indexterm>

 <para>
  The information schema consists of a set of views that contain
  information about the objects defined in the current database.  The
  information schema is defined in the SQL standard and can therefore
  be expected to be portable and remain stable &mdash; unlike the system
  catalogs, which are specific to
  <productname>PostgreSQL</productname> and are modeled after
  implementation concerns.  The information schema views do not,
  however, contain information about
  <productname>PostgreSQL</productname>-specific features; to inquire
  about those you need to query the system catalogs or other
  <productname>PostgreSQL</productname>-specific views.
 </para>

 <note>
  <para>
   When querying the database for constraint information, it is possible
   for a standard-compliant query that expects to return one row to
   return several.  This is because the SQL standard requires constraint
   names to be unique within a schema, but
   <productname>PostgreSQL</productname> does not enforce this
   restriction.  <productname>PostgreSQL</productname>
   automatically-generated constraint names avoid duplicates in the
   same schema, but users can specify such duplicate names.
  </para>

  <para>
   This problem can appear when querying information schema views such
   as <literal>check_constraint_routine_usage</literal>,
   <literal>check_constraints</literal>, <literal>domain_constraints</literal>, and
   <literal>referential_constraints</literal>.  Some other views have similar
   issues but contain the table name to help distinguish duplicate
   rows, e.g., <literal>constraint_column_usage</literal>,
   <literal>constraint_table_usage</literal>, <literal>table_constraints</literal>.
  </para>
 </note>


 <sect1 id="infoschema-schema">
  <title>The Schema</title>

  <para>
   The information schema itself is a schema named
   <literal>information_schema</literal>.  This schema automatically
   exists in all databases.  The owner of this schema is the initial
   database user in the cluster, and that user naturally has all the
   privileges on this schema, including the ability to drop it (but
   the space savings achieved by that are minuscule).
  </para>

  <para>
   By default, the information schema is not in the schema search
   path, so you need to access all objects in it through qualified
   names.  Since the names of some of the objects in the information
   schema are generic names that might occur in user applications, you
   should be careful if you want to put the information schema in the
   path.
  </para>
 </sect1>

 <sect1 id="infoschema-datatypes">
  <title>Data Types</title>

  <para>
   The columns of the information schema views use special data types
   that are defined in the information schema.  These are defined as
   simple domains over ordinary built-in types.  You should not use
   these types for work outside the information schema, but your
   applications must be prepared for them if they select from the
   information schema.
  </para>

  <para>
   These types are:

   <variablelist>
    <varlistentry>
     <term><type>cardinal_number</type></term>
     <listitem>
      <para>
       A nonnegative integer.
      </para>
     </listitem>
    </varlistentry>

    <varlistentry>
     <term><type>character_data</type></term>
     <listitem>
      <para>
       A character string (without specific maximum length).
      </para>
     </listitem>
    </varlistentry>

    <varlistentry>
     <term><type>sql_identifier</type></term>
     <listitem>
      <para>
       A character string.  This type is used for SQL identifiers, the
       type <type>character_data</type> is used for any other kind of
       text data.
      </para>
     </listitem>
    </varlistentry>

    <varlistentry>
     <term><type>time_stamp</type></term>
     <listitem>
      <para>
       A domain over the type <type>timestamp with time zone</type>
      </para>
     </listitem>
    </varlistentry>

    <varlistentry>
     <term><type>yes_or_no</type></term>
     <listitem>
      <para>
       A character string domain that contains
       either <literal>YES</literal> or <literal>NO</literal>.  This
       is used to represent Boolean (true/false) data in the
       information schema.  (The information schema was invented
       before the type <type>boolean</type> was added to the SQL
       standard, so this convention is necessary to keep the
       information schema backward compatible.)
      </para>
     </listitem>
    </varlistentry>
   </variablelist>

   Every column in the information schema has one of these five types.
  </para>
 </sect1>

 <sect1 id="infoschema-information-schema-catalog-name">
  <title><literal>information_schema_catalog_name</literal></title>

  <para>
   <literal>information_schema_catalog_name</literal> is a table that
   always contains one row and one column containing the name of the
   current database (current catalog, in SQL terminology).
  </para>

  <table>
   <title><structname>information_schema_catalog_name</structname> Columns</title>
   <tgroup cols="1">
    <thead>
     <row>
      <entry role="catalog_table_entry"><para role="column_definition">
       Column Type
      </para>
      <para>
       Description
      </para></entry>
     </row>
    </thead>

    <tbody>
     <row>
      <entry role="catalog_table_entry"><para role="column_definition">
       <structfield>catalog_name</structfield> <type>sql_identifier</type>
      </para>
      <para>
       Name of the database that contains this information schema
      </para></entry>
     </row>
    </tbody>
   </tgroup>
  </table>
 </sect1>

 <sect1 id="infoschema-administrable-role-authorizations">
  <title><literal>administrable_role_&zwsp;authorizations</literal></title>

  <para>
   The view <literal>administrable_role_authorizations</literal>
   identifies all roles that the current user has the admin option
   for.
  </para>

  <table>
   <title><structname>administrable_role_authorizations</structname> Columns</title>
   <tgroup cols="1">
    <thead>
     <row>
      <entry role="catalog_table_entry"><para role="column_definition">
       Column Type
      </para>
      <para>
       Description
      </para></entry>
     </row>
    </thead>

    <tbody>
     <row>
      <entry role="catalog_table_entry"><para role="column_definition">
       <structfield>grantee</structfield> <type>sql_identifier</type>
      </para>
      <para>
       Name of the role to which this role membership was granted (can
       be the current user, or a different role in case of nested role
       memberships)
      </para></entry>
     </row>

     <row>
      <entry role="catalog_table_entry"><para role="column_definition">
       <structfield>role_name</structfield> <type>sql_identifier</type>
      </para>
      <para>
       Name of a role
      </para></entry>
     </row>

     <row>
      <entry role="catalog_table_entry"><para role="column_definition">
       <structfield>is_grantable</structfield> <type>yes_or_no</type>
      </para>
      <para>
       Always <literal>YES</literal>
      </para></entry>
     </row>
    </tbody>
   </tgroup>
  </table>
 </sect1>

 <sect1 id="infoschema-applicable-roles">
  <title><literal>applicable_roles</literal></title>

  <para>
   The view <literal>applicable_roles</literal> identifies all roles
   whose privileges the current user can use.  This means there is
   some chain of role grants from the current user to the role in
   question.  The current user itself is also an applicable role.  The
   set of applicable roles is generally used for permission checking.
   <indexterm><primary>applicable role</primary></indexterm>
   <indexterm><primary>role</primary><secondary>applicable</secondary></indexterm>
  </para>

  <table>
   <title><structname>applicable_roles</structname> Columns</title>
   <tgroup cols="1">
    <thead>
     <row>
      <entry role="catalog_table_entry"><para role="column_definition">
       Column Type
      </para>
      <para>
       Description
      </para></entry>
     </row>
    </thead>

    <tbody>
     <row>
      <entry role="catalog_table_entry"><para role="column_definition">
       <structfield>grantee</structfield> <type>sql_identifier</type>
      </para>
      <para>
       Name of the role to which this role membership was granted (can
       be the current user, or a different role in case of nested role
       memberships)
      </para></entry>
     </row>

     <row>
      <entry role="catalog_table_entry"><para role="column_definition">
       <structfield>role_name</structfield> <type>sql_identifier</type>
      </para>
      <para>
       Name of a role
      </para></entry>
     </row>

     <row>
      <entry role="catalog_table_entry"><para role="column_definition">
       <structfield>is_grantable</structfield> <type>yes_or_no</type>
      </para>
      <para>
       <literal>YES</literal> if the grantee has the admin option on
       the role, <literal>NO</literal> if not
      </para></entry>
     </row>
    </tbody>
   </tgroup>
  </table>
 </sect1>

 <sect1 id="infoschema-attributes">
  <title><literal>attributes</literal></title>

  <para>
   The view <literal>attributes</literal> contains information about
   the attributes of composite data types defined in the database.
   (Note that the view does not give information about table columns,
   which are sometimes called attributes in PostgreSQL contexts.)
   Only those attributes are shown that the current user has access to (by way
   of being the owner of or having some privilege on the type).
  </para>

  <table>
   <title><structname>attributes</structname> Columns</title>
   <tgroup cols="1">
    <thead>
     <row>
      <entry role="catalog_table_entry"><para role="column_definition">
       Column Type
      </para>
      <para>
       Description
      </para></entry>
     </row>
    </thead>

    <tbody>
     <row>
      <entry role="catalog_table_entry"><para role="column_definition">
       <structfield>udt_catalog</structfield> <type>sql_identifier</type>
      </para>
      <para>
       Name of the database containing the data type (always the current database)
      </para></entry>
     </row>

     <row>
      <entry role="catalog_table_entry"><para role="column_definition">
       <structfield>udt_schema</structfield> <type>sql_identifier</type>
      </para>
      <para>
       Name of the schema containing the data type
      </para></entry>
     </row>

     <row>
      <entry role="catalog_table_entry"><para role="column_definition">
       <structfield>udt_name</structfield> <type>sql_identifier</type>
      </para>
      <para>
       Name of the data type
      </para></entry>
     </row>

     <row>
      <entry role="catalog_table_entry"><para role="column_definition">
       <structfield>attribute_name</structfield> <type>sql_identifier</type>
      </para>
      <para>
       Name of the attribute
      </para></entry>
     </row>

     <row>
      <entry role="catalog_table_entry"><para role="column_definition">
       <structfield>ordinal_position</structfield> <type>cardinal_number</type>
      </para>
      <para>
       Ordinal position of the attribute within the data type (count starts at 1)
      </para></entry>
     </row>

     <row>
      <entry role="catalog_table_entry"><para role="column_definition">
       <structfield>attribute_default</structfield> <type>character_data</type>
      </para>
      <para>
       Default expression of the attribute
      </para></entry>
     </row>

     <row>
      <entry role="catalog_table_entry"><para role="column_definition">
       <structfield>is_nullable</structfield> <type>yes_or_no</type>
      </para>
      <para>
       <literal>YES</literal> if the attribute is possibly nullable,
       <literal>NO</literal> if it is known not nullable.
      </para></entry>
     </row>

     <row>
      <entry role="catalog_table_entry"><para role="column_definition">
       <structfield>data_type</structfield> <type>character_data</type>
      </para>
      <para>
       Data type of the attribute, if it is a built-in type, or
       <literal>ARRAY</literal> if it is some array (in that case, see
       the view <literal>element_types</literal>), else
       <literal>USER-DEFINED</literal> (in that case, the type is
       identified in <literal>attribute_udt_name</literal> and
       associated columns).
      </para></entry>
     </row>

     <row>
      <entry role="catalog_table_entry"><para role="column_definition">
       <structfield>character_maximum_length</structfield> <type>cardinal_number</type>
      </para>
      <para>
       If <literal>data_type</literal> identifies a character or bit
       string type, the declared maximum length; null for all other
       data types or if no maximum length was declared.
      </para></entry>
     </row>

     <row>
      <entry role="catalog_table_entry"><para role="column_definition">
       <structfield>character_octet_length</structfield> <type>cardinal_number</type>
      </para>
      <para>
       If <literal>data_type</literal> identifies a character type,
       the maximum possible length in octets (bytes) of a datum; null
       for all other data types.  The maximum octet length depends on
       the declared character maximum length (see above) and the
       server encoding.
      </para></entry>
     </row>

     <row>
      <entry role="catalog_table_entry"><para role="column_definition">
       <structfield>character_set_catalog</structfield> <type>sql_identifier</type>
      </para>
      <para>
       Applies to a feature not available in <productname>PostgreSQL</productname>
      </para></entry>
     </row>

     <row>
      <entry role="catalog_table_entry"><para role="column_definition">
       <structfield>character_set_schema</structfield> <type>sql_identifier</type>
      </para>
      <para>
       Applies to a feature not available in <productname>PostgreSQL</productname>
      </para></entry>
     </row>

     <row>
      <entry role="catalog_table_entry"><para role="column_definition">
       <structfield>character_set_name</structfield> <type>sql_identifier</type>
      </para>
      <para>
       Applies to a feature not available in <productname>PostgreSQL</productname>
      </para></entry>
     </row>

     <row>
      <entry role="catalog_table_entry"><para role="column_definition">
       <structfield>collation_catalog</structfield> <type>sql_identifier</type>
      </para>
      <para>
       Name of the database containing the collation of the attribute
       (always the current database), null if default or the data type
       of the attribute is not collatable
      </para></entry>
     </row>

     <row>
      <entry role="catalog_table_entry"><para role="column_definition">
       <structfield>collation_schema</structfield> <type>sql_identifier</type>
      </para>
      <para>
       Name of the schema containing the collation of the attribute,
       null if default or the data type of the attribute is not
       collatable
      </para></entry>
     </row>

     <row>
      <entry role="catalog_table_entry"><para role="column_definition">
       <structfield>collation_name</structfield> <type>sql_identifier</type>
      </para>
      <para>
       Name of the collation of the attribute, null if default or the
       data type of the attribute is not collatable
      </para></entry>
     </row>

     <row>
      <entry role="catalog_table_entry"><para role="column_definition">
       <structfield>numeric_precision</structfield> <type>cardinal_number</type>
      </para>
      <para>
       If <literal>data_type</literal> identifies a numeric type, this
       column contains the (declared or implicit) precision of the
       type for this attribute.  The precision indicates the number of
       significant digits.  It can be expressed in decimal (base 10)
       or binary (base 2) terms, as specified in the column
       <literal>numeric_precision_radix</literal>.  For all other data
       types, this column is null.
      </para></entry>
     </row>

     <row>
      <entry role="catalog_table_entry"><para role="column_definition">
       <structfield>numeric_precision_radix</structfield> <type>cardinal_number</type>
      </para>
      <para>
       If <literal>data_type</literal> identifies a numeric type, this
       column indicates in which base the values in the columns
       <literal>numeric_precision</literal> and
       <literal>numeric_scale</literal> are expressed.  The value is
       either 2 or 10.  For all other data types, this column is null.
      </para></entry>
     </row>

     <row>
      <entry role="catalog_table_entry"><para role="column_definition">
       <structfield>numeric_scale</structfield> <type>cardinal_number</type>
      </para>
      <para>
       If <literal>data_type</literal> identifies an exact numeric
       type, this column contains the (declared or implicit) scale of
       the type for this attribute.  The scale indicates the number of
       significant digits to the right of the decimal point.  It can
       be expressed in decimal (base 10) or binary (base 2) terms, as
       specified in the column
       <literal>numeric_precision_radix</literal>.  For all other data
       types, this column is null.
      </para></entry>
     </row>

     <row>
      <entry role="catalog_table_entry"><para role="column_definition">
       <structfield>datetime_precision</structfield> <type>cardinal_number</type>
      </para>
      <para>
       If <literal>data_type</literal> identifies a date, time,
       timestamp, or interval type, this column contains the (declared
       or implicit) fractional seconds precision of the type for this
       attribute, that is, the number of decimal digits maintained
       following the decimal point in the seconds value.  For all
       other data types, this column is null.
      </para></entry>
     </row>

     <row>
      <entry role="catalog_table_entry"><para role="column_definition">
       <structfield>interval_type</structfield> <type>character_data</type>
      </para>
      <para>
       If <literal>data_type</literal> identifies an interval type,
       this column contains the specification which fields the
       intervals include for this attribute, e.g., <literal>YEAR TO
       MONTH</literal>, <literal>DAY TO SECOND</literal>, etc.  If no
       field restrictions were specified (that is, the interval
       accepts all fields), and for all other data types, this field
       is null.
      </para></entry>
     </row>

     <row>
      <entry role="catalog_table_entry"><para role="column_definition">
       <structfield>interval_precision</structfield> <type>cardinal_number</type>
      </para>
      <para>
       Applies to a feature not available
       in <productname>PostgreSQL</productname>
       (see <literal>datetime_precision</literal> for the fractional
       seconds precision of interval type attributes)
      </para></entry>
     </row>

     <row>
      <entry role="catalog_table_entry"><para role="column_definition">
       <structfield>attribute_udt_catalog</structfield> <type>sql_identifier</type>
      </para>
      <para>
       Name of the database that the attribute data type is defined in
       (always the current database)
      </para></entry>
     </row>

     <row>
      <entry role="catalog_table_entry"><para role="column_definition">
       <structfield>attribute_udt_schema</structfield> <type>sql_identifier</type>
      </para>
      <para>
       Name of the schema that the attribute data type is defined in
      </para></entry>
     </row>

     <row>
      <entry role="catalog_table_entry"><para role="column_definition">
       <structfield>attribute_udt_name</structfield> <type>sql_identifier</type>
      </para>
      <para>
       Name of the attribute data type
      </para></entry>
     </row>

     <row>
      <entry role="catalog_table_entry"><para role="column_definition">
       <structfield>scope_catalog</structfield> <type>sql_identifier</type>
      </para>
      <para>
       Applies to a feature not available in <productname>PostgreSQL</productname>
      </para></entry>
     </row>

     <row>
      <entry role="catalog_table_entry"><para role="column_definition">
       <structfield>scope_schema</structfield> <type>sql_identifier</type>
      </para>
      <para>
       Applies to a feature not available in <productname>PostgreSQL</productname>
      </para></entry>
     </row>

     <row>
      <entry role="catalog_table_entry"><para role="column_definition">
       <structfield>scope_name</structfield> <type>sql_identifier</type>
      </para>
      <para>
       Applies to a feature not available in <productname>PostgreSQL</productname>
      </para></entry>
     </row>

     <row>
      <entry role="catalog_table_entry"><para role="column_definition">
       <structfield>maximum_cardinality</structfield> <type>cardinal_number</type>
      </para>
      <para>
       Always null, because arrays always have unlimited maximum cardinality in <productname>PostgreSQL</productname>
      </para></entry>
     </row>

     <row>
      <entry role="catalog_table_entry"><para role="column_definition">
       <structfield>dtd_identifier</structfield> <type>sql_identifier</type>
      </para>
      <para>
       An identifier of the data type descriptor of the attribute, unique
<<<<<<< HEAD
       among the data type descriptors pertaining to the type.  This
=======
       among the data type descriptors pertaining to the composite type.  This
>>>>>>> 3482bab5
       is mainly useful for joining with other instances of such
       identifiers.  (The specific format of the identifier is not
       defined and not guaranteed to remain the same in future
       versions.)
      </para></entry>
     </row>

     <row>
      <entry role="catalog_table_entry"><para role="column_definition">
       <structfield>is_derived_reference_attribute</structfield> <type>yes_or_no</type>
      </para>
      <para>
       Applies to a feature not available in <productname>PostgreSQL</productname>
      </para></entry>
     </row>
    </tbody>
   </tgroup>
  </table>

  <para>
   See also under <xref linkend="infoschema-columns"/>, a similarly
   structured view, for further information on some of the columns.
  </para>
 </sect1>

 <sect1 id="infoschema-character-sets">
  <title><literal>character_sets</literal></title>

  <para>
   The view <literal>character_sets</literal> identifies the character
   sets available in the current database.  Since PostgreSQL does not
   support multiple character sets within one database, this view only
   shows one, which is the database encoding.
  </para>

  <para>
   Take note of how the following terms are used in the SQL standard:
   <variablelist>
    <varlistentry>
     <term>character repertoire</term>
     <listitem>
      <para>
       An abstract collection of characters, for
       example <literal>UNICODE</literal>, <literal>UCS</literal>, or
       <literal>LATIN1</literal>.  Not exposed as an SQL object, but
       visible in this view.
      </para>
     </listitem>
    </varlistentry>

    <varlistentry>
     <term>character encoding form</term>
     <listitem>
      <para>
       An encoding of some character repertoire.  Most older character
       repertoires only use one encoding form, and so there are no
       separate names for them (e.g., <literal>LATIN2</literal> is an
       encoding form applicable to the <literal>LATIN2</literal>
       repertoire).  But for example Unicode has the encoding forms
       <literal>UTF8</literal>, <literal>UTF16</literal>, etc. (not
       all supported by PostgreSQL).  Encoding forms are not exposed
       as an SQL object, but are visible in this view.
      </para>
     </listitem>
    </varlistentry>

    <varlistentry>
     <term>character set</term>
     <listitem>
      <para>
       A named SQL object that identifies a character repertoire, a
       character encoding, and a default collation.  A predefined
       character set would typically have the same name as an encoding
       form, but users could define other names.  For example, the
       character set <literal>UTF8</literal> would typically identify
       the character repertoire <literal>UCS</literal>, encoding
       form <literal>UTF8</literal>, and some default collation.
      </para>
     </listitem>
    </varlistentry>
   </variablelist>

   You can think of an <quote>encoding</quote> in PostgreSQL either as
   a character set or a character encoding form.  They will have the
   same name, and there can only be one in one database.
  </para>

  <table>
   <title><structname>character_sets</structname> Columns</title>
   <tgroup cols="1">
    <thead>
     <row>
      <entry role="catalog_table_entry"><para role="column_definition">
       Column Type
      </para>
      <para>
       Description
      </para></entry>
     </row>
    </thead>

    <tbody>
     <row>
      <entry role="catalog_table_entry"><para role="column_definition">
       <structfield>character_set_catalog</structfield> <type>sql_identifier</type>
      </para>
      <para>
       Character sets are currently not implemented as schema objects, so this column is null.
      </para></entry>
     </row>

     <row>
      <entry role="catalog_table_entry"><para role="column_definition">
       <structfield>character_set_schema</structfield> <type>sql_identifier</type>
      </para>
      <para>
       Character sets are currently not implemented as schema objects, so this column is null.
      </para></entry>
     </row>

     <row>
      <entry role="catalog_table_entry"><para role="column_definition">
       <structfield>character_set_name</structfield> <type>sql_identifier</type>
      </para>
      <para>
       Name of the character set, currently implemented as showing the name of the database encoding
      </para></entry>
     </row>

     <row>
      <entry role="catalog_table_entry"><para role="column_definition">
       <structfield>character_repertoire</structfield> <type>sql_identifier</type>
      </para>
      <para>
       Character repertoire, showing <literal>UCS</literal> if the encoding is <literal>UTF8</literal>, else just the encoding name
      </para></entry>
     </row>

     <row>
      <entry role="catalog_table_entry"><para role="column_definition">
       <structfield>form_of_use</structfield> <type>sql_identifier</type>
      </para>
      <para>
       Character encoding form, same as the database encoding
      </para></entry>
     </row>

     <row>
      <entry role="catalog_table_entry"><para role="column_definition">
       <structfield>default_collate_catalog</structfield> <type>sql_identifier</type>
      </para>
      <para>
       Name of the database containing the default collation (always the current database, if any collation is identified)
      </para></entry>
     </row>

     <row>
      <entry role="catalog_table_entry"><para role="column_definition">
       <structfield>default_collate_schema</structfield> <type>sql_identifier</type>
      </para>
      <para>
       Name of the schema containing the default collation
      </para></entry>
     </row>

     <row>
      <entry role="catalog_table_entry"><para role="column_definition">
       <structfield>default_collate_name</structfield> <type>sql_identifier</type>
      </para>
      <para>
       Name of the default collation.  The default collation is
       identified as the collation that matches
       the <literal>COLLATE</literal> and <literal>CTYPE</literal>
       settings of the current database.  If there is no such
       collation, then this column and the associated schema and
       catalog columns are null.
      </para></entry>
     </row>
    </tbody>
   </tgroup>
  </table>
 </sect1>

 <sect1 id="infoschema-check-constraint-routine-usage">
  <title><literal>check_constraint_routine_usage</literal></title>

  <para>
   The view <literal>check_constraint_routine_usage</literal>
   identifies routines (functions and procedures) that are used by a
   check constraint.  Only those routines are shown that are owned by
   a currently enabled role.
  </para>

  <table>
   <title><structname>check_constraint_routine_usage</structname> Columns</title>
   <tgroup cols="1">
    <thead>
     <row>
      <entry role="catalog_table_entry"><para role="column_definition">
       Column Type
      </para>
      <para>
       Description
      </para></entry>
     </row>
    </thead>

    <tbody>
     <row>
      <entry role="catalog_table_entry"><para role="column_definition">
       <structfield>constraint_catalog</structfield> <type>sql_identifier</type>
      </para>
      <para>
       Name of the database containing the constraint (always the current database)
      </para></entry>
     </row>

     <row>
      <entry role="catalog_table_entry"><para role="column_definition">
       <structfield>constraint_schema</structfield> <type>sql_identifier</type>
      </para>
      <para>
       Name of the schema containing the constraint
      </para></entry>
     </row>

     <row>
      <entry role="catalog_table_entry"><para role="column_definition">
       <structfield>constraint_name</structfield> <type>sql_identifier</type>
      </para>
      <para>
       Name of the constraint
      </para></entry>
     </row>

     <row>
      <entry role="catalog_table_entry"><para role="column_definition">
       <structfield>specific_catalog</structfield> <type>sql_identifier</type>
      </para>
      <para>
       Name of the database containing the function (always the current database)
      </para></entry>
     </row>

     <row>
      <entry role="catalog_table_entry"><para role="column_definition">
       <structfield>specific_schema</structfield> <type>sql_identifier</type>
      </para>
      <para>
       Name of the schema containing the function
      </para></entry>
     </row>

     <row>
      <entry role="catalog_table_entry"><para role="column_definition">
       <structfield>specific_name</structfield> <type>sql_identifier</type>
      </para>
      <para>
       The <quote>specific name</quote> of the function.  See <xref linkend="infoschema-routines"/> for more information.
      </para></entry>
     </row>
    </tbody>
   </tgroup>
  </table>
 </sect1>

 <sect1 id="infoschema-check-constraints">
  <title><literal>check_constraints</literal></title>

  <para>
   The view <literal>check_constraints</literal> contains all check
   constraints, either defined on a table or on a domain, that are
   owned by a currently enabled role.  (The owner of the table or
   domain is the owner of the constraint.)
  </para>

  <para>
   The SQL standard considers not-null constraints to be check constraints
   with a <literal>CHECK (<replaceable>column_name</replaceable> IS NOT
   NULL)</literal> expression.  So not-null constraints are also included here
   and don't have a separate view.
  </para>

  <table>
   <title><structname>check_constraints</structname> Columns</title>
   <tgroup cols="1">
    <thead>
     <row>
      <entry role="catalog_table_entry"><para role="column_definition">
       Column Type
      </para>
      <para>
       Description
      </para></entry>
     </row>
    </thead>

    <tbody>
     <row>
      <entry role="catalog_table_entry"><para role="column_definition">
       <structfield>constraint_catalog</structfield> <type>sql_identifier</type>
      </para>
      <para>
       Name of the database containing the constraint (always the current database)
      </para></entry>
     </row>

     <row>
      <entry role="catalog_table_entry"><para role="column_definition">
       <structfield>constraint_schema</structfield> <type>sql_identifier</type>
      </para>
      <para>
       Name of the schema containing the constraint
      </para></entry>
     </row>

     <row>
      <entry role="catalog_table_entry"><para role="column_definition">
       <structfield>constraint_name</structfield> <type>sql_identifier</type>
      </para>
      <para>
       Name of the constraint
      </para></entry>
     </row>

     <row>
      <entry role="catalog_table_entry"><para role="column_definition">
       <structfield>check_clause</structfield> <type>character_data</type>
      </para>
      <para>
       The check expression of the check constraint
      </para></entry>
     </row>
    </tbody>
   </tgroup>
  </table>
 </sect1>

 <sect1 id="infoschema-collations">
  <title><literal>collations</literal></title>

  <para>
   The view <literal>collations</literal> contains the collations
   available in the current database.
  </para>

  <table>
   <title><structname>collations</structname> Columns</title>
   <tgroup cols="1">
    <thead>
     <row>
      <entry role="catalog_table_entry"><para role="column_definition">
       Column Type
      </para>
      <para>
       Description
      </para></entry>
     </row>
    </thead>

    <tbody>
     <row>
      <entry role="catalog_table_entry"><para role="column_definition">
       <structfield>collation_catalog</structfield> <type>sql_identifier</type>
      </para>
      <para>
       Name of the database containing the collation (always the current database)
      </para></entry>
     </row>

     <row>
      <entry role="catalog_table_entry"><para role="column_definition">
       <structfield>collation_schema</structfield> <type>sql_identifier</type>
      </para>
      <para>
       Name of the schema containing the collation
      </para></entry>
     </row>

     <row>
      <entry role="catalog_table_entry"><para role="column_definition">
       <structfield>collation_name</structfield> <type>sql_identifier</type>
      </para>
      <para>
       Name of the default collation
      </para></entry>
     </row>

     <row>
      <entry role="catalog_table_entry"><para role="column_definition">
       <structfield>pad_attribute</structfield> <type>character_data</type>
      </para>
      <para>
       Always <literal>NO PAD</literal> (The alternative <literal>PAD
       SPACE</literal> is not supported by PostgreSQL.)
      </para></entry>
     </row>
    </tbody>
   </tgroup>
  </table>
 </sect1>

 <sect1 id="infoschema-collation-character-set-applicab"> <!-- max 44 characters -->
  <title><literal>collation_character_set_&zwsp;applicability</literal></title>

  <para>
   The view <literal>collation_character_set_applicability</literal>
   identifies which character set the available collations are
   applicable to.  In PostgreSQL, there is only one character set per
   database (see explanation
   in <xref linkend="infoschema-character-sets"/>), so this view does
   not provide much useful information.
  </para>

  <table>
   <title><structname>collation_character_set_applicability</structname> Columns</title>
   <tgroup cols="1">
    <thead>
     <row>
      <entry role="catalog_table_entry"><para role="column_definition">
       Column Type
      </para>
      <para>
       Description
      </para></entry>
     </row>
    </thead>

    <tbody>
     <row>
      <entry role="catalog_table_entry"><para role="column_definition">
       <structfield>collation_catalog</structfield> <type>sql_identifier</type>
      </para>
      <para>
       Name of the database containing the collation (always the current database)
      </para></entry>
     </row>

     <row>
      <entry role="catalog_table_entry"><para role="column_definition">
       <structfield>collation_schema</structfield> <type>sql_identifier</type>
      </para>
      <para>
       Name of the schema containing the collation
      </para></entry>
     </row>

     <row>
      <entry role="catalog_table_entry"><para role="column_definition">
       <structfield>collation_name</structfield> <type>sql_identifier</type>
      </para>
      <para>
       Name of the default collation
      </para></entry>
     </row>

     <row>
      <entry role="catalog_table_entry"><para role="column_definition">
       <structfield>character_set_catalog</structfield> <type>sql_identifier</type>
      </para>
      <para>
       Character sets are currently not implemented as schema objects, so this column is null
      </para></entry>
     </row>

     <row>
      <entry role="catalog_table_entry"><para role="column_definition">
       <structfield>character_set_schema</structfield> <type>sql_identifier</type>
      </para>
      <para>
       Character sets are currently not implemented as schema objects, so this column is null
      </para></entry>
     </row>

     <row>
      <entry role="catalog_table_entry"><para role="column_definition">
       <structfield>character_set_name</structfield> <type>sql_identifier</type>
      </para>
      <para>
       Name of the character set
      </para></entry>
     </row>
    </tbody>
   </tgroup>
  </table>
 </sect1>

 <sect1 id="infoschema-column-column-usage">
  <title><literal>column_column_usage</literal></title>

  <para>
   The view <literal>column_column_usage</literal> identifies all generated
   columns that depend on another base column in the same table.  Only tables
   owned by a currently enabled role are included.
  </para>

  <table>
   <title><structname>column_column_usage</structname> Columns</title>
   <tgroup cols="1">
    <thead>
     <row>
      <entry role="catalog_table_entry"><para role="column_definition">
       Column Type
      </para>
      <para>
       Description
      </para></entry>
     </row>
    </thead>

    <tbody>
     <row>
      <entry role="catalog_table_entry"><para role="column_definition">
       <structfield>table_catalog</structfield> <type>sql_identifier</type>
      </para>
      <para>
       Name of the database containing the table (always the current database)
      </para></entry>
     </row>

     <row>
      <entry role="catalog_table_entry"><para role="column_definition">
       <structfield>table_schema</structfield> <type>sql_identifier</type>
      </para>
      <para>
       Name of the schema containing the table
      </para></entry>
     </row>

     <row>
      <entry role="catalog_table_entry"><para role="column_definition">
       <structfield>table_name</structfield> <type>sql_identifier</type>
      </para>
      <para>
       Name of the table
      </para></entry>
     </row>

     <row>
      <entry role="catalog_table_entry"><para role="column_definition">
       <structfield>column_name</structfield> <type>sql_identifier</type>
      </para>
      <para>
       Name of the base column that a generated column depends on
      </para></entry>
     </row>

     <row>
      <entry role="catalog_table_entry"><para role="column_definition">
       <structfield>dependent_column</structfield> <type>sql_identifier</type>
      </para>
      <para>
       Name of the generated column
      </para></entry>
     </row>
    </tbody>
   </tgroup>
  </table>
 </sect1>

 <sect1 id="infoschema-column-domain-usage">
  <title><literal>column_domain_usage</literal></title>

  <para>
   The view <literal>column_domain_usage</literal> identifies all
   columns (of a table or a view) that make use of some domain defined
   in the current database and owned by a currently enabled role.
  </para>

  <table>
   <title><structname>column_domain_usage</structname> Columns</title>
   <tgroup cols="1">
    <thead>
     <row>
      <entry role="catalog_table_entry"><para role="column_definition">
       Column Type
      </para>
      <para>
       Description
      </para></entry>
     </row>
    </thead>

    <tbody>
     <row>
      <entry role="catalog_table_entry"><para role="column_definition">
       <structfield>domain_catalog</structfield> <type>sql_identifier</type>
      </para>
      <para>
       Name of the database containing the domain (always the current database)
      </para></entry>
     </row>

     <row>
      <entry role="catalog_table_entry"><para role="column_definition">
       <structfield>domain_schema</structfield> <type>sql_identifier</type>
      </para>
      <para>
       Name of the schema containing the domain
      </para></entry>
     </row>

     <row>
      <entry role="catalog_table_entry"><para role="column_definition">
       <structfield>domain_name</structfield> <type>sql_identifier</type>
      </para>
      <para>
       Name of the domain
      </para></entry>
     </row>

     <row>
      <entry role="catalog_table_entry"><para role="column_definition">
       <structfield>table_catalog</structfield> <type>sql_identifier</type>
      </para>
      <para>
       Name of the database containing the table (always the current database)
      </para></entry>
     </row>

     <row>
      <entry role="catalog_table_entry"><para role="column_definition">
       <structfield>table_schema</structfield> <type>sql_identifier</type>
      </para>
      <para>
       Name of the schema containing the table
      </para></entry>
     </row>

     <row>
      <entry role="catalog_table_entry"><para role="column_definition">
       <structfield>table_name</structfield> <type>sql_identifier</type>
      </para>
      <para>
       Name of the table
      </para></entry>
     </row>

     <row>
      <entry role="catalog_table_entry"><para role="column_definition">
       <structfield>column_name</structfield> <type>sql_identifier</type>
      </para>
      <para>
       Name of the column
      </para></entry>
     </row>
    </tbody>
   </tgroup>
  </table>
 </sect1>

 <sect1 id="infoschema-column-options">
  <title><literal>column_options</literal></title>

  <para>
   The view <literal>column_options</literal> contains all the
   options defined for foreign table columns in the current database.  Only
   those foreign table columns are shown that the current user has access to
   (by way of being the owner or having some privilege).
  </para>

  <table>
   <title><structname>column_options</structname> Columns</title>
   <tgroup cols="1">
    <thead>
     <row>
      <entry role="catalog_table_entry"><para role="column_definition">
       Column Type
      </para>
      <para>
       Description
      </para></entry>
     </row>
    </thead>

    <tbody>
     <row>
      <entry role="catalog_table_entry"><para role="column_definition">
       <structfield>table_catalog</structfield> <type>sql_identifier</type>
      </para>
      <para>
       Name of the database that contains the foreign table (always the current database)
      </para></entry>
     </row>

     <row>
      <entry role="catalog_table_entry"><para role="column_definition">
       <structfield>table_schema</structfield> <type>sql_identifier</type>
      </para>
      <para>
       Name of the schema that contains the foreign table
      </para></entry>
     </row>

     <row>
      <entry role="catalog_table_entry"><para role="column_definition">
       <structfield>table_name</structfield> <type>sql_identifier</type>
      </para>
      <para>
       Name of the foreign table
      </para></entry>
     </row>

     <row>
      <entry role="catalog_table_entry"><para role="column_definition">
       <structfield>column_name</structfield> <type>sql_identifier</type>
      </para>
      <para>
       Name of the column
      </para></entry>
     </row>

     <row>
      <entry role="catalog_table_entry"><para role="column_definition">
       <structfield>option_name</structfield> <type>sql_identifier</type>
      </para>
      <para>
       Name of an option
      </para></entry>
     </row>

     <row>
      <entry role="catalog_table_entry"><para role="column_definition">
       <structfield>option_value</structfield> <type>character_data</type>
      </para>
      <para>
       Value of the option
      </para></entry>
     </row>
    </tbody>
   </tgroup>
  </table>
 </sect1>

 <sect1 id="infoschema-column-privileges">
  <title><literal>column_privileges</literal></title>

  <para>
   The view <literal>column_privileges</literal> identifies all
   privileges granted on columns to a currently enabled role or by a
   currently enabled role.  There is one row for each combination of
   column, grantor, and grantee.
  </para>

  <para>
   If a privilege has been granted on an entire table, it will show up in
   this view as a grant for each column, but only for the
   privilege types where column granularity is possible:
   <literal>SELECT</literal>, <literal>INSERT</literal>,
   <literal>UPDATE</literal>, <literal>REFERENCES</literal>.
  </para>

  <table>
   <title><structname>column_privileges</structname> Columns</title>
   <tgroup cols="1">
    <thead>
     <row>
      <entry role="catalog_table_entry"><para role="column_definition">
       Column Type
      </para>
      <para>
       Description
      </para></entry>
     </row>
    </thead>

    <tbody>
     <row>
      <entry role="catalog_table_entry"><para role="column_definition">
       <structfield>grantor</structfield> <type>sql_identifier</type>
      </para>
      <para>
       Name of the role that granted the privilege
      </para></entry>
     </row>

     <row>
      <entry role="catalog_table_entry"><para role="column_definition">
       <structfield>grantee</structfield> <type>sql_identifier</type>
      </para>
      <para>
       Name of the role that the privilege was granted to
      </para></entry>
     </row>

     <row>
      <entry role="catalog_table_entry"><para role="column_definition">
       <structfield>table_catalog</structfield> <type>sql_identifier</type>
      </para>
      <para>
       Name of the database that contains the table that contains the column (always the current database)
      </para></entry>
     </row>

     <row>
      <entry role="catalog_table_entry"><para role="column_definition">
       <structfield>table_schema</structfield> <type>sql_identifier</type>
      </para>
      <para>
       Name of the schema that contains the table that contains the column
      </para></entry>
     </row>

     <row>
      <entry role="catalog_table_entry"><para role="column_definition">
       <structfield>table_name</structfield> <type>sql_identifier</type>
      </para>
      <para>
       Name of the table that contains the column
      </para></entry>
     </row>

     <row>
      <entry role="catalog_table_entry"><para role="column_definition">
       <structfield>column_name</structfield> <type>sql_identifier</type>
      </para>
      <para>
       Name of the column
      </para></entry>
     </row>

     <row>
      <entry role="catalog_table_entry"><para role="column_definition">
       <structfield>privilege_type</structfield> <type>character_data</type>
      </para>
      <para>
       Type of the privilege: <literal>SELECT</literal>,
       <literal>INSERT</literal>, <literal>UPDATE</literal>, or
       <literal>REFERENCES</literal>
      </para></entry>
     </row>

     <row>
      <entry role="catalog_table_entry"><para role="column_definition">
       <structfield>is_grantable</structfield> <type>yes_or_no</type>
      </para>
      <para>
       <literal>YES</literal> if the privilege is grantable, <literal>NO</literal> if not
      </para></entry>
     </row>
    </tbody>
   </tgroup>
  </table>
 </sect1>

 <sect1 id="infoschema-column-udt-usage">
  <title><literal>column_udt_usage</literal></title>

  <para>
   The view <literal>column_udt_usage</literal> identifies all columns
   that use data types owned by a currently enabled role.  Note that in
   <productname>PostgreSQL</productname>, built-in data types behave
   like user-defined types, so they are included here as well.  See
   also <xref linkend="infoschema-columns"/> for details.
  </para>

  <table>
   <title><structname>column_udt_usage</structname> Columns</title>
   <tgroup cols="1">
    <thead>
     <row>
      <entry role="catalog_table_entry"><para role="column_definition">
       Column Type
      </para>
      <para>
       Description
      </para></entry>
     </row>
    </thead>

    <tbody>
     <row>
      <entry role="catalog_table_entry"><para role="column_definition">
       <structfield>udt_catalog</structfield> <type>sql_identifier</type>
      </para>
      <para>
       Name of the database that the column data type (the underlying
       type of the domain, if applicable) is defined in (always the
       current database)
      </para></entry>
     </row>

     <row>
      <entry role="catalog_table_entry"><para role="column_definition">
       <structfield>udt_schema</structfield> <type>sql_identifier</type>
      </para>
      <para>
       Name of the schema that the column data type (the underlying
       type of the domain, if applicable) is defined in
      </para></entry>
     </row>

     <row>
      <entry role="catalog_table_entry"><para role="column_definition">
       <structfield>udt_name</structfield> <type>sql_identifier</type>
      </para>
      <para>
       Name of the column data type (the underlying type of the
       domain, if applicable)
      </para></entry>
     </row>

     <row>
      <entry role="catalog_table_entry"><para role="column_definition">
       <structfield>table_catalog</structfield> <type>sql_identifier</type>
      </para>
      <para>
       Name of the database containing the table (always the current database)
      </para></entry>
     </row>

     <row>
      <entry role="catalog_table_entry"><para role="column_definition">
       <structfield>table_schema</structfield> <type>sql_identifier</type>
      </para>
      <para>
       Name of the schema containing the table
      </para></entry>
     </row>

     <row>
      <entry role="catalog_table_entry"><para role="column_definition">
       <structfield>table_name</structfield> <type>sql_identifier</type>
      </para>
      <para>
       Name of the table
      </para></entry>
     </row>

     <row>
      <entry role="catalog_table_entry"><para role="column_definition">
       <structfield>column_name</structfield> <type>sql_identifier</type>
      </para>
      <para>
       Name of the column
      </para></entry>
     </row>
    </tbody>
   </tgroup>
  </table>
 </sect1>

 <sect1 id="infoschema-columns">
  <title><literal>columns</literal></title>

  <para>
   The view <literal>columns</literal> contains information about all
   table columns (or view columns) in the database.  System columns
   (<literal>ctid</literal>, etc.) are not included.  Only those columns are
   shown that the current user has access to (by way of being the
   owner or having some privilege).
  </para>

  <table>
   <title><structname>columns</structname> Columns</title>
   <tgroup cols="1">
    <thead>
     <row>
      <entry role="catalog_table_entry"><para role="column_definition">
       Column Type
      </para>
      <para>
       Description
      </para></entry>
     </row>
    </thead>

    <tbody>
     <row>
      <entry role="catalog_table_entry"><para role="column_definition">
       <structfield>table_catalog</structfield> <type>sql_identifier</type>
      </para>
      <para>
       Name of the database containing the table (always the current database)
      </para></entry>
     </row>

     <row>
      <entry role="catalog_table_entry"><para role="column_definition">
       <structfield>table_schema</structfield> <type>sql_identifier</type>
      </para>
      <para>
       Name of the schema containing the table
      </para></entry>
     </row>

     <row>
      <entry role="catalog_table_entry"><para role="column_definition">
       <structfield>table_name</structfield> <type>sql_identifier</type>
      </para>
      <para>
       Name of the table
      </para></entry>
     </row>

     <row>
      <entry role="catalog_table_entry"><para role="column_definition">
       <structfield>column_name</structfield> <type>sql_identifier</type>
      </para>
      <para>
       Name of the column
      </para></entry>
     </row>

     <row>
      <entry role="catalog_table_entry"><para role="column_definition">
       <structfield>ordinal_position</structfield> <type>cardinal_number</type>
      </para>
      <para>
       Ordinal position of the column within the table (count starts at 1)
      </para></entry>
     </row>

     <row>
      <entry role="catalog_table_entry"><para role="column_definition">
       <structfield>column_default</structfield> <type>character_data</type>
      </para>
      <para>
       Default expression of the column
      </para></entry>
     </row>

     <row>
      <entry role="catalog_table_entry"><para role="column_definition">
       <structfield>is_nullable</structfield> <type>yes_or_no</type>
      </para>
      <para>
       <literal>YES</literal> if the column is possibly nullable,
       <literal>NO</literal> if it is known not nullable.  A not-null
       constraint is one way a column can be known not nullable, but
       there can be others.
      </para></entry>
     </row>

     <row>
      <entry role="catalog_table_entry"><para role="column_definition">
       <structfield>data_type</structfield> <type>character_data</type>
      </para>
      <para>
       Data type of the column, if it is a built-in type, or
       <literal>ARRAY</literal> if it is some array (in that case, see
       the view <literal>element_types</literal>), else
       <literal>USER-DEFINED</literal> (in that case, the type is
       identified in <literal>udt_name</literal> and associated
       columns).  If the column is based on a domain, this column
       refers to the type underlying the domain (and the domain is
       identified in <literal>domain_name</literal> and associated
       columns).
      </para></entry>
     </row>

     <row>
      <entry role="catalog_table_entry"><para role="column_definition">
       <structfield>character_maximum_length</structfield> <type>cardinal_number</type>
      </para>
      <para>
       If <literal>data_type</literal> identifies a character or bit
       string type, the declared maximum length; null for all other
       data types or if no maximum length was declared.
      </para></entry>
     </row>

     <row>
      <entry role="catalog_table_entry"><para role="column_definition">
       <structfield>character_octet_length</structfield> <type>cardinal_number</type>
      </para>
      <para>
       If <literal>data_type</literal> identifies a character type,
       the maximum possible length in octets (bytes) of a datum; null
       for all other data types.  The maximum octet length depends on
       the declared character maximum length (see above) and the
       server encoding.
      </para></entry>
     </row>

     <row>
      <entry role="catalog_table_entry"><para role="column_definition">
       <structfield>numeric_precision</structfield> <type>cardinal_number</type>
      </para>
      <para>
       If <literal>data_type</literal> identifies a numeric type, this
       column contains the (declared or implicit) precision of the
       type for this column.  The precision indicates the number of
       significant digits.  It can be expressed in decimal (base 10)
       or binary (base 2) terms, as specified in the column
       <literal>numeric_precision_radix</literal>.  For all other data
       types, this column is null.
      </para></entry>
     </row>

     <row>
      <entry role="catalog_table_entry"><para role="column_definition">
       <structfield>numeric_precision_radix</structfield> <type>cardinal_number</type>
      </para>
      <para>
       If <literal>data_type</literal> identifies a numeric type, this
       column indicates in which base the values in the columns
       <literal>numeric_precision</literal> and
       <literal>numeric_scale</literal> are expressed.  The value is
       either 2 or 10.  For all other data types, this column is null.
      </para></entry>
     </row>

     <row>
      <entry role="catalog_table_entry"><para role="column_definition">
       <structfield>numeric_scale</structfield> <type>cardinal_number</type>
      </para>
      <para>
       If <literal>data_type</literal> identifies an exact numeric
       type, this column contains the (declared or implicit) scale of
       the type for this column.  The scale indicates the number of
       significant digits to the right of the decimal point.  It can
       be expressed in decimal (base 10) or binary (base 2) terms, as
       specified in the column
       <literal>numeric_precision_radix</literal>.  For all other data
       types, this column is null.
      </para></entry>
     </row>

     <row>
      <entry role="catalog_table_entry"><para role="column_definition">
       <structfield>datetime_precision</structfield> <type>cardinal_number</type>
      </para>
      <para>
       If <literal>data_type</literal> identifies a date, time,
       timestamp, or interval type, this column contains the (declared
       or implicit) fractional seconds precision of the type for this
       column, that is, the number of decimal digits maintained
       following the decimal point in the seconds value.  For all
       other data types, this column is null.
      </para></entry>
     </row>

     <row>
      <entry role="catalog_table_entry"><para role="column_definition">
       <structfield>interval_type</structfield> <type>character_data</type>
      </para>
      <para>
       If <literal>data_type</literal> identifies an interval type,
       this column contains the specification which fields the
       intervals include for this column, e.g., <literal>YEAR TO
       MONTH</literal>, <literal>DAY TO SECOND</literal>, etc.  If no
       field restrictions were specified (that is, the interval
       accepts all fields), and for all other data types, this field
       is null.
      </para></entry>
     </row>

     <row>
      <entry role="catalog_table_entry"><para role="column_definition">
       <structfield>interval_precision</structfield> <type>cardinal_number</type>
      </para>
      <para>
       Applies to a feature not available
       in <productname>PostgreSQL</productname>
       (see <literal>datetime_precision</literal> for the fractional
       seconds precision of interval type columns)
      </para></entry>
     </row>

     <row>
      <entry role="catalog_table_entry"><para role="column_definition">
       <structfield>character_set_catalog</structfield> <type>sql_identifier</type>
      </para>
      <para>
       Applies to a feature not available in <productname>PostgreSQL</productname>
      </para></entry>
     </row>

     <row>
      <entry role="catalog_table_entry"><para role="column_definition">
       <structfield>character_set_schema</structfield> <type>sql_identifier</type>
      </para>
      <para>
       Applies to a feature not available in <productname>PostgreSQL</productname>
      </para></entry>
     </row>

     <row>
      <entry role="catalog_table_entry"><para role="column_definition">
       <structfield>character_set_name</structfield> <type>sql_identifier</type>
      </para>
      <para>
       Applies to a feature not available in <productname>PostgreSQL</productname>
      </para></entry>
     </row>

     <row>
      <entry role="catalog_table_entry"><para role="column_definition">
       <structfield>collation_catalog</structfield> <type>sql_identifier</type>
      </para>
      <para>
       Name of the database containing the collation of the column
       (always the current database), null if default or the data type
       of the column is not collatable
      </para></entry>
     </row>

     <row>
      <entry role="catalog_table_entry"><para role="column_definition">
       <structfield>collation_schema</structfield> <type>sql_identifier</type>
      </para>
      <para>
       Name of the schema containing the collation of the column, null
       if default or the data type of the column is not collatable
      </para></entry>
     </row>

     <row>
      <entry role="catalog_table_entry"><para role="column_definition">
       <structfield>collation_name</structfield> <type>sql_identifier</type>
      </para>
      <para>
       Name of the collation of the column, null if default or the
       data type of the column is not collatable
      </para></entry>
     </row>

     <row>
      <entry role="catalog_table_entry"><para role="column_definition">
       <structfield>domain_catalog</structfield> <type>sql_identifier</type>
      </para>
      <para>
       If the column has a domain type, the name of the database that
       the domain is defined in (always the current database), else
       null.
      </para></entry>
     </row>

     <row>
      <entry role="catalog_table_entry"><para role="column_definition">
       <structfield>domain_schema</structfield> <type>sql_identifier</type>
      </para>
      <para>
       If the column has a domain type, the name of the schema that
       the domain is defined in, else null.
      </para></entry>
     </row>

     <row>
      <entry role="catalog_table_entry"><para role="column_definition">
       <structfield>domain_name</structfield> <type>sql_identifier</type>
      </para>
      <para>
       If the column has a domain type, the name of the domain, else null.
      </para></entry>
     </row>

     <row>
      <entry role="catalog_table_entry"><para role="column_definition">
       <structfield>udt_catalog</structfield> <type>sql_identifier</type>
      </para>
      <para>
       Name of the database that the column data type (the underlying
       type of the domain, if applicable) is defined in (always the
       current database)
      </para></entry>
     </row>

     <row>
      <entry role="catalog_table_entry"><para role="column_definition">
       <structfield>udt_schema</structfield> <type>sql_identifier</type>
      </para>
      <para>
       Name of the schema that the column data type (the underlying
       type of the domain, if applicable) is defined in
      </para></entry>
     </row>

     <row>
      <entry role="catalog_table_entry"><para role="column_definition">
       <structfield>udt_name</structfield> <type>sql_identifier</type>
      </para>
      <para>
       Name of the column data type (the underlying type of the
       domain, if applicable)
      </para></entry>
     </row>

     <row>
      <entry role="catalog_table_entry"><para role="column_definition">
       <structfield>scope_catalog</structfield> <type>sql_identifier</type>
      </para>
      <para>
       Applies to a feature not available in <productname>PostgreSQL</productname>
      </para></entry>
     </row>

     <row>
      <entry role="catalog_table_entry"><para role="column_definition">
       <structfield>scope_schema</structfield> <type>sql_identifier</type>
      </para>
      <para>
       Applies to a feature not available in <productname>PostgreSQL</productname>
      </para></entry>
     </row>

     <row>
      <entry role="catalog_table_entry"><para role="column_definition">
       <structfield>scope_name</structfield> <type>sql_identifier</type>
      </para>
      <para>
       Applies to a feature not available in <productname>PostgreSQL</productname>
      </para></entry>
     </row>

     <row>
      <entry role="catalog_table_entry"><para role="column_definition">
       <structfield>maximum_cardinality</structfield> <type>cardinal_number</type>
      </para>
      <para>
       Always null, because arrays always have unlimited maximum cardinality in <productname>PostgreSQL</productname>
      </para></entry>
     </row>

     <row>
      <entry role="catalog_table_entry"><para role="column_definition">
       <structfield>dtd_identifier</structfield> <type>sql_identifier</type>
      </para>
      <para>
       An identifier of the data type descriptor of the column, unique
       among the data type descriptors pertaining to the table.  This
       is mainly useful for joining with other instances of such
       identifiers.  (The specific format of the identifier is not
       defined and not guaranteed to remain the same in future
       versions.)
      </para></entry>
     </row>

     <row>
      <entry role="catalog_table_entry"><para role="column_definition">
       <structfield>is_self_referencing</structfield> <type>yes_or_no</type>
      </para>
      <para>
       Applies to a feature not available in <productname>PostgreSQL</productname>
      </para></entry>
     </row>

     <row>
      <entry role="catalog_table_entry"><para role="column_definition">
       <structfield>is_identity</structfield> <type>yes_or_no</type>
      </para>
      <para>
       If the column is an identity column, then <literal>YES</literal>,
       else <literal>NO</literal>.
      </para></entry>
     </row>

     <row>
      <entry role="catalog_table_entry"><para role="column_definition">
       <structfield>identity_generation</structfield> <type>character_data</type>
      </para>
      <para>
       If the column is an identity column, then <literal>ALWAYS</literal>
       or <literal>BY DEFAULT</literal>, reflecting the definition of the
       column.
      </para></entry>
     </row>

     <row>
      <entry role="catalog_table_entry"><para role="column_definition">
       <structfield>identity_start</structfield> <type>character_data</type>
      </para>
      <para>
       If the column is an identity column, then the start value of the
       internal sequence, else null.
      </para></entry>
     </row>

     <row>
      <entry role="catalog_table_entry"><para role="column_definition">
       <structfield>identity_increment</structfield> <type>character_data</type>
      </para>
      <para>
       If the column is an identity column, then the increment of the internal
       sequence, else null.
      </para></entry>
     </row>

     <row>
      <entry role="catalog_table_entry"><para role="column_definition">
       <structfield>identity_maximum</structfield> <type>character_data</type>
      </para>
      <para>
       If the column is an identity column, then the maximum value of the
       internal sequence, else null.
      </para></entry>
     </row>

     <row>
      <entry role="catalog_table_entry"><para role="column_definition">
       <structfield>identity_minimum</structfield> <type>character_data</type>
      </para>
      <para>
       If the column is an identity column, then the minimum value of the
       internal sequence, else null.
      </para></entry>
     </row>

     <row>
      <entry role="catalog_table_entry"><para role="column_definition">
       <structfield>identity_cycle</structfield> <type>yes_or_no</type>
      </para>
      <para>
       If the column is an identity column, then <literal>YES</literal> if the
       internal sequence cycles or <literal>NO</literal> if it does not;
       otherwise null.
      </para></entry>
     </row>

     <row>
      <entry role="catalog_table_entry"><para role="column_definition">
       <structfield>is_generated</structfield> <type>character_data</type>
      </para>
      <para>
       If the column is a generated column, then <literal>ALWAYS</literal>,
       else <literal>NEVER</literal>.
      </para></entry>
     </row>

     <row>
      <entry role="catalog_table_entry"><para role="column_definition">
       <structfield>generation_expression</structfield> <type>character_data</type>
      </para>
      <para>
       If the column is a generated column, then the generation expression,
       else null.
      </para></entry>
     </row>

     <row>
      <entry role="catalog_table_entry"><para role="column_definition">
       <structfield>is_updatable</structfield> <type>yes_or_no</type>
      </para>
      <para>
       <literal>YES</literal> if the column is updatable,
       <literal>NO</literal> if not (Columns in base tables are always
       updatable, columns in views not necessarily)
      </para></entry>
     </row>
    </tbody>
   </tgroup>
  </table>

  <para>
   Since data types can be defined in a variety of ways in SQL, and
   <productname>PostgreSQL</productname> contains additional ways to
   define data types, their representation in the information schema
   can be somewhat difficult.  The column <literal>data_type</literal>
   is supposed to identify the underlying built-in type of the column.
   In <productname>PostgreSQL</productname>, this means that the type
   is defined in the system catalog schema
   <literal>pg_catalog</literal>.  This column might be useful if the
   application can handle the well-known built-in types specially (for
   example, format the numeric types differently or use the data in
   the precision columns).  The columns <literal>udt_name</literal>,
   <literal>udt_schema</literal>, and <literal>udt_catalog</literal>
   always identify the underlying data type of the column, even if the
   column is based on a domain.  (Since
   <productname>PostgreSQL</productname> treats built-in types like
   user-defined types, built-in types appear here as well.  This is an
   extension of the SQL standard.)  These columns should be used if an
   application wants to process data differently according to the
   type, because in that case it wouldn't matter if the column is
   really based on a domain.  If the column is based on a domain, the
   identity of the domain is stored in the columns
   <literal>domain_name</literal>, <literal>domain_schema</literal>,
   and <literal>domain_catalog</literal>.  If you want to pair up
   columns with their associated data types and treat domains as
   separate types, you could write <literal>coalesce(domain_name,
   udt_name)</literal>, etc.
  </para>
 </sect1>

 <sect1 id="infoschema-constraint-column-usage">
  <title><literal>constraint_column_usage</literal></title>

  <para>
   The view <literal>constraint_column_usage</literal> identifies all
   columns in the current database that are used by some constraint.
   Only those columns are shown that are contained in a table owned by
   a currently enabled role.  For a check constraint, this view
   identifies the columns that are used in the check expression.  For a
   not-null constraint, this view identifies the column that the constraint is
   defined on.  For
   a foreign key constraint, this view identifies the columns that the
   foreign key references.  For a unique or primary key constraint,
   this view identifies the constrained columns.
  </para>

  <table>
   <title><structname>constraint_column_usage</structname> Columns</title>
   <tgroup cols="1">
    <thead>
     <row>
      <entry role="catalog_table_entry"><para role="column_definition">
       Column Type
      </para>
      <para>
       Description
      </para></entry>
     </row>
    </thead>

    <tbody>
     <row>
      <entry role="catalog_table_entry"><para role="column_definition">
       <structfield>table_catalog</structfield> <type>sql_identifier</type>
      </para>
      <para>
       Name of the database that contains the table that contains the
       column that is used by some constraint (always the current
       database)
      </para></entry>
     </row>

     <row>
      <entry role="catalog_table_entry"><para role="column_definition">
       <structfield>table_schema</structfield> <type>sql_identifier</type>
      </para>
      <para>
       Name of the schema that contains the table that contains the
       column that is used by some constraint
      </para></entry>
     </row>

     <row>
      <entry role="catalog_table_entry"><para role="column_definition">
       <structfield>table_name</structfield> <type>sql_identifier</type>
      </para>
      <para>
       Name of the table that contains the column that is used by some
       constraint
      </para></entry>
     </row>

     <row>
      <entry role="catalog_table_entry"><para role="column_definition">
       <structfield>column_name</structfield> <type>sql_identifier</type>
      </para>
      <para>
       Name of the column that is used by some constraint
      </para></entry>
     </row>

     <row>
      <entry role="catalog_table_entry"><para role="column_definition">
       <structfield>constraint_catalog</structfield> <type>sql_identifier</type>
      </para>
      <para>
       Name of the database that contains the constraint (always the current database)
      </para></entry>
     </row>

     <row>
      <entry role="catalog_table_entry"><para role="column_definition">
       <structfield>constraint_schema</structfield> <type>sql_identifier</type>
      </para>
      <para>
       Name of the schema that contains the constraint
      </para></entry>
     </row>

     <row>
      <entry role="catalog_table_entry"><para role="column_definition">
       <structfield>constraint_name</structfield> <type>sql_identifier</type>
      </para>
      <para>
       Name of the constraint
      </para></entry>
     </row>
    </tbody>
   </tgroup>
  </table>
 </sect1>

 <sect1 id="infoschema-constraint-table-usage">
  <title><literal>constraint_table_usage</literal></title>

  <para>
   The view <literal>constraint_table_usage</literal> identifies all
   tables in the current database that are used by some constraint and
   are owned by a currently enabled role.  (This is different from the
   view <literal>table_constraints</literal>, which identifies all
   table constraints along with the table they are defined on.)  For a
   foreign key constraint, this view identifies the table that the
   foreign key references.  For a unique or primary key constraint,
   this view simply identifies the table the constraint belongs to.
   Check constraints and not-null constraints are not included in this
   view.
  </para>

  <table>
   <title><structname>constraint_table_usage</structname> Columns</title>
   <tgroup cols="1">
    <thead>
     <row>
      <entry role="catalog_table_entry"><para role="column_definition">
       Column Type
      </para>
      <para>
       Description
      </para></entry>
     </row>
    </thead>

    <tbody>
     <row>
      <entry role="catalog_table_entry"><para role="column_definition">
       <structfield>table_catalog</structfield> <type>sql_identifier</type>
      </para>
      <para>
       Name of the database that contains the table that is used by
       some constraint (always the current database)
      </para></entry>
     </row>

     <row>
      <entry role="catalog_table_entry"><para role="column_definition">
       <structfield>table_schema</structfield> <type>sql_identifier</type>
      </para>
      <para>
       Name of the schema that contains the table that is used by some
       constraint
      </para></entry>
     </row>

     <row>
      <entry role="catalog_table_entry"><para role="column_definition">
       <structfield>table_name</structfield> <type>sql_identifier</type>
      </para>
      <para>
       Name of the table that is used by some constraint
      </para></entry>
     </row>

     <row>
      <entry role="catalog_table_entry"><para role="column_definition">
       <structfield>constraint_catalog</structfield> <type>sql_identifier</type>
      </para>
      <para>
       Name of the database that contains the constraint (always the current database)
      </para></entry>
     </row>

     <row>
      <entry role="catalog_table_entry"><para role="column_definition">
       <structfield>constraint_schema</structfield> <type>sql_identifier</type>
      </para>
      <para>
       Name of the schema that contains the constraint
      </para></entry>
     </row>

     <row>
      <entry role="catalog_table_entry"><para role="column_definition">
       <structfield>constraint_name</structfield> <type>sql_identifier</type>
      </para>
      <para>
       Name of the constraint
      </para></entry>
     </row>
    </tbody>
   </tgroup>
  </table>
 </sect1>

 <sect1 id="infoschema-data-type-privileges">
  <title><literal>data_type_privileges</literal></title>

  <para>
   The view <literal>data_type_privileges</literal> identifies all
   data type descriptors that the current user has access to, by way
   of being the owner of the described object or having some privilege
   for it.  A data type descriptor is generated whenever a data type
   is used in the definition of a table column, a domain, or a
   function (as parameter or return type) and stores some information
   about how the data type is used in that instance (for example, the
   declared maximum length, if applicable).  Each data type
   descriptor is assigned an arbitrary identifier that is unique
   among the data type descriptor identifiers assigned for one object
   (table, domain, function).  This view is probably not useful for
   applications, but it is used to define some other views in the
   information schema.
  </para>

  <table>
   <title><structname>data_type_privileges</structname> Columns</title>
   <tgroup cols="1">
    <thead>
     <row>
      <entry role="catalog_table_entry"><para role="column_definition">
       Column Type
      </para>
      <para>
       Description
      </para></entry>
     </row>
    </thead>

    <tbody>
     <row>
      <entry role="catalog_table_entry"><para role="column_definition">
       <structfield>object_catalog</structfield> <type>sql_identifier</type>
      </para>
      <para>
       Name of the database that contains the described object (always the current database)
      </para></entry>
     </row>

     <row>
      <entry role="catalog_table_entry"><para role="column_definition">
       <structfield>object_schema</structfield> <type>sql_identifier</type>
      </para>
      <para>
       Name of the schema that contains the described object
      </para></entry>
     </row>

     <row>
      <entry role="catalog_table_entry"><para role="column_definition">
       <structfield>object_name</structfield> <type>sql_identifier</type>
      </para>
      <para>
       Name of the described object
      </para></entry>
     </row>

     <row>
      <entry role="catalog_table_entry"><para role="column_definition">
       <structfield>object_type</structfield> <type>character_data</type>
      </para>
      <para>
       The type of the described object: one of
       <literal>TABLE</literal> (the data type descriptor pertains to
       a column of that table), <literal>DOMAIN</literal> (the data
       type descriptors pertains to that domain),
       <literal>ROUTINE</literal> (the data type descriptor pertains
       to a parameter or the return data type of that function).
      </para></entry>
     </row>

     <row>
      <entry role="catalog_table_entry"><para role="column_definition">
       <structfield>dtd_identifier</structfield> <type>sql_identifier</type>
      </para>
      <para>
       The identifier of the data type descriptor, which is unique
       among the data type descriptors for that same object.
      </para></entry>
     </row>
    </tbody>
   </tgroup>
  </table>
 </sect1>

 <sect1 id="infoschema-domain-constraints">
  <title><literal>domain_constraints</literal></title>

  <para>
   The view <literal>domain_constraints</literal> contains all constraints
   belonging to domains defined in the current database.  Only those domains
   are shown that the current user has access to (by way of being the owner or
   having some privilege).
  </para>

  <table>
   <title><structname>domain_constraints</structname> Columns</title>
   <tgroup cols="1">
    <thead>
     <row>
      <entry role="catalog_table_entry"><para role="column_definition">
       Column Type
      </para>
      <para>
       Description
      </para></entry>
     </row>
    </thead>

    <tbody>
     <row>
      <entry role="catalog_table_entry"><para role="column_definition">
       <structfield>constraint_catalog</structfield> <type>sql_identifier</type>
      </para>
      <para>
       Name of the database that contains the constraint (always the current database)
      </para></entry>
     </row>

     <row>
      <entry role="catalog_table_entry"><para role="column_definition">
       <structfield>constraint_schema</structfield> <type>sql_identifier</type>
      </para>
      <para>
       Name of the schema that contains the constraint
      </para></entry>
     </row>

     <row>
      <entry role="catalog_table_entry"><para role="column_definition">
       <structfield>constraint_name</structfield> <type>sql_identifier</type>
      </para>
      <para>
       Name of the constraint
      </para></entry>
     </row>

     <row>
      <entry role="catalog_table_entry"><para role="column_definition">
       <structfield>domain_catalog</structfield> <type>sql_identifier</type>
      </para>
      <para>
       Name of the database that contains the domain (always the current database)
      </para></entry>
     </row>

     <row>
      <entry role="catalog_table_entry"><para role="column_definition">
       <structfield>domain_schema</structfield> <type>sql_identifier</type>
      </para>
      <para>
       Name of the schema that contains the domain
      </para></entry>
     </row>

     <row>
      <entry role="catalog_table_entry"><para role="column_definition">
       <structfield>domain_name</structfield> <type>sql_identifier</type>
      </para>
      <para>
       Name of the domain
      </para></entry>
     </row>

     <row>
      <entry role="catalog_table_entry"><para role="column_definition">
       <structfield>is_deferrable</structfield> <type>yes_or_no</type>
      </para>
      <para>
       <literal>YES</literal> if the constraint is deferrable, <literal>NO</literal> if not
      </para></entry>
     </row>

     <row>
      <entry role="catalog_table_entry"><para role="column_definition">
       <structfield>initially_deferred</structfield> <type>yes_or_no</type>
      </para>
      <para>
       <literal>YES</literal> if the constraint is deferrable and initially deferred, <literal>NO</literal> if not
      </para></entry>
     </row>
    </tbody>
   </tgroup>
  </table>
 </sect1>

 <sect1 id="infoschema-domain-udt-usage">
  <title><literal>domain_udt_usage</literal></title>

  <para>
   The view <literal>domain_udt_usage</literal> identifies all domains
   that are based on data types owned by a currently enabled role.
   Note that in <productname>PostgreSQL</productname>, built-in data
   types behave like user-defined types, so they are included here as
   well.
  </para>

  <table>
   <title><structname>domain_udt_usage</structname> Columns</title>
   <tgroup cols="1">
    <thead>
     <row>
      <entry role="catalog_table_entry"><para role="column_definition">
       Column Type
      </para>
      <para>
       Description
      </para></entry>
     </row>
    </thead>

    <tbody>
     <row>
      <entry role="catalog_table_entry"><para role="column_definition">
       <structfield>udt_catalog</structfield> <type>sql_identifier</type>
      </para>
      <para>
       Name of the database that the domain data type is defined in (always the current database)
      </para></entry>
     </row>

     <row>
      <entry role="catalog_table_entry"><para role="column_definition">
       <structfield>udt_schema</structfield> <type>sql_identifier</type>
      </para>
      <para>
       Name of the schema that the domain data type is defined in
      </para></entry>
     </row>

     <row>
      <entry role="catalog_table_entry"><para role="column_definition">
       <structfield>udt_name</structfield> <type>sql_identifier</type>
      </para>
      <para>
       Name of the domain data type
      </para></entry>
     </row>

     <row>
      <entry role="catalog_table_entry"><para role="column_definition">
       <structfield>domain_catalog</structfield> <type>sql_identifier</type>
      </para>
      <para>
       Name of the database that contains the domain (always the current database)
      </para></entry>
     </row>

     <row>
      <entry role="catalog_table_entry"><para role="column_definition">
       <structfield>domain_schema</structfield> <type>sql_identifier</type>
      </para>
      <para>
       Name of the schema that contains the domain
      </para></entry>
     </row>

     <row>
      <entry role="catalog_table_entry"><para role="column_definition">
       <structfield>domain_name</structfield> <type>sql_identifier</type>
      </para>
      <para>
       Name of the domain
      </para></entry>
     </row>
    </tbody>
   </tgroup>
  </table>
 </sect1>

 <sect1 id="infoschema-domains">
  <title><literal>domains</literal></title>

  <para>
   The view <literal>domains</literal> contains all
   <glossterm linkend="glossary-domain">domains</glossterm> defined in the
   current database.  Only those domains are shown that the current user has
   access to (by way of being the owner or having some privilege).
  </para>

  <table>
   <title><structname>domains</structname> Columns</title>
   <tgroup cols="1">
    <thead>
     <row>
      <entry role="catalog_table_entry"><para role="column_definition">
       Column Type
      </para>
      <para>
       Description
      </para></entry>
     </row>
    </thead>

    <tbody>
     <row>
      <entry role="catalog_table_entry"><para role="column_definition">
       <structfield>domain_catalog</structfield> <type>sql_identifier</type>
      </para>
      <para>
       Name of the database that contains the domain (always the current database)
      </para></entry>
     </row>

     <row>
      <entry role="catalog_table_entry"><para role="column_definition">
       <structfield>domain_schema</structfield> <type>sql_identifier</type>
      </para>
      <para>
       Name of the schema that contains the domain
      </para></entry>
     </row>

     <row>
      <entry role="catalog_table_entry"><para role="column_definition">
       <structfield>domain_name</structfield> <type>sql_identifier</type>
      </para>
      <para>
       Name of the domain
      </para></entry>
     </row>

     <row>
      <entry role="catalog_table_entry"><para role="column_definition">
       <structfield>data_type</structfield> <type>character_data</type>
      </para>
      <para>
       Data type of the domain, if it is a built-in type, or
       <literal>ARRAY</literal> if it is some array (in that case, see
       the view <literal>element_types</literal>), else
       <literal>USER-DEFINED</literal> (in that case, the type is
       identified in <literal>udt_name</literal> and associated
       columns).
      </para></entry>
     </row>

     <row>
      <entry role="catalog_table_entry"><para role="column_definition">
       <structfield>character_maximum_length</structfield> <type>cardinal_number</type>
      </para>
      <para>
       If the domain has a character or bit string type, the declared
       maximum length; null for all other data types or if no maximum
       length was declared.
      </para></entry>
     </row>

     <row>
      <entry role="catalog_table_entry"><para role="column_definition">
       <structfield>character_octet_length</structfield> <type>cardinal_number</type>
      </para>
      <para>
       If the domain has a character type, the maximum possible length
       in octets (bytes) of a datum; null for all other data types.
       The maximum octet length depends on the declared character
       maximum length (see above) and the server encoding.
      </para></entry>
     </row>

     <row>
      <entry role="catalog_table_entry"><para role="column_definition">
       <structfield>character_set_catalog</structfield> <type>sql_identifier</type>
      </para>
      <para>
       Applies to a feature not available in <productname>PostgreSQL</productname>
      </para></entry>
     </row>

     <row>
      <entry role="catalog_table_entry"><para role="column_definition">
       <structfield>character_set_schema</structfield> <type>sql_identifier</type>
      </para>
      <para>
       Applies to a feature not available in <productname>PostgreSQL</productname>
      </para></entry>
     </row>

     <row>
      <entry role="catalog_table_entry"><para role="column_definition">
       <structfield>character_set_name</structfield> <type>sql_identifier</type>
      </para>
      <para>
       Applies to a feature not available in <productname>PostgreSQL</productname>
      </para></entry>
     </row>

     <row>
      <entry role="catalog_table_entry"><para role="column_definition">
       <structfield>collation_catalog</structfield> <type>sql_identifier</type>
      </para>
      <para>
       Name of the database containing the collation of the domain
       (always the current database), null if default or the data type
       of the domain is not collatable
      </para></entry>
     </row>

     <row>
      <entry role="catalog_table_entry"><para role="column_definition">
       <structfield>collation_schema</structfield> <type>sql_identifier</type>
      </para>
      <para>
       Name of the schema containing the collation of the domain, null
       if default or the data type of the domain is not collatable
      </para></entry>
     </row>

     <row>
      <entry role="catalog_table_entry"><para role="column_definition">
       <structfield>collation_name</structfield> <type>sql_identifier</type>
      </para>
      <para>
       Name of the collation of the domain, null if default or the
       data type of the domain is not collatable
      </para></entry>
     </row>

     <row>
      <entry role="catalog_table_entry"><para role="column_definition">
       <structfield>numeric_precision</structfield> <type>cardinal_number</type>
      </para>
      <para>
       If the domain has a numeric type, this column contains the
       (declared or implicit) precision of the type for this domain.
       The precision indicates the number of significant digits.  It
       can be expressed in decimal (base 10) or binary (base 2) terms,
       as specified in the column
       <literal>numeric_precision_radix</literal>.  For all other data
       types, this column is null.
      </para></entry>
     </row>

     <row>
      <entry role="catalog_table_entry"><para role="column_definition">
       <structfield>numeric_precision_radix</structfield> <type>cardinal_number</type>
      </para>
      <para>
       If the domain has a numeric type, this column indicates in
       which base the values in the columns
       <literal>numeric_precision</literal> and
       <literal>numeric_scale</literal> are expressed.  The value is
       either 2 or 10.  For all other data types, this column is null.
      </para></entry>
     </row>

     <row>
      <entry role="catalog_table_entry"><para role="column_definition">
       <structfield>numeric_scale</structfield> <type>cardinal_number</type>
      </para>
      <para>
       If the domain has an exact numeric type, this column contains
       the (declared or implicit) scale of the type for this domain.
       The scale indicates the number of significant digits to the
       right of the decimal point.  It can be expressed in decimal
       (base 10) or binary (base 2) terms, as specified in the column
       <literal>numeric_precision_radix</literal>.  For all other data
       types, this column is null.
      </para></entry>
     </row>

     <row>
      <entry role="catalog_table_entry"><para role="column_definition">
       <structfield>datetime_precision</structfield> <type>cardinal_number</type>
      </para>
      <para>
       If <literal>data_type</literal> identifies a date, time,
       timestamp, or interval type, this column contains the (declared
       or implicit) fractional seconds precision of the type for this
       domain, that is, the number of decimal digits maintained
       following the decimal point in the seconds value.  For all
       other data types, this column is null.
      </para></entry>
     </row>

     <row>
      <entry role="catalog_table_entry"><para role="column_definition">
       <structfield>interval_type</structfield> <type>character_data</type>
      </para>
      <para>
       If <literal>data_type</literal> identifies an interval type,
       this column contains the specification which fields the
       intervals include for this domain, e.g., <literal>YEAR TO
       MONTH</literal>, <literal>DAY TO SECOND</literal>, etc.  If no
       field restrictions were specified (that is, the interval
       accepts all fields), and for all other data types, this field
       is null.
      </para></entry>
     </row>

     <row>
      <entry role="catalog_table_entry"><para role="column_definition">
       <structfield>interval_precision</structfield> <type>cardinal_number</type>
      </para>
      <para>
       Applies to a feature not available
       in <productname>PostgreSQL</productname>
       (see <literal>datetime_precision</literal> for the fractional
       seconds precision of interval type domains)
      </para></entry>
     </row>

     <row>
      <entry role="catalog_table_entry"><para role="column_definition">
       <structfield>domain_default</structfield> <type>character_data</type>
      </para>
      <para>
       Default expression of the domain
      </para></entry>
     </row>

     <row>
      <entry role="catalog_table_entry"><para role="column_definition">
       <structfield>udt_catalog</structfield> <type>sql_identifier</type>
      </para>
      <para>
       Name of the database that the domain data type is defined in (always the current database)
      </para></entry>
     </row>

     <row>
      <entry role="catalog_table_entry"><para role="column_definition">
       <structfield>udt_schema</structfield> <type>sql_identifier</type>
      </para>
      <para>
       Name of the schema that the domain data type is defined in
      </para></entry>
     </row>

     <row>
      <entry role="catalog_table_entry"><para role="column_definition">
       <structfield>udt_name</structfield> <type>sql_identifier</type>
      </para>
      <para>
       Name of the domain data type
      </para></entry>
     </row>

     <row>
      <entry role="catalog_table_entry"><para role="column_definition">
       <structfield>scope_catalog</structfield> <type>sql_identifier</type>
      </para>
      <para>
       Applies to a feature not available in <productname>PostgreSQL</productname>
      </para></entry>
     </row>

     <row>
      <entry role="catalog_table_entry"><para role="column_definition">
       <structfield>scope_schema</structfield> <type>sql_identifier</type>
      </para>
      <para>
       Applies to a feature not available in <productname>PostgreSQL</productname>
      </para></entry>
     </row>

     <row>
      <entry role="catalog_table_entry"><para role="column_definition">
       <structfield>scope_name</structfield> <type>sql_identifier</type>
      </para>
      <para>
       Applies to a feature not available in <productname>PostgreSQL</productname>
      </para></entry>
     </row>

     <row>
      <entry role="catalog_table_entry"><para role="column_definition">
       <structfield>maximum_cardinality</structfield> <type>cardinal_number</type>
      </para>
      <para>
       Always null, because arrays always have unlimited maximum cardinality in <productname>PostgreSQL</productname>
      </para></entry>
     </row>

     <row>
      <entry role="catalog_table_entry"><para role="column_definition">
       <structfield>dtd_identifier</structfield> <type>sql_identifier</type>
      </para>
      <para>
       An identifier of the data type descriptor of the domain, unique
       among the data type descriptors pertaining to the domain (which
       is trivial, because a domain only contains one data type
       descriptor).  This is mainly useful for joining with other
       instances of such identifiers.  (The specific format of the
       identifier is not defined and not guaranteed to remain the same
       in future versions.)
      </para></entry>
     </row>
    </tbody>
   </tgroup>
  </table>
 </sect1>

 <sect1 id="infoschema-element-types">
  <title><literal>element_types</literal></title>

  <para>
   The view <literal>element_types</literal> contains the data type
   descriptors of the elements of arrays.  When a table column, composite-type attribute,
   domain, function parameter, or function return value is defined to
   be of an array type, the respective information schema view only
   contains <literal>ARRAY</literal> in the column
   <literal>data_type</literal>.  To obtain information on the element
   type of the array, you can join the respective view with this view.
   For example, to show the columns of a table with data types and
   array element types, if applicable, you could do:
<programlisting>
SELECT c.column_name, c.data_type, e.data_type AS element_type
FROM information_schema.columns c LEFT JOIN information_schema.element_types e
     ON ((c.table_catalog, c.table_schema, c.table_name, 'TABLE', c.dtd_identifier)
       = (e.object_catalog, e.object_schema, e.object_name, e.object_type, e.collection_type_identifier))
WHERE c.table_schema = '...' AND c.table_name = '...'
ORDER BY c.ordinal_position;
</programlisting>
   This view only includes objects that the current user has access
   to, by way of being the owner or having some privilege.
  </para>

  <table>
   <title><structname>element_types</structname> Columns</title>
   <tgroup cols="1">
    <thead>
     <row>
      <entry role="catalog_table_entry"><para role="column_definition">
       Column Type
      </para>
      <para>
       Description
      </para></entry>
     </row>
    </thead>

    <tbody>
     <row>
      <entry role="catalog_table_entry"><para role="column_definition">
       <structfield>object_catalog</structfield> <type>sql_identifier</type>
      </para>
      <para>
       Name of the database that contains the object that uses the
       array being described (always the current database)
      </para></entry>
     </row>

     <row>
      <entry role="catalog_table_entry"><para role="column_definition">
       <structfield>object_schema</structfield> <type>sql_identifier</type>
      </para>
      <para>
       Name of the schema that contains the object that uses the array
       being described
      </para></entry>
     </row>

     <row>
      <entry role="catalog_table_entry"><para role="column_definition">
       <structfield>object_name</structfield> <type>sql_identifier</type>
      </para>
      <para>
       Name of the object that uses the array being described
      </para></entry>
     </row>

     <row>
      <entry role="catalog_table_entry"><para role="column_definition">
       <structfield>object_type</structfield> <type>character_data</type>
      </para>
      <para>
       The type of the object that uses the array being described: one
       of <literal>TABLE</literal> (the array is used by a column of
       that table), <literal>USER-DEFINED TYPE</literal> (the array is
       used by an attribute of that composite type),
       <literal>DOMAIN</literal> (the array is used by that domain),
       <literal>ROUTINE</literal> (the array is used by a parameter or
       the return data type of that function).
      </para></entry>
     </row>

     <row>
      <entry role="catalog_table_entry"><para role="column_definition">
       <structfield>collection_type_identifier</structfield> <type>sql_identifier</type>
      </para>
      <para>
       The identifier of the data type descriptor of the array being
       described.  Use this to join with the
       <literal>dtd_identifier</literal> columns of other information
       schema views.
      </para></entry>
     </row>

     <row>
      <entry role="catalog_table_entry"><para role="column_definition">
       <structfield>data_type</structfield> <type>character_data</type>
      </para>
      <para>
       Data type of the array elements, if it is a built-in type, else
       <literal>USER-DEFINED</literal> (in that case, the type is
       identified in <literal>udt_name</literal> and associated
       columns).
      </para></entry>
     </row>

     <row>
      <entry role="catalog_table_entry"><para role="column_definition">
       <structfield>character_maximum_length</structfield> <type>cardinal_number</type>
      </para>
      <para>
       Always null, since this information is not applied to array element data types in <productname>PostgreSQL</productname>
      </para></entry>
     </row>

     <row>
      <entry role="catalog_table_entry"><para role="column_definition">
       <structfield>character_octet_length</structfield> <type>cardinal_number</type>
      </para>
      <para>
       Always null, since this information is not applied to array element data types in <productname>PostgreSQL</productname>
      </para></entry>
     </row>

     <row>
      <entry role="catalog_table_entry"><para role="column_definition">
       <structfield>character_set_catalog</structfield> <type>sql_identifier</type>
      </para>
      <para>
       Applies to a feature not available in <productname>PostgreSQL</productname>
      </para></entry>
     </row>

     <row>
      <entry role="catalog_table_entry"><para role="column_definition">
       <structfield>character_set_schema</structfield> <type>sql_identifier</type>
      </para>
      <para>
       Applies to a feature not available in <productname>PostgreSQL</productname>
      </para></entry>
     </row>

     <row>
      <entry role="catalog_table_entry"><para role="column_definition">
       <structfield>character_set_name</structfield> <type>sql_identifier</type>
      </para>
      <para>
       Applies to a feature not available in <productname>PostgreSQL</productname>
      </para></entry>
     </row>

     <row>
      <entry role="catalog_table_entry"><para role="column_definition">
       <structfield>collation_catalog</structfield> <type>sql_identifier</type>
      </para>
      <para>
       Name of the database containing the collation of the element
       type (always the current database), null if default or the data
       type of the element is not collatable
      </para></entry>
     </row>

     <row>
      <entry role="catalog_table_entry"><para role="column_definition">
       <structfield>collation_schema</structfield> <type>sql_identifier</type>
      </para>
      <para>
       Name of the schema containing the collation of the element
       type, null if default or the data type of the element is not
       collatable
      </para></entry>
     </row>

     <row>
      <entry role="catalog_table_entry"><para role="column_definition">
       <structfield>collation_name</structfield> <type>sql_identifier</type>
      </para>
      <para>
       Name of the collation of the element type, null if default or
       the data type of the element is not collatable
      </para></entry>
     </row>

     <row>
      <entry role="catalog_table_entry"><para role="column_definition">
       <structfield>numeric_precision</structfield> <type>cardinal_number</type>
      </para>
      <para>
       Always null, since this information is not applied to array element data types in <productname>PostgreSQL</productname>
      </para></entry>
     </row>

     <row>
      <entry role="catalog_table_entry"><para role="column_definition">
       <structfield>numeric_precision_radix</structfield> <type>cardinal_number</type>
      </para>
      <para>
       Always null, since this information is not applied to array element data types in <productname>PostgreSQL</productname>
      </para></entry>
     </row>

     <row>
      <entry role="catalog_table_entry"><para role="column_definition">
       <structfield>numeric_scale</structfield> <type>cardinal_number</type>
      </para>
      <para>
       Always null, since this information is not applied to array element data types in <productname>PostgreSQL</productname>
      </para></entry>
     </row>

     <row>
      <entry role="catalog_table_entry"><para role="column_definition">
       <structfield>datetime_precision</structfield> <type>cardinal_number</type>
      </para>
      <para>
       Always null, since this information is not applied to array element data types in <productname>PostgreSQL</productname>
      </para></entry>
     </row>

     <row>
      <entry role="catalog_table_entry"><para role="column_definition">
       <structfield>interval_type</structfield> <type>character_data</type>
      </para>
      <para>
       Always null, since this information is not applied to array element data types in <productname>PostgreSQL</productname>
      </para></entry>
     </row>

     <row>
      <entry role="catalog_table_entry"><para role="column_definition">
       <structfield>interval_precision</structfield> <type>cardinal_number</type>
      </para>
      <para>
       Always null, since this information is not applied to array element data types in <productname>PostgreSQL</productname>
      </para></entry>
     </row>

     <row>
      <entry role="catalog_table_entry"><para role="column_definition">
       <structfield>udt_catalog</structfield> <type>sql_identifier</type>
      </para>
      <para>
       Name of the database that the data type of the elements is
       defined in (always the current database)
      </para></entry>
     </row>

     <row>
      <entry role="catalog_table_entry"><para role="column_definition">
       <structfield>udt_schema</structfield> <type>sql_identifier</type>
      </para>
      <para>
       Name of the schema that the data type of the elements is
       defined in
      </para></entry>
     </row>

     <row>
      <entry role="catalog_table_entry"><para role="column_definition">
       <structfield>udt_name</structfield> <type>sql_identifier</type>
      </para>
      <para>
       Name of the data type of the elements
      </para></entry>
     </row>

     <row>
      <entry role="catalog_table_entry"><para role="column_definition">
       <structfield>scope_catalog</structfield> <type>sql_identifier</type>
      </para>
      <para>
       Applies to a feature not available in <productname>PostgreSQL</productname>
      </para></entry>
     </row>

     <row>
      <entry role="catalog_table_entry"><para role="column_definition">
       <structfield>scope_schema</structfield> <type>sql_identifier</type>
      </para>
      <para>
       Applies to a feature not available in <productname>PostgreSQL</productname>
      </para></entry>
     </row>

     <row>
      <entry role="catalog_table_entry"><para role="column_definition">
       <structfield>scope_name</structfield> <type>sql_identifier</type>
      </para>
      <para>
       Applies to a feature not available in <productname>PostgreSQL</productname>
      </para></entry>
     </row>

     <row>
      <entry role="catalog_table_entry"><para role="column_definition">
       <structfield>maximum_cardinality</structfield> <type>cardinal_number</type>
      </para>
      <para>
       Always null, because arrays always have unlimited maximum cardinality in <productname>PostgreSQL</productname>
      </para></entry>
     </row>

     <row>
      <entry role="catalog_table_entry"><para role="column_definition">
       <structfield>dtd_identifier</structfield> <type>sql_identifier</type>
      </para>
      <para>
       An identifier of the data type descriptor of the element.  This
       is currently not useful.
      </para></entry>
     </row>
    </tbody>
   </tgroup>
  </table>
 </sect1>

 <sect1 id="infoschema-enabled-roles">
  <title><literal>enabled_roles</literal></title>

  <para>
   The view <literal>enabled_roles</literal> identifies the currently
   <quote>enabled roles</quote>.  The enabled roles are recursively
   defined as the current user together with all roles that have been
   granted to the enabled roles with automatic inheritance.  In other
   words, these are all roles that the current user has direct or
   indirect, automatically inheriting membership in.
   <indexterm><primary>enabled role</primary></indexterm>
   <indexterm><primary>role</primary><secondary>enabled</secondary></indexterm>
  </para>

  <para>
   For permission checking, the set of <quote>applicable roles</quote>
   is applied, which can be broader than the set of enabled roles.  So
   generally, it is better to use the view
   <literal>applicable_roles</literal> instead of this one; See
   <xref linkend="infoschema-applicable-roles"/> for details on
   <literal>applicable_roles</literal> view.
  </para>

  <table>
   <title><structname>enabled_roles</structname> Columns</title>
   <tgroup cols="1">
    <thead>
     <row>
      <entry role="catalog_table_entry"><para role="column_definition">
       Column Type
      </para>
      <para>
       Description
      </para></entry>
     </row>
    </thead>

    <tbody>
     <row>
      <entry role="catalog_table_entry"><para role="column_definition">
       <structfield>role_name</structfield> <type>sql_identifier</type>
      </para>
      <para>
       Name of a role
      </para></entry>
     </row>
    </tbody>
   </tgroup>
  </table>
 </sect1>

 <sect1 id="infoschema-foreign-data-wrapper-options">
  <title><literal>foreign_data_wrapper_options</literal></title>

  <para>
   The view <literal>foreign_data_wrapper_options</literal> contains
   all the options defined for foreign-data wrappers in the current
   database.  Only those foreign-data wrappers are shown that the
   current user has access to (by way of being the owner or having
   some privilege).
  </para>

  <table>
   <title><structname>foreign_data_wrapper_options</structname> Columns</title>
   <tgroup cols="1">
    <thead>
     <row>
      <entry role="catalog_table_entry"><para role="column_definition">
       Column Type
      </para>
      <para>
       Description
      </para></entry>
     </row>
    </thead>

    <tbody>
     <row>
      <entry role="catalog_table_entry"><para role="column_definition">
       <structfield>foreign_data_wrapper_catalog</structfield> <type>sql_identifier</type>
      </para>
      <para>
       Name of the database that the foreign-data wrapper is defined in (always the current database)
      </para></entry>
     </row>

     <row>
      <entry role="catalog_table_entry"><para role="column_definition">
       <structfield>foreign_data_wrapper_name</structfield> <type>sql_identifier</type>
      </para>
      <para>
       Name of the foreign-data wrapper
      </para></entry>
     </row>

     <row>
      <entry role="catalog_table_entry"><para role="column_definition">
       <structfield>option_name</structfield> <type>sql_identifier</type>
      </para>
      <para>
       Name of an option
      </para></entry>
     </row>

     <row>
      <entry role="catalog_table_entry"><para role="column_definition">
       <structfield>option_value</structfield> <type>character_data</type>
      </para>
      <para>
       Value of the option
      </para></entry>
     </row>
    </tbody>
   </tgroup>
  </table>
 </sect1>

 <sect1 id="infoschema-foreign-data-wrappers">
  <title><literal>foreign_data_wrappers</literal></title>

  <para>
   The view <literal>foreign_data_wrappers</literal> contains all
   foreign-data wrappers defined in the current database.  Only those
   foreign-data wrappers are shown that the current user has access to
   (by way of being the owner or having some privilege).
  </para>

  <table>
   <title><structname>foreign_data_wrappers</structname> Columns</title>
   <tgroup cols="1">
    <thead>
     <row>
      <entry role="catalog_table_entry"><para role="column_definition">
       Column Type
      </para>
      <para>
       Description
      </para></entry>
     </row>
    </thead>

    <tbody>
     <row>
      <entry role="catalog_table_entry"><para role="column_definition">
       <structfield>foreign_data_wrapper_catalog</structfield> <type>sql_identifier</type>
      </para>
      <para>
       Name of the database that contains the foreign-data
       wrapper (always the current database)
      </para></entry>
     </row>

     <row>
      <entry role="catalog_table_entry"><para role="column_definition">
       <structfield>foreign_data_wrapper_name</structfield> <type>sql_identifier</type>
      </para>
      <para>
       Name of the foreign-data wrapper
      </para></entry>
     </row>

     <row>
      <entry role="catalog_table_entry"><para role="column_definition">
       <structfield>authorization_identifier</structfield> <type>sql_identifier</type>
      </para>
      <para>
       Name of the owner of the foreign server
      </para></entry>
     </row>

     <row>
      <entry role="catalog_table_entry"><para role="column_definition">
       <structfield>library_name</structfield> <type>character_data</type>
      </para>
      <para>
       File name of the library that implementing this foreign-data wrapper
      </para></entry>
     </row>

     <row>
      <entry role="catalog_table_entry"><para role="column_definition">
       <structfield>foreign_data_wrapper_language</structfield> <type>character_data</type>
      </para>
      <para>
       Language used to implement this foreign-data wrapper
      </para></entry>
     </row>
    </tbody>
   </tgroup>
  </table>
 </sect1>

 <sect1 id="infoschema-foreign-server-options">
  <title><literal>foreign_server_options</literal></title>

  <para>
   The view <literal>foreign_server_options</literal> contains all the
   options defined for foreign servers in the current database.  Only
   those foreign servers are shown that the current user has access to
   (by way of being the owner or having some privilege).
  </para>

  <table>
   <title><structname>foreign_server_options</structname> Columns</title>
   <tgroup cols="1">
    <thead>
     <row>
      <entry role="catalog_table_entry"><para role="column_definition">
       Column Type
      </para>
      <para>
       Description
      </para></entry>
     </row>
    </thead>

    <tbody>
     <row>
      <entry role="catalog_table_entry"><para role="column_definition">
       <structfield>foreign_server_catalog</structfield> <type>sql_identifier</type>
      </para>
      <para>
       Name of the database that the foreign server is defined in (always the current database)
      </para></entry>
     </row>

     <row>
      <entry role="catalog_table_entry"><para role="column_definition">
       <structfield>foreign_server_name</structfield> <type>sql_identifier</type>
      </para>
      <para>
       Name of the foreign server
      </para></entry>
     </row>

     <row>
      <entry role="catalog_table_entry"><para role="column_definition">
       <structfield>option_name</structfield> <type>sql_identifier</type>
      </para>
      <para>
       Name of an option
      </para></entry>
     </row>

     <row>
      <entry role="catalog_table_entry"><para role="column_definition">
       <structfield>option_value</structfield> <type>character_data</type>
      </para>
      <para>
       Value of the option
      </para></entry>
     </row>
    </tbody>
   </tgroup>
  </table>
 </sect1>

 <sect1 id="infoschema-foreign-servers">
  <title><literal>foreign_servers</literal></title>

  <para>
   The view <literal>foreign_servers</literal> contains all foreign
   servers defined in the current database.  Only those foreign
   servers are shown that the current user has access to (by way of
   being the owner or having some privilege).
  </para>

  <table>
   <title><structname>foreign_servers</structname> Columns</title>
   <tgroup cols="1">
    <thead>
     <row>
      <entry role="catalog_table_entry"><para role="column_definition">
       Column Type
      </para>
      <para>
       Description
      </para></entry>
     </row>
    </thead>

    <tbody>
     <row>
      <entry role="catalog_table_entry"><para role="column_definition">
       <structfield>foreign_server_catalog</structfield> <type>sql_identifier</type>
      </para>
      <para>
       Name of the database that the foreign server is defined in (always the current database)
      </para></entry>
     </row>

     <row>
      <entry role="catalog_table_entry"><para role="column_definition">
       <structfield>foreign_server_name</structfield> <type>sql_identifier</type>
      </para>
      <para>
       Name of the foreign server
      </para></entry>
     </row>

     <row>
      <entry role="catalog_table_entry"><para role="column_definition">
       <structfield>foreign_data_wrapper_catalog</structfield> <type>sql_identifier</type>
      </para>
      <para>
       Name of the database that contains the foreign-data
       wrapper used by the foreign server (always the current database)
      </para></entry>
     </row>

     <row>
      <entry role="catalog_table_entry"><para role="column_definition">
       <structfield>foreign_data_wrapper_name</structfield> <type>sql_identifier</type>
      </para>
      <para>
       Name of the foreign-data wrapper used by the foreign server
      </para></entry>
     </row>

     <row>
      <entry role="catalog_table_entry"><para role="column_definition">
       <structfield>foreign_server_type</structfield> <type>character_data</type>
      </para>
      <para>
       Foreign server type information, if specified upon creation
      </para></entry>
     </row>

     <row>
      <entry role="catalog_table_entry"><para role="column_definition">
       <structfield>foreign_server_version</structfield> <type>character_data</type>
      </para>
      <para>
       Foreign server version information, if specified upon creation
      </para></entry>
     </row>

     <row>
      <entry role="catalog_table_entry"><para role="column_definition">
       <structfield>authorization_identifier</structfield> <type>sql_identifier</type>
      </para>
      <para>
       Name of the owner of the foreign server
      </para></entry>
     </row>
    </tbody>
   </tgroup>
  </table>
 </sect1>

 <sect1 id="infoschema-foreign-table-options">
  <title><literal>foreign_table_options</literal></title>

  <para>
   The view <literal>foreign_table_options</literal> contains all the
   options defined for foreign tables in the current database.  Only
   those foreign tables are shown that the current user has access to
   (by way of being the owner or having some privilege).
  </para>

  <table>
   <title><structname>foreign_table_options</structname> Columns</title>
   <tgroup cols="1">
    <thead>
     <row>
      <entry role="catalog_table_entry"><para role="column_definition">
       Column Type
      </para>
      <para>
       Description
      </para></entry>
     </row>
    </thead>

    <tbody>
     <row>
      <entry role="catalog_table_entry"><para role="column_definition">
       <structfield>foreign_table_catalog</structfield> <type>sql_identifier</type>
      </para>
      <para>
       Name of the database that contains the foreign table (always the current database)
      </para></entry>
     </row>

     <row>
      <entry role="catalog_table_entry"><para role="column_definition">
       <structfield>foreign_table_schema</structfield> <type>sql_identifier</type>
      </para>
      <para>
       Name of the schema that contains the foreign table
      </para></entry>
     </row>

     <row>
      <entry role="catalog_table_entry"><para role="column_definition">
       <structfield>foreign_table_name</structfield> <type>sql_identifier</type>
      </para>
      <para>
       Name of the foreign table
      </para></entry>
     </row>

     <row>
      <entry role="catalog_table_entry"><para role="column_definition">
       <structfield>option_name</structfield> <type>sql_identifier</type>
      </para>
      <para>
       Name of an option
      </para></entry>
     </row>

     <row>
      <entry role="catalog_table_entry"><para role="column_definition">
       <structfield>option_value</structfield> <type>character_data</type>
      </para>
      <para>
       Value of the option
      </para></entry>
     </row>
    </tbody>
   </tgroup>
  </table>
 </sect1>

 <sect1 id="infoschema-foreign-tables">
  <title><literal>foreign_tables</literal></title>

  <para>
   The view <literal>foreign_tables</literal> contains all foreign
   tables defined in the current database.  Only those foreign
   tables are shown that the current user has access to (by way of
   being the owner or having some privilege).
  </para>

  <table>
   <title><structname>foreign_tables</structname> Columns</title>
   <tgroup cols="1">
    <thead>
     <row>
      <entry role="catalog_table_entry"><para role="column_definition">
       Column Type
      </para>
      <para>
       Description
      </para></entry>
     </row>
    </thead>

    <tbody>
     <row>
      <entry role="catalog_table_entry"><para role="column_definition">
       <structfield>foreign_table_catalog</structfield> <type>sql_identifier</type>
      </para>
      <para>
       Name of the database that the foreign table is defined in (always the current database)
      </para></entry>
     </row>

     <row>
      <entry role="catalog_table_entry"><para role="column_definition">
       <structfield>foreign_table_schema</structfield> <type>sql_identifier</type>
      </para>
      <para>
       Name of the schema that contains the foreign table
      </para></entry>
     </row>

     <row>
      <entry role="catalog_table_entry"><para role="column_definition">
       <structfield>foreign_table_name</structfield> <type>sql_identifier</type>
      </para>
      <para>
       Name of the foreign table
      </para></entry>
     </row>

     <row>
      <entry role="catalog_table_entry"><para role="column_definition">
       <structfield>foreign_server_catalog</structfield> <type>sql_identifier</type>
      </para>
      <para>
       Name of the database that the foreign server is defined in (always the current database)
      </para></entry>
     </row>

     <row>
      <entry role="catalog_table_entry"><para role="column_definition">
       <structfield>foreign_server_name</structfield> <type>sql_identifier</type>
      </para>
      <para>
       Name of the foreign server
      </para></entry>
     </row>
    </tbody>
   </tgroup>
  </table>
 </sect1>

 <sect1 id="infoschema-key-column-usage">
  <title><literal>key_column_usage</literal></title>

  <para>
   The view <literal>key_column_usage</literal> identifies all columns
   in the current database that are restricted by some unique, primary
   key, or foreign key constraint.  Check constraints are not included
   in this view.  Only those columns are shown that the current user
   has access to, by way of being the owner or having some privilege.
  </para>

  <table>
   <title><structname>key_column_usage</structname> Columns</title>
   <tgroup cols="1">
    <thead>
     <row>
      <entry role="catalog_table_entry"><para role="column_definition">
       Column Type
      </para>
      <para>
       Description
      </para></entry>
     </row>
    </thead>

    <tbody>
     <row>
      <entry role="catalog_table_entry"><para role="column_definition">
       <structfield>constraint_catalog</structfield> <type>sql_identifier</type>
      </para>
      <para>
       Name of the database that contains the constraint (always the current database)
      </para></entry>
     </row>

     <row>
      <entry role="catalog_table_entry"><para role="column_definition">
       <structfield>constraint_schema</structfield> <type>sql_identifier</type>
      </para>
      <para>
       Name of the schema that contains the constraint
      </para></entry>
     </row>

     <row>
      <entry role="catalog_table_entry"><para role="column_definition">
       <structfield>constraint_name</structfield> <type>sql_identifier</type>
      </para>
      <para>
       Name of the constraint
      </para></entry>
     </row>

     <row>
      <entry role="catalog_table_entry"><para role="column_definition">
       <structfield>table_catalog</structfield> <type>sql_identifier</type>
      </para>
      <para>
       Name of the database that contains the table that contains the
       column that is restricted by this constraint (always the
       current database)
      </para></entry>
     </row>

     <row>
      <entry role="catalog_table_entry"><para role="column_definition">
       <structfield>table_schema</structfield> <type>sql_identifier</type>
      </para>
      <para>
       Name of the schema that contains the table that contains the
       column that is restricted by this constraint
      </para></entry>
     </row>

     <row>
      <entry role="catalog_table_entry"><para role="column_definition">
       <structfield>table_name</structfield> <type>sql_identifier</type>
      </para>
      <para>
       Name of the table that contains the column that is restricted
       by this constraint
      </para></entry>
     </row>

     <row>
      <entry role="catalog_table_entry"><para role="column_definition">
       <structfield>column_name</structfield> <type>sql_identifier</type>
      </para>
      <para>
       Name of the column that is restricted by this constraint
      </para></entry>
     </row>

     <row>
      <entry role="catalog_table_entry"><para role="column_definition">
       <structfield>ordinal_position</structfield> <type>cardinal_number</type>
      </para>
      <para>
       Ordinal position of the column within the constraint key (count
       starts at 1)
      </para></entry>
     </row>

     <row>
      <entry role="catalog_table_entry"><para role="column_definition">
       <structfield>position_in_unique_constraint</structfield> <type>cardinal_number</type>
      </para>
      <para>
       For a foreign-key constraint, ordinal position of the referenced
       column within its unique constraint (count starts at 1);
       otherwise null
      </para></entry>
     </row>
    </tbody>
   </tgroup>
  </table>
 </sect1>

 <sect1 id="infoschema-parameters">
  <title><literal>parameters</literal></title>

  <para>
   The view <literal>parameters</literal> contains information about
   the parameters (arguments) of all functions in the current database.
   Only those functions are shown that the current user has access to
   (by way of being the owner or having some privilege).
  </para>

  <table>
   <title><structname>parameters</structname> Columns</title>
   <tgroup cols="1">
    <thead>
     <row>
      <entry role="catalog_table_entry"><para role="column_definition">
       Column Type
      </para>
      <para>
       Description
      </para></entry>
     </row>
    </thead>

    <tbody>
     <row>
      <entry role="catalog_table_entry"><para role="column_definition">
       <structfield>specific_catalog</structfield> <type>sql_identifier</type>
      </para>
      <para>
       Name of the database containing the function (always the current database)
      </para></entry>
     </row>

     <row>
      <entry role="catalog_table_entry"><para role="column_definition">
       <structfield>specific_schema</structfield> <type>sql_identifier</type>
      </para>
      <para>
       Name of the schema containing the function
      </para></entry>
     </row>

     <row>
      <entry role="catalog_table_entry"><para role="column_definition">
       <structfield>specific_name</structfield> <type>sql_identifier</type>
      </para>
      <para>
       The <quote>specific name</quote> of the function.  See <xref linkend="infoschema-routines"/> for more information.
      </para></entry>
     </row>

     <row>
      <entry role="catalog_table_entry"><para role="column_definition">
       <structfield>ordinal_position</structfield> <type>cardinal_number</type>
      </para>
      <para>
       Ordinal position of the parameter in the argument list of the
       function (count starts at 1)
      </para></entry>
     </row>

     <row>
      <entry role="catalog_table_entry"><para role="column_definition">
       <structfield>parameter_mode</structfield> <type>character_data</type>
      </para>
      <para>
       <literal>IN</literal> for input parameter,
       <literal>OUT</literal> for output parameter,
       and <literal>INOUT</literal> for input/output parameter.
      </para></entry>
     </row>

     <row>
      <entry role="catalog_table_entry"><para role="column_definition">
       <structfield>is_result</structfield> <type>yes_or_no</type>
      </para>
      <para>
       Applies to a feature not available in <productname>PostgreSQL</productname>
      </para></entry>
     </row>

     <row>
      <entry role="catalog_table_entry"><para role="column_definition">
       <structfield>as_locator</structfield> <type>yes_or_no</type>
      </para>
      <para>
       Applies to a feature not available in <productname>PostgreSQL</productname>
      </para></entry>
     </row>

     <row>
      <entry role="catalog_table_entry"><para role="column_definition">
       <structfield>parameter_name</structfield> <type>sql_identifier</type>
      </para>
      <para>
       Name of the parameter, or null if the parameter has no name
      </para></entry>
     </row>

     <row>
      <entry role="catalog_table_entry"><para role="column_definition">
       <structfield>data_type</structfield> <type>character_data</type>
      </para>
      <para>
       Data type of the parameter, if it is a built-in type, or
       <literal>ARRAY</literal> if it is some array (in that case, see
       the view <literal>element_types</literal>), else
       <literal>USER-DEFINED</literal> (in that case, the type is
       identified in <literal>udt_name</literal> and associated
       columns).
      </para></entry>
     </row>

     <row>
      <entry role="catalog_table_entry"><para role="column_definition">
       <structfield>character_maximum_length</structfield> <type>cardinal_number</type>
      </para>
      <para>
       Always null, since this information is not applied to parameter data types in <productname>PostgreSQL</productname>
      </para></entry>
     </row>

     <row>
      <entry role="catalog_table_entry"><para role="column_definition">
       <structfield>character_octet_length</structfield> <type>cardinal_number</type>
      </para>
      <para>
       Always null, since this information is not applied to parameter data types in <productname>PostgreSQL</productname>
      </para></entry>
     </row>

     <row>
      <entry role="catalog_table_entry"><para role="column_definition">
       <structfield>character_set_catalog</structfield> <type>sql_identifier</type>
      </para>
      <para>
       Applies to a feature not available in <productname>PostgreSQL</productname>
      </para></entry>
     </row>

     <row>
      <entry role="catalog_table_entry"><para role="column_definition">
       <structfield>character_set_schema</structfield> <type>sql_identifier</type>
      </para>
      <para>
       Applies to a feature not available in <productname>PostgreSQL</productname>
      </para></entry>
     </row>

     <row>
      <entry role="catalog_table_entry"><para role="column_definition">
       <structfield>character_set_name</structfield> <type>sql_identifier</type>
      </para>
      <para>
       Applies to a feature not available in <productname>PostgreSQL</productname>
      </para></entry>
     </row>

     <row>
      <entry role="catalog_table_entry"><para role="column_definition">
       <structfield>collation_catalog</structfield> <type>sql_identifier</type>
      </para>
      <para>
       Always null, since this information is not applied to parameter data types in <productname>PostgreSQL</productname>
      </para></entry>
     </row>

     <row>
      <entry role="catalog_table_entry"><para role="column_definition">
       <structfield>collation_schema</structfield> <type>sql_identifier</type>
      </para>
      <para>
       Always null, since this information is not applied to parameter data types in <productname>PostgreSQL</productname>
      </para></entry>
     </row>

     <row>
      <entry role="catalog_table_entry"><para role="column_definition">
       <structfield>collation_name</structfield> <type>sql_identifier</type>
      </para>
      <para>
       Always null, since this information is not applied to parameter data types in <productname>PostgreSQL</productname>
      </para></entry>
     </row>

     <row>
      <entry role="catalog_table_entry"><para role="column_definition">
       <structfield>numeric_precision</structfield> <type>cardinal_number</type>
      </para>
      <para>
       Always null, since this information is not applied to parameter data types in <productname>PostgreSQL</productname>
      </para></entry>
     </row>

     <row>
      <entry role="catalog_table_entry"><para role="column_definition">
       <structfield>numeric_precision_radix</structfield> <type>cardinal_number</type>
      </para>
      <para>
       Always null, since this information is not applied to parameter data types in <productname>PostgreSQL</productname>
      </para></entry>
     </row>

     <row>
      <entry role="catalog_table_entry"><para role="column_definition">
       <structfield>numeric_scale</structfield> <type>cardinal_number</type>
      </para>
      <para>
       Always null, since this information is not applied to parameter data types in <productname>PostgreSQL</productname>
      </para></entry>
     </row>

     <row>
      <entry role="catalog_table_entry"><para role="column_definition">
       <structfield>datetime_precision</structfield> <type>cardinal_number</type>
      </para>
      <para>
       Always null, since this information is not applied to parameter data types in <productname>PostgreSQL</productname>
      </para></entry>
     </row>

     <row>
      <entry role="catalog_table_entry"><para role="column_definition">
       <structfield>interval_type</structfield> <type>character_data</type>
      </para>
      <para>
       Always null, since this information is not applied to parameter data types in <productname>PostgreSQL</productname>
      </para></entry>
     </row>

     <row>
      <entry role="catalog_table_entry"><para role="column_definition">
       <structfield>interval_precision</structfield> <type>cardinal_number</type>
      </para>
      <para>
       Always null, since this information is not applied to parameter data types in <productname>PostgreSQL</productname>
      </para></entry>
     </row>

     <row>
      <entry role="catalog_table_entry"><para role="column_definition">
       <structfield>udt_catalog</structfield> <type>sql_identifier</type>
      </para>
      <para>
       Name of the database that the data type of the parameter is
       defined in (always the current database)
      </para></entry>
     </row>

     <row>
      <entry role="catalog_table_entry"><para role="column_definition">
       <structfield>udt_schema</structfield> <type>sql_identifier</type>
      </para>
      <para>
       Name of the schema that the data type of the parameter is
       defined in
      </para></entry>
     </row>

     <row>
      <entry role="catalog_table_entry"><para role="column_definition">
       <structfield>udt_name</structfield> <type>sql_identifier</type>
      </para>
      <para>
       Name of the data type of the parameter
      </para></entry>
     </row>

     <row>
      <entry role="catalog_table_entry"><para role="column_definition">
       <structfield>scope_catalog</structfield> <type>sql_identifier</type>
      </para>
      <para>
       Applies to a feature not available in <productname>PostgreSQL</productname>
      </para></entry>
     </row>

     <row>
      <entry role="catalog_table_entry"><para role="column_definition">
       <structfield>scope_schema</structfield> <type>sql_identifier</type>
      </para>
      <para>
       Applies to a feature not available in <productname>PostgreSQL</productname>
      </para></entry>
     </row>

     <row>
      <entry role="catalog_table_entry"><para role="column_definition">
       <structfield>scope_name</structfield> <type>sql_identifier</type>
      </para>
      <para>
       Applies to a feature not available in <productname>PostgreSQL</productname>
      </para></entry>
     </row>

     <row>
      <entry role="catalog_table_entry"><para role="column_definition">
       <structfield>maximum_cardinality</structfield> <type>cardinal_number</type>
      </para>
      <para>
       Always null, because arrays always have unlimited maximum cardinality in <productname>PostgreSQL</productname>
      </para></entry>
     </row>

     <row>
      <entry role="catalog_table_entry"><para role="column_definition">
       <structfield>dtd_identifier</structfield> <type>sql_identifier</type>
      </para>
      <para>
       An identifier of the data type descriptor of the parameter,
       unique among the data type descriptors pertaining to the
       function.  This is mainly useful for joining with other
       instances of such identifiers.  (The specific format of the
       identifier is not defined and not guaranteed to remain the same
       in future versions.)
      </para></entry>
     </row>

     <row>
      <entry role="catalog_table_entry"><para role="column_definition">
       <structfield>parameter_default</structfield> <type>character_data</type>
      </para>
      <para>
       The default expression of the parameter, or null if none or if the
       function is not owned by a currently enabled role.
      </para></entry>
     </row>
    </tbody>
   </tgroup>
  </table>
 </sect1>

 <sect1 id="infoschema-pg-edge-table-components">
  <title><literal>pg_edge_table_components</literal></title>

  <para>
   The view <literal>pg_edge_table_components</literal> identifies which
   columns are part of the source or destination vertex keys, as well as their
   corresponding columns in the vertex tables being linked to, in the edge
   tables of property graphs defined in the current database.  Only those
   property graphs are shown that the current user has access to (by way of
   being the owner or having some privilege).
  </para>

  <para>
   The source and destination vertex links of edge tables are specified in
   <command>CREATE PROPERTY GRAPH</command> and default to foreign keys in
   certain cases.
  </para>

  <table>
   <title><structname>pg_edge_table_components</structname> Columns</title>
   <tgroup cols="1">
    <thead>
     <row>
      <entry role="catalog_table_entry"><para role="column_definition">
       Column Type
      </para>
      <para>
       Description
      </para></entry>
     </row>
    </thead>

    <tbody>
     <row>
      <entry role="catalog_table_entry"><para role="column_definition">
       <structfield>property_graph_catalog</structfield> <type>sql_identifier</type>
      </para>
      <para>
       Name of the database that contains the property graph (always the current database)
      </para></entry>
     </row>

     <row>
      <entry role="catalog_table_entry"><para role="column_definition">
       <structfield>property_graph_schema</structfield> <type>sql_identifier</type>
      </para>
      <para>
       Name of the schema that contains the property graph
      </para></entry>
     </row>

     <row>
      <entry role="catalog_table_entry"><para role="column_definition">
       <structfield>property_graph_name</structfield> <type>sql_identifier</type>
      </para>
      <para>
       Name of the property_graph
      </para></entry>
     </row>

     <row>
      <entry role="catalog_table_entry"><para role="column_definition">
       <structfield>edge_table_alias</structfield> <type>sql_identifier</type>
      </para>
      <para>
       The element table alias of the edge table being described
      </para></entry>
     </row>

     <row>
      <entry role="catalog_table_entry"><para role="column_definition">
       <structfield>vertex_table_alias</structfield> <type>sql_identifier</type>
      </para>
      <para>
       The element table alias of the source or destination vertex table being linked to
      </para></entry>
     </row>

     <row>
      <entry role="catalog_table_entry"><para role="column_definition">
       <structfield>edge_end</structfield> <type>character_data</type>
      </para>
      <para>
       Either <literal>SOURCE</literal> or <literal>DESTINATION</literal>;
       specifies which edge link is being described.
      </para></entry>
     </row>

     <row>
      <entry role="catalog_table_entry"><para role="column_definition">
       <structfield>edge_table_column_name</structfield> <type>sql_identifier</type>
      </para>
      <para>
       Name of the column that is part of the source or destination vertex key in this edge table
      </para></entry>
     </row>

     <row>
      <entry role="catalog_table_entry"><para role="column_definition">
       <structfield>vertex_table_column_name</structfield> <type>sql_identifier</type>
      </para>
      <para>
       Name of the column that is part of the key in the source or destination
       vertex table being linked to
      </para></entry>
     </row>

     <row>
      <entry role="catalog_table_entry"><para role="column_definition">
       <structfield>ordinal_position</structfield> <type>cardinal_number</type>
      </para>
      <para>
       Ordinal position of the columns within the key (count starts at 1)
      </para></entry>
     </row>
    </tbody>
   </tgroup>
  </table>
 </sect1>

 <sect1 id="infoschema-pg-element-table-key-columns">
  <title><literal>pg_element_table_key_columns</literal></title>

  <para>
   The view <literal>pg_element_key_columns</literal> identifies which columns
   are part of the keys of the element tables of property graphs defined in
   the current database.  Only those property graphs are shown that the
   current user has access to (by way of being the owner or having some
   privilege).
  </para>

  <para>
   The key of an element table uniquely identifies the rows in it.  It is
   either specified using the <literal>KEY</literal> clause in <command>CREATE
   PROPERTY GRAPH</command> or defaults to the primary key.
  </para>

  <table>
   <title><structname>pg_element_table_key_columns</structname> Columns</title>
   <tgroup cols="1">
    <thead>
     <row>
      <entry role="catalog_table_entry"><para role="column_definition">
       Column Type
      </para>
      <para>
       Description
      </para></entry>
     </row>
    </thead>

    <tbody>
     <row>
      <entry role="catalog_table_entry"><para role="column_definition">
       <structfield>property_graph_catalog</structfield> <type>sql_identifier</type>
      </para>
      <para>
       Name of the database that contains the property graph (always the current database)
      </para></entry>
     </row>

     <row>
      <entry role="catalog_table_entry"><para role="column_definition">
       <structfield>property_graph_schema</structfield> <type>sql_identifier</type>
      </para>
      <para>
       Name of the schema that contains the property graph
      </para></entry>
     </row>

     <row>
      <entry role="catalog_table_entry"><para role="column_definition">
       <structfield>property_graph_name</structfield> <type>sql_identifier</type>
      </para>
      <para>
       Name of the property_graph
      </para></entry>
     </row>

     <row>
      <entry role="catalog_table_entry"><para role="column_definition">
       <structfield>element_table_alias</structfield> <type>sql_identifier</type>
      </para>
      <para>
       Element table alias (unique identifier of an element table within a
       property graph)
      </para></entry>
     </row>

     <row>
      <entry role="catalog_table_entry"><para role="column_definition">
       <structfield>column_name</structfield> <type>sql_identifier</type>
      </para>
      <para>
       Name of the column that is part of the key
      </para></entry>
     </row>

     <row>
      <entry role="catalog_table_entry"><para role="column_definition">
       <structfield>ordinal_position</structfield> <type>cardinal_number</type>
      </para>
      <para>
       Ordinal position of the column within the key (count starts at 1)
      </para></entry>
     </row>
    </tbody>
   </tgroup>
  </table>
 </sect1>

 <sect1 id="infoschema-pg-element-table-labels">
  <title><literal>pg_element_table_labels</literal></title>

  <para>
   The view <literal>pg_element_table_labels</literal> shows which labels are
   defined on the element tables of property graphs defined in the current
   database.  Only those property graphs are shown that the current user has
   access to (by way of being the owner or having some privilege).
  </para>

  <table>
   <title><structname>pg_element_table_labels</structname> Columns</title>
   <tgroup cols="1">
    <thead>
     <row>
      <entry role="catalog_table_entry"><para role="column_definition">
       Column Type
      </para>
      <para>
       Description
      </para></entry>
     </row>
    </thead>

    <tbody>
     <row>
      <entry role="catalog_table_entry"><para role="column_definition">
       <structfield>property_graph_catalog</structfield> <type>sql_identifier</type>
      </para>
      <para>
       Name of the database that contains the property graph (always the current database)
      </para></entry>
     </row>

     <row>
      <entry role="catalog_table_entry"><para role="column_definition">
       <structfield>property_graph_schema</structfield> <type>sql_identifier</type>
      </para>
      <para>
       Name of the schema that contains the property graph
      </para></entry>
     </row>

     <row>
      <entry role="catalog_table_entry"><para role="column_definition">
       <structfield>property_graph_name</structfield> <type>sql_identifier</type>
      </para>
      <para>
       Name of the property_graph
      </para></entry>
     </row>

     <row>
      <entry role="catalog_table_entry"><para role="column_definition">
       <structfield>element_table_alias</structfield> <type>sql_identifier</type>
      </para>
      <para>
       Element table alias (unique identifier of an element table within a
       property graph)
      </para></entry>
     </row>

     <row>
      <entry role="catalog_table_entry"><para role="column_definition">
       <structfield>label_name</structfield> <type>sql_identifier</type>
      </para>
      <para>
       Name of the label
      </para></entry>
     </row>
    </tbody>
   </tgroup>
  </table>
 </sect1>

 <sect1 id="infoschema-pg-element-table-properties">
  <title><literal>pg_element_table_properties</literal></title>

  <para>
   The view <literal>pg_element_table_labels</literal> shows the definitions
   of the properties for the element tables of property graphs defined in the
   current database.  Only those property graphs are shown that the current
   user has access to (by way of being the owner or having some privilege).
  </para>

  <table>
   <title><structname>pg_element_table_properties</structname> Columns</title>
   <tgroup cols="1">
    <thead>
     <row>
      <entry role="catalog_table_entry"><para role="column_definition">
       Column Type
      </para>
      <para>
       Description
      </para></entry>
     </row>
    </thead>

    <tbody>
     <row>
      <entry role="catalog_table_entry"><para role="column_definition">
       <structfield>property_graph_catalog</structfield> <type>sql_identifier</type>
      </para>
      <para>
       Name of the database that contains the property graph (always the current database)
      </para></entry>
     </row>

     <row>
      <entry role="catalog_table_entry"><para role="column_definition">
       <structfield>property_graph_schema</structfield> <type>sql_identifier</type>
      </para>
      <para>
       Name of the schema that contains the property graph
      </para></entry>
     </row>

     <row>
      <entry role="catalog_table_entry"><para role="column_definition">
       <structfield>property_graph_name</structfield> <type>sql_identifier</type>
      </para>
      <para>
       Name of the property_graph
      </para></entry>
     </row>

     <row>
      <entry role="catalog_table_entry"><para role="column_definition">
       <structfield>element_table_alias</structfield> <type>sql_identifier</type>
      </para>
      <para>
       Element table alias (unique identifier of an element table within a
       property graph)
      </para></entry>
     </row>

     <row>
      <entry role="catalog_table_entry"><para role="column_definition">
       <structfield>property_name</structfield> <type>sql_identifier</type>
      </para>
      <para>
       Name of the property
      </para></entry>
     </row>

     <row>
      <entry role="catalog_table_entry"><para role="column_definition">
       <structfield>property_expression</structfield> <type>character_data</type>
      </para>
      <para>
       Expression of the property definition for this element table
      </para></entry>
     </row>
    </tbody>
   </tgroup>
  </table>
 </sect1>

 <sect1 id="infoschema-pg-element-tables">
  <title><literal>pg_element_tables</literal></title>

  <para>
   The view <literal>pg_element_tables</literal> contains information about
   the element tables of property graphs defined in the current database.
   Only those property graphs are shown that the current user has access to
   (by way of being the owner or having some privilege).
  </para>

  <table>
   <title><structname>pg_element_tables</structname> Columns</title>
   <tgroup cols="1">
    <thead>
     <row>
      <entry role="catalog_table_entry"><para role="column_definition">
       Column Type
      </para>
      <para>
       Description
      </para></entry>
     </row>
    </thead>

    <tbody>
     <row>
      <entry role="catalog_table_entry"><para role="column_definition">
       <structfield>property_graph_catalog</structfield> <type>sql_identifier</type>
      </para>
      <para>
       Name of the database that contains the property graph (always the current database)
      </para></entry>
     </row>

     <row>
      <entry role="catalog_table_entry"><para role="column_definition">
       <structfield>property_graph_schema</structfield> <type>sql_identifier</type>
      </para>
      <para>
       Name of the schema that contains the property graph
      </para></entry>
     </row>

     <row>
      <entry role="catalog_table_entry"><para role="column_definition">
       <structfield>property_graph_name</structfield> <type>sql_identifier</type>
      </para>
      <para>
       Name of the property_graph
      </para></entry>
     </row>

     <row>
      <entry role="catalog_table_entry"><para role="column_definition">
       <structfield>element_table_alias</structfield> <type>sql_identifier</type>
      </para>
      <para>
       Element table alias (unique identifier of an element table within a
       property graph)
      </para></entry>
     </row>

     <row>
      <entry role="catalog_table_entry"><para role="column_definition">
       <structfield>element_table_kind</structfield> <type>character_data</type>
      </para>
      <para>
       The kind of the element table: <literal>EDGE</literal> or <literal>VERTEX</literal>
      </para></entry>
     </row>

     <row>
      <entry role="catalog_table_entry"><para role="column_definition">
       <structfield>table_catalog</structfield> <type>sql_identifier</type>
      </para>
      <para>
       Name of the database that contains the referenced table (always the current database)
      </para></entry>
     </row>

     <row>
      <entry role="catalog_table_entry"><para role="column_definition">
       <structfield>table_schema</structfield> <type>sql_identifier</type>
      </para>
      <para>
       Name of the schema that contains the referenced table
      </para></entry>
     </row>

     <row>
      <entry role="catalog_table_entry"><para role="column_definition">
       <structfield>table_name</structfield> <type>sql_identifier</type>
      </para>
      <para>
       Name of the table being referenced by the element table definition
      </para></entry>
     </row>

     <row>
      <entry role="catalog_table_entry"><para role="column_definition">
       <structfield>element_table_definition</structfield> <type>character_data</type>
      </para>
      <para>
       Applies to a feature not available in <productname>PostgreSQL</productname>
      </para></entry>
     </row>
    </tbody>
   </tgroup>
  </table>
 </sect1>

 <sect1 id="infoschema-pg-label-properties">
  <title><literal>pg_label_properties</literal></title>

  <para>
   The view <literal>pg_label_properties</literal> shows which properties are
   defined on labels defined in property graphs defined in the current
   database.  Only those property graphs are shown that the current user has
   access to (by way of being the owner or having some privilege).
  </para>

  <table>
   <title><structname>pg_label_properties</structname> Columns</title>
   <tgroup cols="1">
    <thead>
     <row>
      <entry role="catalog_table_entry"><para role="column_definition">
       Column Type
      </para>
      <para>
       Description
      </para></entry>
     </row>
    </thead>

    <tbody>
     <row>
      <entry role="catalog_table_entry"><para role="column_definition">
       <structfield>property_graph_catalog</structfield> <type>sql_identifier</type>
      </para>
      <para>
       Name of the database that contains the property graph (always the current database)
      </para></entry>
     </row>

     <row>
      <entry role="catalog_table_entry"><para role="column_definition">
       <structfield>property_graph_schema</structfield> <type>sql_identifier</type>
      </para>
      <para>
       Name of the schema that contains the property graph
      </para></entry>
     </row>

     <row>
      <entry role="catalog_table_entry"><para role="column_definition">
       <structfield>property_graph_name</structfield> <type>sql_identifier</type>
      </para>
      <para>
       Name of the property_graph
      </para></entry>
     </row>

     <row>
      <entry role="catalog_table_entry"><para role="column_definition">
       <structfield>label_name</structfield> <type>sql_identifier</type>
      </para>
      <para>
       Name of the label
      </para></entry>
     </row>

     <row>
      <entry role="catalog_table_entry"><para role="column_definition">
       <structfield>property_name</structfield> <type>sql_identifier</type>
      </para>
      <para>
       Name of the property
      </para></entry>
     </row>
    </tbody>
   </tgroup>
  </table>
 </sect1>

 <sect1 id="infoschema-pg-labels">
  <title><literal>pg_labels</literal></title>

  <para>
   The view <literal>pg_labels</literal> contains all the labels defined in
   property graphs defined in the current database.  Only those property
   graphs are shown that the current user has access to (by way of being the
   owner or having some privilege).
  </para>

  <table>
   <title><structname>pg_labels</structname> Columns</title>
   <tgroup cols="1">
    <thead>
     <row>
      <entry role="catalog_table_entry"><para role="column_definition">
       Column Type
      </para>
      <para>
       Description
      </para></entry>
     </row>
    </thead>

    <tbody>
     <row>
      <entry role="catalog_table_entry"><para role="column_definition">
       <structfield>property_graph_catalog</structfield> <type>sql_identifier</type>
      </para>
      <para>
       Name of the database that contains the property graph (always the current database)
      </para></entry>
     </row>

     <row>
      <entry role="catalog_table_entry"><para role="column_definition">
       <structfield>property_graph_schema</structfield> <type>sql_identifier</type>
      </para>
      <para>
       Name of the schema that contains the property graph
      </para></entry>
     </row>

     <row>
      <entry role="catalog_table_entry"><para role="column_definition">
       <structfield>property_graph_name</structfield> <type>sql_identifier</type>
      </para>
      <para>
       Name of the property_graph
      </para></entry>
     </row>

     <row>
      <entry role="catalog_table_entry"><para role="column_definition">
       <structfield>label_name</structfield> <type>sql_identifier</type>
      </para>
      <para>
       Name of the label
      </para></entry>
     </row>
    </tbody>
   </tgroup>
  </table>
 </sect1>

 <sect1 id="infoschema-pg-property-data-types">
  <title><literal>pg_property_data_types</literal></title>

  <para>
   The view <literal>pg_property_data_types</literal> shows the data types of
   the properties in property graphs defined in the current database.  Only
   those property graphs are shown that the current user has access to (by way
   of being the owner or having some privilege).
  </para>

  <table>
   <title><structname>pg_property_data_types</structname> Columns</title>
   <tgroup cols="1">
    <thead>
     <row>
      <entry role="catalog_table_entry"><para role="column_definition">
       Column Type
      </para>
      <para>
       Description
      </para></entry>
     </row>
    </thead>

    <tbody>
     <row>
      <entry role="catalog_table_entry"><para role="column_definition">
       <structfield>property_graph_catalog</structfield> <type>sql_identifier</type>
      </para>
      <para>
       Name of the database that contains the property graph (always the current database)
      </para></entry>
     </row>

     <row>
      <entry role="catalog_table_entry"><para role="column_definition">
       <structfield>property_graph_schema</structfield> <type>sql_identifier</type>
      </para>
      <para>
       Name of the schema that contains the property graph
      </para></entry>
     </row>

     <row>
      <entry role="catalog_table_entry"><para role="column_definition">
       <structfield>property_graph_name</structfield> <type>sql_identifier</type>
      </para>
      <para>
       Name of the property_graph
      </para></entry>
     </row>

     <row>
      <entry role="catalog_table_entry"><para role="column_definition">
       <structfield>property_name</structfield> <type>sql_identifier</type>
      </para>
      <para>
       Name of the property
      </para></entry>
     </row>

     <row>
      <entry role="catalog_table_entry"><para role="column_definition">
       <structfield>data_type</structfield> <type>character_data</type>
      </para>
      <para>
       Data type of the property, if it is a built-in type, or
       <literal>ARRAY</literal> if it is some array (in that case, see the
       view <literal>element_types</literal>), else
       <literal>USER-DEFINED</literal> (in that case, the type is identified
       in <literal>attribute_udt_name</literal> and associated columns).
       </para></entry>
     </row>

     <row>
      <entry role="catalog_table_entry"><para role="column_definition">
       <structfield>character_maximum_length</structfield> <type>cardinal_number</type>
      </para>
      <para>
       If <literal>data_type</literal> identifies a character or bit
       string type, the declared maximum length; null for all other
       data types or if no maximum length was declared.
      </para></entry>
     </row>

     <row>
      <entry role="catalog_table_entry"><para role="column_definition">
       <structfield>character_octet_length</structfield> <type>cardinal_number</type>
      </para>
      <para>
       If <literal>data_type</literal> identifies a character type,
       the maximum possible length in octets (bytes) of a datum; null
       for all other data types.  The maximum octet length depends on
       the declared character maximum length (see above) and the
       server encoding.
      </para></entry>
     </row>

     <row>
      <entry role="catalog_table_entry"><para role="column_definition">
       <structfield>character_set_catalog</structfield> <type>sql_identifier</type>
      </para>
      <para>
       Applies to a feature not available in <productname>PostgreSQL</productname>
      </para></entry>
     </row>

     <row>
      <entry role="catalog_table_entry"><para role="column_definition">
       <structfield>character_set_schema</structfield> <type>sql_identifier</type>
      </para>
      <para>
       Applies to a feature not available in <productname>PostgreSQL</productname>
      </para></entry>
     </row>

     <row>
      <entry role="catalog_table_entry"><para role="column_definition">
       <structfield>character_set_name</structfield> <type>sql_identifier</type>
      </para>
      <para>
       Applies to a feature not available in <productname>PostgreSQL</productname>
      </para></entry>
     </row>

     <row>
      <entry role="catalog_table_entry"><para role="column_definition">
       <structfield>collation_catalog</structfield> <type>sql_identifier</type>
      </para>
      <para>
       Name of the database containing the collation of the property (always
       the current database), null if default or the data type of the
       property is not collatable
      </para></entry>
     </row>

     <row>
      <entry role="catalog_table_entry"><para role="column_definition">
       <structfield>collation_schema</structfield> <type>sql_identifier</type>
      </para>
      <para>
       Name of the schema containing the collation of the property, null if
       default or the data type of the property is not collatable
      </para></entry>
     </row>

     <row>
      <entry role="catalog_table_entry"><para role="column_definition">
       <structfield>collation_name</structfield> <type>sql_identifier</type>
      </para>
      <para>
       Name of the collation of the property, null if default or the data type
       of the property is not collatable
      </para></entry>
     </row>

     <row>
      <entry role="catalog_table_entry"><para role="column_definition">
       <structfield>numeric_precision</structfield> <type>cardinal_number</type>
      </para>
      <para>
       If <literal>data_type</literal> identifies a numeric type, this
       column contains the (declared or implicit) precision of the
       type for this attribute.  The precision indicates the number of
       significant digits.  It can be expressed in decimal (base 10)
       or binary (base 2) terms, as specified in the column
       <literal>numeric_precision_radix</literal>.  For all other data
       types, this column is null.
      </para></entry>
     </row>

     <row>
      <entry role="catalog_table_entry"><para role="column_definition">
       <structfield>numeric_precision_radix</structfield> <type>cardinal_number</type>
      </para>
      <para>
       If <literal>data_type</literal> identifies a numeric type, this
       column indicates in which base the values in the columns
       <literal>numeric_precision</literal> and
       <literal>numeric_scale</literal> are expressed.  The value is
       either 2 or 10.  For all other data types, this column is null.
      </para></entry>
     </row>

     <row>
      <entry role="catalog_table_entry"><para role="column_definition">
       <structfield>numeric_scale</structfield> <type>cardinal_number</type>
      </para>
      <para>
       If <literal>data_type</literal> identifies an exact numeric
       type, this column contains the (declared or implicit) scale of
       the type for this attribute.  The scale indicates the number of
       significant digits to the right of the decimal point.  It can
       be expressed in decimal (base 10) or binary (base 2) terms, as
       specified in the column
       <literal>numeric_precision_radix</literal>.  For all other data
       types, this column is null.
      </para></entry>
     </row>

     <row>
      <entry role="catalog_table_entry"><para role="column_definition">
       <structfield>datetime_precision</structfield> <type>cardinal_number</type>
      </para>
      <para>
       If <literal>data_type</literal> identifies a date, time,
       timestamp, or interval type, this column contains the (declared
       or implicit) fractional seconds precision of the type for this
       attribute, that is, the number of decimal digits maintained
       following the decimal point in the seconds value.  For all
       other data types, this column is null.
      </para></entry>
     </row>

     <row>
      <entry role="catalog_table_entry"><para role="column_definition">
       <structfield>interval_type</structfield> <type>character_data</type>
      </para>
      <para>
       If <literal>data_type</literal> identifies an interval type,
       this column contains the specification which fields the
       intervals include for this attribute, e.g., <literal>YEAR TO
       MONTH</literal>, <literal>DAY TO SECOND</literal>, etc.  If no
       field restrictions were specified (that is, the interval
       accepts all fields), and for all other data types, this field
       is null.
      </para></entry>
     </row>

     <row>
      <entry role="catalog_table_entry"><para role="column_definition">
       <structfield>interval_precision</structfield> <type>cardinal_number</type>
      </para>
      <para>
       Applies to a feature not available
       in <productname>PostgreSQL</productname>
       (see <literal>datetime_precision</literal> for the fractional
       seconds precision of interval type properties)
      </para></entry>
     </row>

     <row>
      <entry role="catalog_table_entry"><para role="column_definition">
       <structfield>user_defined_type_catalog</structfield> <type>sql_identifier</type>
      </para>
      <para>
       Name of the database that the property data type is defined in
       (always the current database)
      </para></entry>
     </row>

     <row>
      <entry role="catalog_table_entry"><para role="column_definition">
       <structfield>user_defined_type_schema</structfield> <type>sql_identifier</type>
      </para>
      <para>
       Name of the schema that the property data type is defined in
      </para></entry>
     </row>

     <row>
      <entry role="catalog_table_entry"><para role="column_definition">
       <structfield>user_defined_type_name</structfield> <type>sql_identifier</type>
      </para>
      <para>
       Name of the property data type
      </para></entry>
     </row>

     <row>
      <entry role="catalog_table_entry"><para role="column_definition">
       <structfield>scope_catalog</structfield> <type>sql_identifier</type>
      </para>
      <para>
       Applies to a feature not available in <productname>PostgreSQL</productname>
      </para></entry>
     </row>

     <row>
      <entry role="catalog_table_entry"><para role="column_definition">
       <structfield>scope_schema</structfield> <type>sql_identifier</type>
      </para>
      <para>
       Applies to a feature not available in <productname>PostgreSQL</productname>
      </para></entry>
     </row>

     <row>
      <entry role="catalog_table_entry"><para role="column_definition">
       <structfield>scope_name</structfield> <type>sql_identifier</type>
      </para>
      <para>
       Applies to a feature not available in <productname>PostgreSQL</productname>
      </para></entry>
     </row>

     <row>
      <entry role="catalog_table_entry"><para role="column_definition">
       <structfield>maximum_cardinality</structfield> <type>cardinal_number</type>
      </para>
      <para>
       Always null, because arrays always have unlimited maximum cardinality in <productname>PostgreSQL</productname>
      </para></entry>
     </row>

     <row>
      <entry role="catalog_table_entry"><para role="column_definition">
       <structfield>dtd_identifier</structfield> <type>sql_identifier</type>
      </para>
      <para>
       An identifier of the data type descriptor of the property, unique
       among the data type descriptors pertaining to the property graph.  This
       is mainly useful for joining with other instances of such
       identifiers.  (The specific format of the identifier is not
       defined and not guaranteed to remain the same in future
       versions.)
      </para></entry>
     </row>
    </tbody>
   </tgroup>
  </table>
 </sect1>

 <sect1 id="infoschema-pg-property-graph-privileges">
  <title><literal>pg_property_graph_privileges</literal></title>

  <para>
   The view <literal>property_graph_privileges</literal> identifies all
   privileges granted on property graphs to a currently enabled role or by a
   currently enabled role.  There is one row for each combination of property
   graph, grantor, and grantee.
  </para>

  <table>
   <title><structname>property_graph_privileges</structname> Columns</title>
   <tgroup cols="1">
    <thead>
     <row>
      <entry role="catalog_table_entry"><para role="column_definition">
       Column Type
      </para>
      <para>
       Description
      </para></entry>
     </row>
    </thead>

    <tbody>
     <row>
      <entry role="catalog_table_entry"><para role="column_definition">
       <structfield>grantor</structfield> <type>sql_identifier</type>
      </para>
      <para>
       Name of the role that granted the privilege
      </para></entry>
     </row>

     <row>
      <entry role="catalog_table_entry"><para role="column_definition">
       <structfield>grantee</structfield> <type>sql_identifier</type>
      </para>
      <para>
       Name of the role that the privilege was granted to
      </para></entry>
     </row>

     <row>
      <entry role="catalog_table_entry"><para role="column_definition">
       <structfield>property_graph_catalog</structfield> <type>sql_identifier</type>
      </para>
      <para>
       Name of the database that contains the property graph (always the current database)
      </para></entry>
     </row>

     <row>
      <entry role="catalog_table_entry"><para role="column_definition">
       <structfield>property_graph_schema</structfield> <type>sql_identifier</type>
      </para>
      <para>
       Name of the schema that contains the property graph
      </para></entry>
     </row>

     <row>
      <entry role="catalog_table_entry"><para role="column_definition">
       <structfield>property_graph_name</structfield> <type>sql_identifier</type>
      </para>
      <para>
       Name of the property graph
      </para></entry>
     </row>

     <row>
      <entry role="catalog_table_entry"><para role="column_definition">
       <structfield>privilege_type</structfield> <type>character_data</type>
      </para>
      <para>
       Type of the privilege: <literal>SELECT</literal> is the only privilege
       type applicable to property graphs.
      </para></entry>
     </row>

     <row>
      <entry role="catalog_table_entry"><para role="column_definition">
       <structfield>is_grantable</structfield> <type>yes_or_no</type>
      </para>
      <para>
       <literal>YES</literal> if the privilege is grantable, <literal>NO</literal> if not
      </para></entry>
     </row>
    </tbody>
   </tgroup>
  </table>
 </sect1>

 <sect1 id="infoschema-property-graphs">
  <title><literal>property_graphs</literal></title>

  <para>
   The view <literal>property_graphs</literal> contains all property graphs
   defined in the current database.  Only those property graphs are shown that
   the current user has access to (by way of being the owner or having some
   privilege).
  </para>

  <table>
   <title><structname>property_graphs</structname> Columns</title>
   <tgroup cols="1">
    <thead>
     <row>
      <entry role="catalog_table_entry"><para role="column_definition">
       Column Type
      </para>
      <para>
       Description
      </para></entry>
     </row>
    </thead>

    <tbody>
     <row>
      <entry role="catalog_table_entry"><para role="column_definition">
       <structfield>property_graph_catalog</structfield> <type>sql_identifier</type>
      </para>
      <para>
       Name of the database that contains the property graph (always the current database)
      </para></entry>
     </row>

     <row>
      <entry role="catalog_table_entry"><para role="column_definition">
       <structfield>property_graph_schema</structfield> <type>sql_identifier</type>
      </para>
      <para>
       Name of the schema that contains the property graph
      </para></entry>
     </row>

     <row>
      <entry role="catalog_table_entry"><para role="column_definition">
       <structfield>property_graph_name</structfield> <type>sql_identifier</type>
      </para>
      <para>
       Name of the property_graph
      </para></entry>
     </row>
    </tbody>
   </tgroup>
  </table>
 </sect1>

 <sect1 id="infoschema-referential-constraints">
  <title><literal>referential_constraints</literal></title>

  <para>
   The view <literal>referential_constraints</literal> contains all
   referential (foreign key) constraints in the current database.
   Only those constraints are shown for which the current user has
   write access to the referencing table (by way of being the
   owner or having some privilege other than <literal>SELECT</literal>).
  </para>

  <table>
   <title><structname>referential_constraints</structname> Columns</title>
   <tgroup cols="1">
    <thead>
     <row>
      <entry role="catalog_table_entry"><para role="column_definition">
       Column Type
      </para>
      <para>
       Description
      </para></entry>
     </row>
    </thead>

    <tbody>
     <row>
      <entry role="catalog_table_entry"><para role="column_definition">
       <structfield>constraint_catalog</structfield> <type>sql_identifier</type>
      </para>
      <para>
       Name of the database containing the constraint (always the current database)
      </para></entry>
     </row>

     <row>
      <entry role="catalog_table_entry"><para role="column_definition">
       <structfield>constraint_schema</structfield> <type>sql_identifier</type>
      </para>
      <para>
       Name of the schema containing the constraint
      </para></entry>
     </row>

     <row>
      <entry role="catalog_table_entry"><para role="column_definition">
       <structfield>constraint_name</structfield> <type>sql_identifier</type>
      </para>
      <para>
       Name of the constraint
      </para></entry>
     </row>

     <row>
      <entry role="catalog_table_entry"><para role="column_definition">
       <structfield>unique_constraint_catalog</structfield> <type>sql_identifier</type>
      </para>
      <para>
       Name of the database that contains the unique or primary key
       constraint that the foreign key constraint references (always
       the current database)
      </para></entry>
     </row>

     <row>
      <entry role="catalog_table_entry"><para role="column_definition">
       <structfield>unique_constraint_schema</structfield> <type>sql_identifier</type>
      </para>
      <para>
       Name of the schema that contains the unique or primary key
       constraint that the foreign key constraint references
      </para></entry>
     </row>

     <row>
      <entry role="catalog_table_entry"><para role="column_definition">
       <structfield>unique_constraint_name</structfield> <type>sql_identifier</type>
      </para>
      <para>
       Name of the unique or primary key constraint that the foreign
       key constraint references
      </para></entry>
     </row>

     <row>
      <entry role="catalog_table_entry"><para role="column_definition">
       <structfield>match_option</structfield> <type>character_data</type>
      </para>
      <para>
       Match option of the foreign key constraint:
       <literal>FULL</literal>, <literal>PARTIAL</literal>, or
       <literal>NONE</literal>.
      </para></entry>
     </row>

     <row>
      <entry role="catalog_table_entry"><para role="column_definition">
       <structfield>update_rule</structfield> <type>character_data</type>
      </para>
      <para>
       Update rule of the foreign key constraint:
       <literal>CASCADE</literal>, <literal>SET NULL</literal>,
       <literal>SET DEFAULT</literal>, <literal>RESTRICT</literal>, or
       <literal>NO ACTION</literal>.
      </para></entry>
     </row>

     <row>
      <entry role="catalog_table_entry"><para role="column_definition">
       <structfield>delete_rule</structfield> <type>character_data</type>
      </para>
      <para>
       Delete rule of the foreign key constraint:
       <literal>CASCADE</literal>, <literal>SET NULL</literal>,
       <literal>SET DEFAULT</literal>, <literal>RESTRICT</literal>, or
       <literal>NO ACTION</literal>.
      </para></entry>
     </row>
    </tbody>
   </tgroup>
  </table>

 </sect1>

 <sect1 id="infoschema-role-column-grants">
  <title><literal>role_column_grants</literal></title>

  <para>
   The view <literal>role_column_grants</literal> identifies all
   privileges granted on columns where the grantor or grantee is a
   currently enabled role.  Further information can be found under
   <literal>column_privileges</literal>.  The only effective
   difference between this view
   and <literal>column_privileges</literal> is that this view omits
   columns that have been made accessible to the current user by way
   of a grant to <literal>PUBLIC</literal>.
  </para>

  <table>
   <title><structname>role_column_grants</structname> Columns</title>
   <tgroup cols="1">
    <thead>
     <row>
      <entry role="catalog_table_entry"><para role="column_definition">
       Column Type
      </para>
      <para>
       Description
      </para></entry>
     </row>
    </thead>

    <tbody>
     <row>
      <entry role="catalog_table_entry"><para role="column_definition">
       <structfield>grantor</structfield> <type>sql_identifier</type>
      </para>
      <para>
       Name of the role that granted the privilege
      </para></entry>
     </row>

     <row>
      <entry role="catalog_table_entry"><para role="column_definition">
       <structfield>grantee</structfield> <type>sql_identifier</type>
      </para>
      <para>
       Name of the role that the privilege was granted to
      </para></entry>
     </row>

     <row>
      <entry role="catalog_table_entry"><para role="column_definition">
       <structfield>table_catalog</structfield> <type>sql_identifier</type>
      </para>
      <para>
       Name of the database that contains the table that contains the column (always the current database)
      </para></entry>
     </row>

     <row>
      <entry role="catalog_table_entry"><para role="column_definition">
       <structfield>table_schema</structfield> <type>sql_identifier</type>
      </para>
      <para>
       Name of the schema that contains the table that contains the column
      </para></entry>
     </row>

     <row>
      <entry role="catalog_table_entry"><para role="column_definition">
       <structfield>table_name</structfield> <type>sql_identifier</type>
      </para>
      <para>
       Name of the table that contains the column
      </para></entry>
     </row>

     <row>
      <entry role="catalog_table_entry"><para role="column_definition">
       <structfield>column_name</structfield> <type>sql_identifier</type>
      </para>
      <para>
       Name of the column
      </para></entry>
     </row>

     <row>
      <entry role="catalog_table_entry"><para role="column_definition">
       <structfield>privilege_type</structfield> <type>character_data</type>
      </para>
      <para>
       Type of the privilege: <literal>SELECT</literal>,
       <literal>INSERT</literal>, <literal>UPDATE</literal>, or
       <literal>REFERENCES</literal>
      </para></entry>
     </row>

     <row>
      <entry role="catalog_table_entry"><para role="column_definition">
       <structfield>is_grantable</structfield> <type>yes_or_no</type>
      </para>
      <para>
       <literal>YES</literal> if the privilege is grantable, <literal>NO</literal> if not
      </para></entry>
     </row>
    </tbody>
   </tgroup>
  </table>
 </sect1>

 <sect1 id="infoschema-role-routine-grants">
  <title><literal>role_routine_grants</literal></title>

  <para>
   The view <literal>role_routine_grants</literal> identifies all
   privileges granted on functions where the grantor or grantee is a
   currently enabled role.  Further information can be found under
   <literal>routine_privileges</literal>.  The only effective
   difference between this view
   and <literal>routine_privileges</literal> is that this view omits
   functions that have been made accessible to the current user by way
   of a grant to <literal>PUBLIC</literal>.
  </para>

  <table>
   <title><structname>role_routine_grants</structname> Columns</title>
   <tgroup cols="1">
    <thead>
     <row>
      <entry role="catalog_table_entry"><para role="column_definition">
       Column Type
      </para>
      <para>
       Description
      </para></entry>
     </row>
    </thead>

    <tbody>
     <row>
      <entry role="catalog_table_entry"><para role="column_definition">
       <structfield>grantor</structfield> <type>sql_identifier</type>
      </para>
      <para>
       Name of the role that granted the privilege
      </para></entry>
     </row>

     <row>
      <entry role="catalog_table_entry"><para role="column_definition">
       <structfield>grantee</structfield> <type>sql_identifier</type>
      </para>
      <para>
       Name of the role that the privilege was granted to
      </para></entry>
     </row>

     <row>
      <entry role="catalog_table_entry"><para role="column_definition">
       <structfield>specific_catalog</structfield> <type>sql_identifier</type>
      </para>
      <para>
       Name of the database containing the function (always the current database)
      </para></entry>
     </row>

     <row>
      <entry role="catalog_table_entry"><para role="column_definition">
       <structfield>specific_schema</structfield> <type>sql_identifier</type>
      </para>
      <para>
       Name of the schema containing the function
      </para></entry>
     </row>

     <row>
      <entry role="catalog_table_entry"><para role="column_definition">
       <structfield>specific_name</structfield> <type>sql_identifier</type>
      </para>
      <para>
       The <quote>specific name</quote> of the function.  See <xref linkend="infoschema-routines"/> for more information.
      </para></entry>
     </row>

     <row>
      <entry role="catalog_table_entry"><para role="column_definition">
       <structfield>routine_catalog</structfield> <type>sql_identifier</type>
      </para>
      <para>
       Name of the database containing the function (always the current database)
      </para></entry>
     </row>

     <row>
      <entry role="catalog_table_entry"><para role="column_definition">
       <structfield>routine_schema</structfield> <type>sql_identifier</type>
      </para>
      <para>
       Name of the schema containing the function
      </para></entry>
     </row>

     <row>
      <entry role="catalog_table_entry"><para role="column_definition">
       <structfield>routine_name</structfield> <type>sql_identifier</type>
      </para>
      <para>
       Name of the function (might be duplicated in case of overloading)
      </para></entry>
     </row>

     <row>
      <entry role="catalog_table_entry"><para role="column_definition">
       <structfield>privilege_type</structfield> <type>character_data</type>
      </para>
      <para>
       Always <literal>EXECUTE</literal> (the only privilege type for functions)
      </para></entry>
     </row>

     <row>
      <entry role="catalog_table_entry"><para role="column_definition">
       <structfield>is_grantable</structfield> <type>yes_or_no</type>
      </para>
      <para>
       <literal>YES</literal> if the privilege is grantable, <literal>NO</literal> if not
      </para></entry>
     </row>
    </tbody>
   </tgroup>
  </table>
 </sect1>

 <sect1 id="infoschema-role-table-grants">
  <title><literal>role_table_grants</literal></title>

  <para>
   The view <literal>role_table_grants</literal> identifies all
   privileges granted on tables or views where the grantor or grantee
   is a currently enabled role.  Further information can be found
   under <literal>table_privileges</literal>.  The only effective
   difference between this view
   and <literal>table_privileges</literal> is that this view omits
   tables that have been made accessible to the current user by way of
   a grant to <literal>PUBLIC</literal>.
  </para>

  <table>
   <title><structname>role_table_grants</structname> Columns</title>
   <tgroup cols="1">
    <thead>
     <row>
      <entry role="catalog_table_entry"><para role="column_definition">
       Column Type
      </para>
      <para>
       Description
      </para></entry>
     </row>
    </thead>

    <tbody>
     <row>
      <entry role="catalog_table_entry"><para role="column_definition">
       <structfield>grantor</structfield> <type>sql_identifier</type>
      </para>
      <para>
       Name of the role that granted the privilege
      </para></entry>
     </row>

     <row>
      <entry role="catalog_table_entry"><para role="column_definition">
       <structfield>grantee</structfield> <type>sql_identifier</type>
      </para>
      <para>
       Name of the role that the privilege was granted to
      </para></entry>
     </row>

     <row>
      <entry role="catalog_table_entry"><para role="column_definition">
       <structfield>table_catalog</structfield> <type>sql_identifier</type>
      </para>
      <para>
       Name of the database that contains the table (always the current database)
      </para></entry>
     </row>

     <row>
      <entry role="catalog_table_entry"><para role="column_definition">
       <structfield>table_schema</structfield> <type>sql_identifier</type>
      </para>
      <para>
       Name of the schema that contains the table
      </para></entry>
     </row>

     <row>
      <entry role="catalog_table_entry"><para role="column_definition">
       <structfield>table_name</structfield> <type>sql_identifier</type>
      </para>
      <para>
       Name of the table
      </para></entry>
     </row>

     <row>
      <entry role="catalog_table_entry"><para role="column_definition">
       <structfield>privilege_type</structfield> <type>character_data</type>
      </para>
      <para>
       Type of the privilege: <literal>SELECT</literal>,
       <literal>INSERT</literal>, <literal>UPDATE</literal>,
       <literal>DELETE</literal>, <literal>TRUNCATE</literal>,
       <literal>REFERENCES</literal>, or <literal>TRIGGER</literal>
      </para></entry>
     </row>

     <row>
      <entry role="catalog_table_entry"><para role="column_definition">
       <structfield>is_grantable</structfield> <type>yes_or_no</type>
      </para>
      <para>
       <literal>YES</literal> if the privilege is grantable, <literal>NO</literal> if not
      </para></entry>
     </row>

     <row>
      <entry role="catalog_table_entry"><para role="column_definition">
       <structfield>with_hierarchy</structfield> <type>yes_or_no</type>
      </para>
      <para>
       In the SQL standard, <literal>WITH HIERARCHY OPTION</literal>
       is a separate (sub-)privilege allowing certain operations on
       table inheritance hierarchies.  In PostgreSQL, this is included
       in the <literal>SELECT</literal> privilege, so this column
       shows <literal>YES</literal> if the privilege
       is <literal>SELECT</literal>, else <literal>NO</literal>.
      </para></entry>
     </row>
    </tbody>
   </tgroup>
  </table>
 </sect1>

 <sect1 id="infoschema-role-udt-grants">
  <title><literal>role_udt_grants</literal></title>

  <para>
   The view <literal>role_udt_grants</literal> is intended to identify
   <literal>USAGE</literal> privileges granted on user-defined types
   where the grantor or grantee is a currently enabled role.  Further
   information can be found under
   <literal>udt_privileges</literal>.  The only effective difference
   between this view and <literal>udt_privileges</literal> is that
   this view omits objects that have been made accessible to the
   current user by way of a grant to <literal>PUBLIC</literal>.  Since
   data types do not have real privileges in PostgreSQL, but only an
   implicit grant to <literal>PUBLIC</literal>, this view is empty.
  </para>

  <table>
   <title><structname>role_udt_grants</structname> Columns</title>
   <tgroup cols="1">
    <thead>
     <row>
      <entry role="catalog_table_entry"><para role="column_definition">
       Column Type
      </para>
      <para>
       Description
      </para></entry>
     </row>
    </thead>

    <tbody>
     <row>
      <entry role="catalog_table_entry"><para role="column_definition">
       <structfield>grantor</structfield> <type>sql_identifier</type>
      </para>
      <para>
       The name of the role that granted the privilege
      </para></entry>
     </row>

     <row>
      <entry role="catalog_table_entry"><para role="column_definition">
       <structfield>grantee</structfield> <type>sql_identifier</type>
      </para>
      <para>
       The name of the role that the privilege was granted to
      </para></entry>
     </row>

     <row>
      <entry role="catalog_table_entry"><para role="column_definition">
       <structfield>udt_catalog</structfield> <type>sql_identifier</type>
      </para>
      <para>
       Name of the database containing the type (always the current database)
      </para></entry>
     </row>

     <row>
      <entry role="catalog_table_entry"><para role="column_definition">
       <structfield>udt_schema</structfield> <type>sql_identifier</type>
      </para>
      <para>
       Name of the schema containing the type
      </para></entry>
     </row>

     <row>
      <entry role="catalog_table_entry"><para role="column_definition">
       <structfield>udt_name</structfield> <type>sql_identifier</type>
      </para>
      <para>
       Name of the type
      </para></entry>
     </row>

     <row>
      <entry role="catalog_table_entry"><para role="column_definition">
       <structfield>privilege_type</structfield> <type>character_data</type>
      </para>
      <para>
       Always <literal>TYPE USAGE</literal>
      </para></entry>
     </row>

     <row>
      <entry role="catalog_table_entry"><para role="column_definition">
       <structfield>is_grantable</structfield> <type>yes_or_no</type>
      </para>
      <para>
       <literal>YES</literal> if the privilege is grantable, <literal>NO</literal> if not
      </para></entry>
     </row>
    </tbody>
   </tgroup>
  </table>
 </sect1>

 <sect1 id="infoschema-role-usage-grants">
  <title><literal>role_usage_grants</literal></title>

  <para>
   The view <literal>role_usage_grants</literal> identifies
   <literal>USAGE</literal> privileges granted on various kinds of
   objects where the grantor or grantee is a currently enabled role.
   Further information can be found under
   <literal>usage_privileges</literal>.  The only effective difference
   between this view and <literal>usage_privileges</literal> is that
   this view omits objects that have been made accessible to the
   current user by way of a grant to <literal>PUBLIC</literal>.
  </para>

  <table>
   <title><structname>role_usage_grants</structname> Columns</title>
   <tgroup cols="1">
    <thead>
     <row>
      <entry role="catalog_table_entry"><para role="column_definition">
       Column Type
      </para>
      <para>
       Description
      </para></entry>
     </row>
    </thead>

    <tbody>
     <row>
      <entry role="catalog_table_entry"><para role="column_definition">
       <structfield>grantor</structfield> <type>sql_identifier</type>
      </para>
      <para>
       The name of the role that granted the privilege
      </para></entry>
     </row>

     <row>
      <entry role="catalog_table_entry"><para role="column_definition">
       <structfield>grantee</structfield> <type>sql_identifier</type>
      </para>
      <para>
       The name of the role that the privilege was granted to
      </para></entry>
     </row>

     <row>
      <entry role="catalog_table_entry"><para role="column_definition">
       <structfield>object_catalog</structfield> <type>sql_identifier</type>
      </para>
      <para>
       Name of the database containing the object (always the current database)
      </para></entry>
     </row>

     <row>
      <entry role="catalog_table_entry"><para role="column_definition">
       <structfield>object_schema</structfield> <type>sql_identifier</type>
      </para>
      <para>
       Name of the schema containing the object, if applicable,
       else an empty string
      </para></entry>
     </row>

     <row>
      <entry role="catalog_table_entry"><para role="column_definition">
       <structfield>object_name</structfield> <type>sql_identifier</type>
      </para>
      <para>
       Name of the object
      </para></entry>
     </row>

     <row>
      <entry role="catalog_table_entry"><para role="column_definition">
       <structfield>object_type</structfield> <type>character_data</type>
      </para>
      <para>
       <literal>COLLATION</literal> or <literal>DOMAIN</literal> or <literal>FOREIGN DATA WRAPPER</literal> or <literal>FOREIGN SERVER</literal> or <literal>SEQUENCE</literal>
      </para></entry>
     </row>

     <row>
      <entry role="catalog_table_entry"><para role="column_definition">
       <structfield>privilege_type</structfield> <type>character_data</type>
      </para>
      <para>
       Always <literal>USAGE</literal>
      </para></entry>
     </row>

     <row>
      <entry role="catalog_table_entry"><para role="column_definition">
       <structfield>is_grantable</structfield> <type>yes_or_no</type>
      </para>
      <para>
       <literal>YES</literal> if the privilege is grantable, <literal>NO</literal> if not
      </para></entry>
     </row>
    </tbody>
   </tgroup>
  </table>
 </sect1>

 <sect1 id="infoschema-routine-column-usage">
  <title><literal>routine_column_usage</literal></title>

  <para>
   The view <literal>routine_column_usage</literal> identifies all columns
   that are used by a function or procedure, either in the SQL body or in
   parameter default expressions.  (This only works for unquoted SQL bodies,
   not quoted bodies or functions in other languages.)  A column is only
   included if its table is owned by a currently enabled role.
  </para>

  <table>
   <title><literal>routine_column_usage</literal> Columns</title>

   <tgroup cols="1">
    <thead>
     <row>
      <entry role="catalog_table_entry"><para role="column_definition">
       Column Type
      </para>
      <para>
       Description
      </para></entry>
     </row>
    </thead>

    <tbody>
     <row>
      <entry role="catalog_table_entry"><para role="column_definition">
       <structfield>specific_catalog</structfield> <type>sql_identifier</type>
      </para>
      <para>
       Name of the database containing the function (always the current database)
      </para></entry>
     </row>

     <row>
      <entry role="catalog_table_entry"><para role="column_definition">
       <structfield>specific_schema</structfield> <type>sql_identifier</type>
      </para>
      <para>
       Name of the schema containing the function
      </para></entry>
     </row>

     <row>
      <entry role="catalog_table_entry"><para role="column_definition">
       <structfield>specific_name</structfield> <type>sql_identifier</type>
      </para>
      <para>
       The <quote>specific name</quote> of the function.  See <xref linkend="infoschema-routines"/> for more information.
      </para></entry>
     </row>

     <row>
      <entry role="catalog_table_entry"><para role="column_definition">
       <structfield>routine_catalog</structfield> <type>sql_identifier</type>
      </para>
      <para>
       Name of the database containing the function (always the current database)
      </para></entry>
     </row>

     <row>
      <entry role="catalog_table_entry"><para role="column_definition">
       <structfield>routine_schema</structfield> <type>sql_identifier</type>
      </para>
      <para>
       Name of the schema containing the function
      </para></entry>
     </row>

     <row>
      <entry role="catalog_table_entry"><para role="column_definition">
       <structfield>routine_name</structfield> <type>sql_identifier</type>
      </para>
      <para>
       Name of the function (might be duplicated in case of overloading)
      </para></entry>
     </row>

     <row>
      <entry role="catalog_table_entry"><para role="column_definition">
       <structfield>table_catalog</structfield> <type>sql_identifier</type>
      </para>
      <para>
       Name of the database that contains the table that is used by the
       function (always the current database)
      </para></entry>
     </row>

     <row>
      <entry role="catalog_table_entry"><para role="column_definition">
       <structfield>table_schema</structfield> <type>sql_identifier</type>
      </para>
      <para>
       Name of the schema that contains the table that is used by the function
      </para></entry>
     </row>

     <row>
      <entry role="catalog_table_entry"><para role="column_definition">
       <structfield>table_name</structfield> <type>sql_identifier</type>
      </para>
      <para>
       Name of the table that is used by the function
      </para></entry>
     </row>

     <row>
      <entry role="catalog_table_entry"><para role="column_definition">
       <structfield>column_name</structfield> <type>sql_identifier</type>
      </para>
      <para>
       Name of the column that is used by the function
      </para></entry>
     </row>
    </tbody>
   </tgroup>
  </table>
 </sect1>

 <sect1 id="infoschema-routine-privileges">
  <title><literal>routine_privileges</literal></title>

  <para>
   The view <literal>routine_privileges</literal> identifies all
   privileges granted on functions to a currently enabled role or by a
   currently enabled role.  There is one row for each combination of function,
   grantor, and grantee.
  </para>

  <table>
   <title><structname>routine_privileges</structname> Columns</title>
   <tgroup cols="1">
    <thead>
     <row>
      <entry role="catalog_table_entry"><para role="column_definition">
       Column Type
      </para>
      <para>
       Description
      </para></entry>
     </row>
    </thead>

    <tbody>
     <row>
      <entry role="catalog_table_entry"><para role="column_definition">
       <structfield>grantor</structfield> <type>sql_identifier</type>
      </para>
      <para>
       Name of the role that granted the privilege
      </para></entry>
     </row>

     <row>
      <entry role="catalog_table_entry"><para role="column_definition">
       <structfield>grantee</structfield> <type>sql_identifier</type>
      </para>
      <para>
       Name of the role that the privilege was granted to
      </para></entry>
     </row>

     <row>
      <entry role="catalog_table_entry"><para role="column_definition">
       <structfield>specific_catalog</structfield> <type>sql_identifier</type>
      </para>
      <para>
       Name of the database containing the function (always the current database)
      </para></entry>
     </row>

     <row>
      <entry role="catalog_table_entry"><para role="column_definition">
       <structfield>specific_schema</structfield> <type>sql_identifier</type>
      </para>
      <para>
       Name of the schema containing the function
      </para></entry>
     </row>

     <row>
      <entry role="catalog_table_entry"><para role="column_definition">
       <structfield>specific_name</structfield> <type>sql_identifier</type>
      </para>
      <para>
       The <quote>specific name</quote> of the function.  See <xref linkend="infoschema-routines"/> for more information.
      </para></entry>
     </row>

     <row>
      <entry role="catalog_table_entry"><para role="column_definition">
       <structfield>routine_catalog</structfield> <type>sql_identifier</type>
      </para>
      <para>
       Name of the database containing the function (always the current database)
      </para></entry>
     </row>

     <row>
      <entry role="catalog_table_entry"><para role="column_definition">
       <structfield>routine_schema</structfield> <type>sql_identifier</type>
      </para>
      <para>
       Name of the schema containing the function
      </para></entry>
     </row>

     <row>
      <entry role="catalog_table_entry"><para role="column_definition">
       <structfield>routine_name</structfield> <type>sql_identifier</type>
      </para>
      <para>
       Name of the function (might be duplicated in case of overloading)
      </para></entry>
     </row>

     <row>
      <entry role="catalog_table_entry"><para role="column_definition">
       <structfield>privilege_type</structfield> <type>character_data</type>
      </para>
      <para>
       Always <literal>EXECUTE</literal> (the only privilege type for functions)
      </para></entry>
     </row>

     <row>
      <entry role="catalog_table_entry"><para role="column_definition">
       <structfield>is_grantable</structfield> <type>yes_or_no</type>
      </para>
      <para>
       <literal>YES</literal> if the privilege is grantable, <literal>NO</literal> if not
      </para></entry>
     </row>
    </tbody>
   </tgroup>
  </table>
 </sect1>

 <sect1 id="infoschema-routine-routine-usage">
  <title><literal>routine_routine_usage</literal></title>

  <para>
   The view <literal>routine_routine_usage</literal> identifies all functions
   or procedures that are used by another (or the same) function or procedure,
   either in the SQL body or in parameter default expressions.  (This only
   works for unquoted SQL bodies, not quoted bodies or functions in other
   languages.)  An entry is included here only if the used function is owned
   by a currently enabled role.  (There is no such restriction on the using
   function.)
  </para>

  <para>
   Note that the entries for both functions in the view refer to the
   <quote>specific</quote> name of the routine, even though the column names
   are used in a way that is inconsistent with other information schema views
   about routines.  This is per SQL standard, although it is arguably a
   misdesign.  See <xref linkend="infoschema-routines"/> for more information
   about specific names.
  </para>

  <table>
   <title><literal>routine_routine_usage</literal> Columns</title>

   <tgroup cols="1">
    <thead>
     <row>
      <entry role="catalog_table_entry"><para role="column_definition">
       Column Type
      </para>
      <para>
       Description
      </para></entry>
     </row>
    </thead>

    <tbody>
     <row>
      <entry role="catalog_table_entry"><para role="column_definition">
       <structfield>specific_catalog</structfield> <type>sql_identifier</type>
      </para>
      <para>
       Name of the database containing the using function (always the current database)
      </para></entry>
     </row>

     <row>
      <entry role="catalog_table_entry"><para role="column_definition">
       <structfield>specific_schema</structfield> <type>sql_identifier</type>
      </para>
      <para>
       Name of the schema containing the using function
      </para></entry>
     </row>

     <row>
      <entry role="catalog_table_entry"><para role="column_definition">
       <structfield>specific_name</structfield> <type>sql_identifier</type>
      </para>
      <para>
       The <quote>specific name</quote> of the using function.
      </para></entry>
     </row>

     <row>
      <entry role="catalog_table_entry"><para role="column_definition">
       <structfield>routine_catalog</structfield> <type>sql_identifier</type>
      </para>
      <para>
       Name of the database that contains the function that is used by the
       first function (always the current database)
      </para></entry>
     </row>

     <row>
      <entry role="catalog_table_entry"><para role="column_definition">
       <structfield>routine_schema</structfield> <type>sql_identifier</type>
      </para>
      <para>
       Name of the schema that contains the function that is used by the first
       function
      </para></entry>
     </row>

     <row>
      <entry role="catalog_table_entry"><para role="column_definition">
       <structfield>routine_name</structfield> <type>sql_identifier</type>
      </para>
      <para>
       The <quote>specific name</quote> of the function that is used by the
       first function.
      </para></entry>
     </row>
    </tbody>
   </tgroup>
  </table>
 </sect1>

 <sect1 id="infoschema-routine-sequence-usage">
  <title><literal>routine_sequence_usage</literal></title>

  <para>
   The view <literal>routine_sequence_usage</literal> identifies all sequences
   that are used by a function or procedure, either in the SQL body or in
   parameter default expressions.  (This only works for unquoted SQL bodies,
   not quoted bodies or functions in other languages.)  A sequence is only
   included if that sequence is owned by a currently enabled role.
  </para>

  <table>
   <title><literal>routine_sequence_usage</literal> Columns</title>

   <tgroup cols="1">
    <thead>
     <row>
      <entry role="catalog_table_entry"><para role="column_definition">
       Column Type
      </para>
      <para>
       Description
      </para></entry>
     </row>
    </thead>

    <tbody>
     <row>
      <entry role="catalog_table_entry"><para role="column_definition">
       <structfield>specific_catalog</structfield> <type>sql_identifier</type>
      </para>
      <para>
       Name of the database containing the function (always the current database)
      </para></entry>
     </row>

     <row>
      <entry role="catalog_table_entry"><para role="column_definition">
       <structfield>specific_schema</structfield> <type>sql_identifier</type>
      </para>
      <para>
       Name of the schema containing the function
      </para></entry>
     </row>

     <row>
      <entry role="catalog_table_entry"><para role="column_definition">
       <structfield>specific_name</structfield> <type>sql_identifier</type>
      </para>
      <para>
       The <quote>specific name</quote> of the function.  See <xref linkend="infoschema-routines"/> for more information.
      </para></entry>
     </row>

     <row>
      <entry role="catalog_table_entry"><para role="column_definition">
       <structfield>routine_catalog</structfield> <type>sql_identifier</type>
      </para>
      <para>
       Name of the database containing the function (always the current database)
      </para></entry>
     </row>

     <row>
      <entry role="catalog_table_entry"><para role="column_definition">
       <structfield>routine_schema</structfield> <type>sql_identifier</type>
      </para>
      <para>
       Name of the schema containing the function
      </para></entry>
     </row>

     <row>
      <entry role="catalog_table_entry"><para role="column_definition">
       <structfield>routine_name</structfield> <type>sql_identifier</type>
      </para>
      <para>
       Name of the function (might be duplicated in case of overloading)
      </para></entry>
     </row>

     <row>
      <entry role="catalog_table_entry"><para role="column_definition">
       <structfield>schema_catalog</structfield> <type>sql_identifier</type>
      </para>
      <para>
       Name of the database that contains the sequence that is used by the
       function (always the current database)
      </para></entry>
     </row>

     <row>
      <entry role="catalog_table_entry"><para role="column_definition">
       <structfield>sequence_schema</structfield> <type>sql_identifier</type>
      </para>
      <para>
       Name of the schema that contains the sequence that is used by the function
      </para></entry>
     </row>

     <row>
      <entry role="catalog_table_entry"><para role="column_definition">
       <structfield>sequence_name</structfield> <type>sql_identifier</type>
      </para>
      <para>
       Name of the sequence that is used by the function
      </para></entry>
     </row>
    </tbody>
   </tgroup>
  </table>
 </sect1>

 <sect1 id="infoschema-routine-table-usage">
  <title><literal>routine_table_usage</literal></title>

  <para>
   The view <literal>routine_table_usage</literal> is meant to identify all
   tables that are used by a function or procedure.  This information is
   currently not tracked by <productname>PostgreSQL</productname>.
  </para>

  <table>
   <title><literal>routine_table_usage</literal> Columns</title>

   <tgroup cols="1">
    <thead>
     <row>
      <entry role="catalog_table_entry"><para role="column_definition">
       Column Type
      </para>
      <para>
       Description
      </para></entry>
     </row>
    </thead>

    <tbody>
     <row>
      <entry role="catalog_table_entry"><para role="column_definition">
       <structfield>specific_catalog</structfield> <type>sql_identifier</type>
      </para>
      <para>
       Name of the database containing the function (always the current database)
      </para></entry>
     </row>

     <row>
      <entry role="catalog_table_entry"><para role="column_definition">
       <structfield>specific_schema</structfield> <type>sql_identifier</type>
      </para>
      <para>
       Name of the schema containing the function
      </para></entry>
     </row>

     <row>
      <entry role="catalog_table_entry"><para role="column_definition">
       <structfield>specific_name</structfield> <type>sql_identifier</type>
      </para>
      <para>
       The <quote>specific name</quote> of the function.  See <xref linkend="infoschema-routines"/> for more information.
      </para></entry>
     </row>

     <row>
      <entry role="catalog_table_entry"><para role="column_definition">
       <structfield>routine_catalog</structfield> <type>sql_identifier</type>
      </para>
      <para>
       Name of the database containing the function (always the current database)
      </para></entry>
     </row>

     <row>
      <entry role="catalog_table_entry"><para role="column_definition">
       <structfield>routine_schema</structfield> <type>sql_identifier</type>
      </para>
      <para>
       Name of the schema containing the function
      </para></entry>
     </row>

     <row>
      <entry role="catalog_table_entry"><para role="column_definition">
       <structfield>routine_name</structfield> <type>sql_identifier</type>
      </para>
      <para>
       Name of the function (might be duplicated in case of overloading)
      </para></entry>
     </row>

     <row>
      <entry role="catalog_table_entry"><para role="column_definition">
       <structfield>table_catalog</structfield> <type>sql_identifier</type>
      </para>
      <para>
       Name of the database that contains the table that is used by the
       function (always the current database)
      </para></entry>
     </row>

     <row>
      <entry role="catalog_table_entry"><para role="column_definition">
       <structfield>table_schema</structfield> <type>sql_identifier</type>
      </para>
      <para>
       Name of the schema that contains the table that is used by the function
      </para></entry>
     </row>

     <row>
      <entry role="catalog_table_entry"><para role="column_definition">
       <structfield>table_name</structfield> <type>sql_identifier</type>
      </para>
      <para>
       Name of the table that is used by the function
      </para></entry>
     </row>
    </tbody>
   </tgroup>
  </table>
 </sect1>

 <sect1 id="infoschema-routines">
  <title><literal>routines</literal></title>

  <para>
   The view <literal>routines</literal> contains all functions and procedures in the
   current database.  Only those functions and procedures are shown that the current
   user has access to (by way of being the owner or having some
   privilege).
  </para>

  <table>
   <title><structname>routines</structname> Columns</title>
   <tgroup cols="1">
    <thead>
     <row>
      <entry role="catalog_table_entry"><para role="column_definition">
       Column Type
      </para>
      <para>
       Description
      </para></entry>
     </row>
    </thead>

    <tbody>
     <row>
      <entry role="catalog_table_entry"><para role="column_definition">
       <structfield>specific_catalog</structfield> <type>sql_identifier</type>
      </para>
      <para>
       Name of the database containing the function (always the current database)
      </para></entry>
     </row>

     <row>
      <entry role="catalog_table_entry"><para role="column_definition">
       <structfield>specific_schema</structfield> <type>sql_identifier</type>
      </para>
      <para>
       Name of the schema containing the function
      </para></entry>
     </row>

     <row>
      <entry role="catalog_table_entry"><para role="column_definition">
       <structfield>specific_name</structfield> <type>sql_identifier</type>
      </para>
      <para>
       The <quote>specific name</quote> of the function.  This is a
       name that uniquely identifies the function in the schema, even
       if the real name of the function is overloaded.  The format of
       the specific name is not defined, it should only be used to
       compare it to other instances of specific routine names.
      </para></entry>
     </row>

     <row>
      <entry role="catalog_table_entry"><para role="column_definition">
       <structfield>routine_catalog</structfield> <type>sql_identifier</type>
      </para>
      <para>
       Name of the database containing the function (always the current database)
      </para></entry>
     </row>

     <row>
      <entry role="catalog_table_entry"><para role="column_definition">
       <structfield>routine_schema</structfield> <type>sql_identifier</type>
      </para>
      <para>
       Name of the schema containing the function
      </para></entry>
     </row>

     <row>
      <entry role="catalog_table_entry"><para role="column_definition">
       <structfield>routine_name</structfield> <type>sql_identifier</type>
      </para>
      <para>
       Name of the function (might be duplicated in case of overloading)
      </para></entry>
     </row>

     <row>
      <entry role="catalog_table_entry"><para role="column_definition">
       <structfield>routine_type</structfield> <type>character_data</type>
      </para>
      <para>
       <literal>FUNCTION</literal> for a
       function, <literal>PROCEDURE</literal> for a procedure
      </para></entry>
     </row>

     <row>
      <entry role="catalog_table_entry"><para role="column_definition">
       <structfield>module_catalog</structfield> <type>sql_identifier</type>
      </para>
      <para>
       Applies to a feature not available in <productname>PostgreSQL</productname>
      </para></entry>
     </row>

     <row>
      <entry role="catalog_table_entry"><para role="column_definition">
       <structfield>module_schema</structfield> <type>sql_identifier</type>
      </para>
      <para>
       Applies to a feature not available in <productname>PostgreSQL</productname>
      </para></entry>
     </row>

     <row>
      <entry role="catalog_table_entry"><para role="column_definition">
       <structfield>module_name</structfield> <type>sql_identifier</type>
      </para>
      <para>
       Applies to a feature not available in <productname>PostgreSQL</productname>
      </para></entry>
     </row>

     <row>
      <entry role="catalog_table_entry"><para role="column_definition">
       <structfield>udt_catalog</structfield> <type>sql_identifier</type>
      </para>
      <para>
       Applies to a feature not available in <productname>PostgreSQL</productname>
      </para></entry>
     </row>

     <row>
      <entry role="catalog_table_entry"><para role="column_definition">
       <structfield>udt_schema</structfield> <type>sql_identifier</type>
      </para>
      <para>
       Applies to a feature not available in <productname>PostgreSQL</productname>
      </para></entry>
     </row>

     <row>
      <entry role="catalog_table_entry"><para role="column_definition">
       <structfield>udt_name</structfield> <type>sql_identifier</type>
      </para>
      <para>
       Applies to a feature not available in <productname>PostgreSQL</productname>
      </para></entry>
     </row>

     <row>
      <entry role="catalog_table_entry"><para role="column_definition">
       <structfield>data_type</structfield> <type>character_data</type>
      </para>
      <para>
       Return data type of the function, if it is a built-in type, or
       <literal>ARRAY</literal> if it is some array (in that case, see
       the view <literal>element_types</literal>), else
       <literal>USER-DEFINED</literal> (in that case, the type is
       identified in <literal>type_udt_name</literal> and associated
       columns).  Null for a procedure.
      </para></entry>
     </row>

     <row>
      <entry role="catalog_table_entry"><para role="column_definition">
       <structfield>character_maximum_length</structfield> <type>cardinal_number</type>
      </para>
      <para>
       Always null, since this information is not applied to return data types in <productname>PostgreSQL</productname>
      </para></entry>
     </row>

     <row>
      <entry role="catalog_table_entry"><para role="column_definition">
       <structfield>character_octet_length</structfield> <type>cardinal_number</type>
      </para>
      <para>
       Always null, since this information is not applied to return data types in <productname>PostgreSQL</productname>
      </para></entry>
     </row>

     <row>
      <entry role="catalog_table_entry"><para role="column_definition">
       <structfield>character_set_catalog</structfield> <type>sql_identifier</type>
      </para>
      <para>
       Applies to a feature not available in <productname>PostgreSQL</productname>
      </para></entry>
     </row>

     <row>
      <entry role="catalog_table_entry"><para role="column_definition">
       <structfield>character_set_schema</structfield> <type>sql_identifier</type>
      </para>
      <para>
       Applies to a feature not available in <productname>PostgreSQL</productname>
      </para></entry>
     </row>

     <row>
      <entry role="catalog_table_entry"><para role="column_definition">
       <structfield>character_set_name</structfield> <type>sql_identifier</type>
      </para>
      <para>
       Applies to a feature not available in <productname>PostgreSQL</productname>
      </para></entry>
     </row>

     <row>
      <entry role="catalog_table_entry"><para role="column_definition">
       <structfield>collation_catalog</structfield> <type>sql_identifier</type>
      </para>
      <para>
       Always null, since this information is not applied to return data types in <productname>PostgreSQL</productname>
      </para></entry>
     </row>

     <row>
      <entry role="catalog_table_entry"><para role="column_definition">
       <structfield>collation_schema</structfield> <type>sql_identifier</type>
      </para>
      <para>
       Always null, since this information is not applied to return data types in <productname>PostgreSQL</productname>
      </para></entry>
     </row>

     <row>
      <entry role="catalog_table_entry"><para role="column_definition">
       <structfield>collation_name</structfield> <type>sql_identifier</type>
      </para>
      <para>
       Always null, since this information is not applied to return data types in <productname>PostgreSQL</productname>
      </para></entry>
     </row>

     <row>
      <entry role="catalog_table_entry"><para role="column_definition">
       <structfield>numeric_precision</structfield> <type>cardinal_number</type>
      </para>
      <para>
       Always null, since this information is not applied to return data types in <productname>PostgreSQL</productname>
      </para></entry>
     </row>

     <row>
      <entry role="catalog_table_entry"><para role="column_definition">
       <structfield>numeric_precision_radix</structfield> <type>cardinal_number</type>
      </para>
      <para>
       Always null, since this information is not applied to return data types in <productname>PostgreSQL</productname>
      </para></entry>
     </row>

     <row>
      <entry role="catalog_table_entry"><para role="column_definition">
       <structfield>numeric_scale</structfield> <type>cardinal_number</type>
      </para>
      <para>
       Always null, since this information is not applied to return data types in <productname>PostgreSQL</productname>
      </para></entry>
     </row>

     <row>
      <entry role="catalog_table_entry"><para role="column_definition">
       <structfield>datetime_precision</structfield> <type>cardinal_number</type>
      </para>
      <para>
       Always null, since this information is not applied to return data types in <productname>PostgreSQL</productname>
      </para></entry>
     </row>

     <row>
      <entry role="catalog_table_entry"><para role="column_definition">
       <structfield>interval_type</structfield> <type>character_data</type>
      </para>
      <para>
       Always null, since this information is not applied to return data types in <productname>PostgreSQL</productname>
      </para></entry>
     </row>

     <row>
      <entry role="catalog_table_entry"><para role="column_definition">
       <structfield>interval_precision</structfield> <type>cardinal_number</type>
      </para>
      <para>
       Always null, since this information is not applied to return data types in <productname>PostgreSQL</productname>
      </para></entry>
     </row>

     <row>
      <entry role="catalog_table_entry"><para role="column_definition">
       <structfield>type_udt_catalog</structfield> <type>sql_identifier</type>
      </para>
      <para>
       Name of the database that the return data type of the function
       is defined in (always the current database).  Null for a procedure.
      </para></entry>
     </row>

     <row>
      <entry role="catalog_table_entry"><para role="column_definition">
       <structfield>type_udt_schema</structfield> <type>sql_identifier</type>
      </para>
      <para>
       Name of the schema that the return data type of the function is
       defined in.  Null for a procedure.
      </para></entry>
     </row>

     <row>
      <entry role="catalog_table_entry"><para role="column_definition">
       <structfield>type_udt_name</structfield> <type>sql_identifier</type>
      </para>
      <para>
       Name of the return data type of the function.  Null for a procedure.
      </para></entry>
     </row>

     <row>
      <entry role="catalog_table_entry"><para role="column_definition">
       <structfield>scope_catalog</structfield> <type>sql_identifier</type>
      </para>
      <para>
       Applies to a feature not available in <productname>PostgreSQL</productname>
      </para></entry>
     </row>

     <row>
      <entry role="catalog_table_entry"><para role="column_definition">
       <structfield>scope_schema</structfield> <type>sql_identifier</type>
      </para>
      <para>
       Applies to a feature not available in <productname>PostgreSQL</productname>
      </para></entry>
     </row>

     <row>
      <entry role="catalog_table_entry"><para role="column_definition">
       <structfield>scope_name</structfield> <type>sql_identifier</type>
      </para>
      <para>
       Applies to a feature not available in <productname>PostgreSQL</productname>
      </para></entry>
     </row>

     <row>
      <entry role="catalog_table_entry"><para role="column_definition">
       <structfield>maximum_cardinality</structfield> <type>cardinal_number</type>
      </para>
      <para>
       Always null, because arrays always have unlimited maximum cardinality in <productname>PostgreSQL</productname>
      </para></entry>
     </row>

     <row>
      <entry role="catalog_table_entry"><para role="column_definition">
       <structfield>dtd_identifier</structfield> <type>sql_identifier</type>
      </para>
      <para>
       An identifier of the data type descriptor of the return data
       type of this function, unique among the data type descriptors
       pertaining to the function.  This is mainly useful for joining
       with other instances of such identifiers.  (The specific format
       of the identifier is not defined and not guaranteed to remain
       the same in future versions.)
      </para></entry>
     </row>

     <row>
      <entry role="catalog_table_entry"><para role="column_definition">
       <structfield>routine_body</structfield> <type>character_data</type>
      </para>
      <para>
       If the function is an SQL function, then
       <literal>SQL</literal>, else <literal>EXTERNAL</literal>.
      </para></entry>
     </row>

     <row>
      <entry role="catalog_table_entry"><para role="column_definition">
       <structfield>routine_definition</structfield> <type>character_data</type>
      </para>
      <para>
       The source text of the function (null if the function is not
       owned by a currently enabled role).  (According to the SQL
       standard, this column is only applicable if
       <literal>routine_body</literal> is <literal>SQL</literal>, but
       in <productname>PostgreSQL</productname> it will contain
       whatever source text was specified when the function was
       created.)
      </para></entry>
     </row>

     <row>
      <entry role="catalog_table_entry"><para role="column_definition">
       <structfield>external_name</structfield> <type>character_data</type>
      </para>
      <para>
       If this function is a C function, then the external name (link
       symbol) of the function; else null.  (This works out to be the
       same value that is shown in
       <literal>routine_definition</literal>.)
      </para></entry>
     </row>

     <row>
      <entry role="catalog_table_entry"><para role="column_definition">
       <structfield>external_language</structfield> <type>character_data</type>
      </para>
      <para>
       The language the function is written in
      </para></entry>
     </row>

     <row>
      <entry role="catalog_table_entry"><para role="column_definition">
       <structfield>parameter_style</structfield> <type>character_data</type>
      </para>
      <para>
       Always <literal>GENERAL</literal> (The SQL standard defines
       other parameter styles, which are not available in <productname>PostgreSQL</productname>.)
      </para></entry>
     </row>

     <row>
      <entry role="catalog_table_entry"><para role="column_definition">
       <structfield>is_deterministic</structfield> <type>yes_or_no</type>
      </para>
      <para>
       If the function is declared immutable (called deterministic in
       the SQL standard), then <literal>YES</literal>, else
       <literal>NO</literal>.  (You cannot query the other volatility
       levels available in <productname>PostgreSQL</productname> through the information schema.)
      </para></entry>
     </row>

     <row>
      <entry role="catalog_table_entry"><para role="column_definition">
       <structfield>sql_data_access</structfield> <type>character_data</type>
      </para>
      <para>
       Always <literal>MODIFIES</literal>, meaning that the function
       possibly modifies SQL data.  This information is not useful for
       <productname>PostgreSQL</productname>.
      </para></entry>
     </row>

     <row>
      <entry role="catalog_table_entry"><para role="column_definition">
       <structfield>is_null_call</structfield> <type>yes_or_no</type>
      </para>
      <para>
       If the function automatically returns null if any of its
       arguments are null, then <literal>YES</literal>, else
       <literal>NO</literal>.  Null for a procedure.
      </para></entry>
     </row>

     <row>
      <entry role="catalog_table_entry"><para role="column_definition">
       <structfield>sql_path</structfield> <type>character_data</type>
      </para>
      <para>
       Applies to a feature not available in <productname>PostgreSQL</productname>
      </para></entry>
     </row>

     <row>
      <entry role="catalog_table_entry"><para role="column_definition">
       <structfield>schema_level_routine</structfield> <type>yes_or_no</type>
      </para>
      <para>
       Always <literal>YES</literal> (The opposite would be a method
       of a user-defined type, which is a feature not available in
       <productname>PostgreSQL</productname>.)
      </para></entry>
     </row>

     <row>
      <entry role="catalog_table_entry"><para role="column_definition">
       <structfield>max_dynamic_result_sets</structfield> <type>cardinal_number</type>
      </para>
      <para>
       Applies to a feature not available in <productname>PostgreSQL</productname>
      </para></entry>
     </row>

     <row>
      <entry role="catalog_table_entry"><para role="column_definition">
       <structfield>is_user_defined_cast</structfield> <type>yes_or_no</type>
      </para>
      <para>
       Applies to a feature not available in <productname>PostgreSQL</productname>
      </para></entry>
     </row>

     <row>
      <entry role="catalog_table_entry"><para role="column_definition">
       <structfield>is_implicitly_invocable</structfield> <type>yes_or_no</type>
      </para>
      <para>
       Applies to a feature not available in <productname>PostgreSQL</productname>
      </para></entry>
     </row>

     <row>
      <entry role="catalog_table_entry"><para role="column_definition">
       <structfield>security_type</structfield> <type>character_data</type>
      </para>
      <para>
       If the function runs with the privileges of the current user,
       then <literal>INVOKER</literal>, if the function runs with the
       privileges of the user who defined it, then
       <literal>DEFINER</literal>.
      </para></entry>
     </row>

     <row>
      <entry role="catalog_table_entry"><para role="column_definition">
       <structfield>to_sql_specific_catalog</structfield> <type>sql_identifier</type>
      </para>
      <para>
       Applies to a feature not available in <productname>PostgreSQL</productname>
      </para></entry>
     </row>

     <row>
      <entry role="catalog_table_entry"><para role="column_definition">
       <structfield>to_sql_specific_schema</structfield> <type>sql_identifier</type>
      </para>
      <para>
       Applies to a feature not available in <productname>PostgreSQL</productname>
      </para></entry>
     </row>

     <row>
      <entry role="catalog_table_entry"><para role="column_definition">
       <structfield>to_sql_specific_name</structfield> <type>sql_identifier</type>
      </para>
      <para>
       Applies to a feature not available in <productname>PostgreSQL</productname>
      </para></entry>
     </row>

     <row>
      <entry role="catalog_table_entry"><para role="column_definition">
       <structfield>as_locator</structfield> <type>yes_or_no</type>
      </para>
      <para>
       Applies to a feature not available in <productname>PostgreSQL</productname>
      </para></entry>
     </row>

     <row>
      <entry role="catalog_table_entry"><para role="column_definition">
       <structfield>created</structfield> <type>time_stamp</type>
      </para>
      <para>
       Applies to a feature not available in <productname>PostgreSQL</productname>
      </para></entry>
     </row>

     <row>
      <entry role="catalog_table_entry"><para role="column_definition">
       <structfield>last_altered</structfield> <type>time_stamp</type>
      </para>
      <para>
       Applies to a feature not available in <productname>PostgreSQL</productname>
      </para></entry>
     </row>

     <row>
      <entry role="catalog_table_entry"><para role="column_definition">
       <structfield>new_savepoint_level</structfield> <type>yes_or_no</type>
      </para>
      <para>
       Applies to a feature not available in <productname>PostgreSQL</productname>
      </para></entry>
     </row>

     <row>
      <entry role="catalog_table_entry"><para role="column_definition">
       <structfield>is_udt_dependent</structfield> <type>yes_or_no</type>
      </para>
      <para>
       Currently always <literal>NO</literal>.  The alternative
       <literal>YES</literal> applies to a feature not available in
       <productname>PostgreSQL</productname>.
      </para></entry>
     </row>

     <row>
      <entry role="catalog_table_entry"><para role="column_definition">
       <structfield>result_cast_from_data_type</structfield> <type>character_data</type>
      </para>
      <para>
       Applies to a feature not available in <productname>PostgreSQL</productname>
      </para></entry>
     </row>

     <row>
      <entry role="catalog_table_entry"><para role="column_definition">
       <structfield>result_cast_as_locator</structfield> <type>yes_or_no</type>
      </para>
      <para>
       Applies to a feature not available in <productname>PostgreSQL</productname>
      </para></entry>
     </row>

     <row>
      <entry role="catalog_table_entry"><para role="column_definition">
       <structfield>result_cast_char_max_length</structfield> <type>cardinal_number</type>
      </para>
      <para>
       Applies to a feature not available in <productname>PostgreSQL</productname>
      </para></entry>
     </row>

     <row>
      <entry role="catalog_table_entry"><para role="column_definition">
       <structfield>result_cast_char_octet_length</structfield> <type>cardinal_number</type>
      </para>
      <para>
       Applies to a feature not available in <productname>PostgreSQL</productname>
      </para></entry>
     </row>

     <row>
      <entry role="catalog_table_entry"><para role="column_definition">
       <structfield>result_cast_char_set_catalog</structfield> <type>sql_identifier</type>
      </para>
      <para>
       Applies to a feature not available in <productname>PostgreSQL</productname>
      </para></entry>
     </row>

     <row>
      <entry role="catalog_table_entry"><para role="column_definition">
       <structfield>result_cast_char_set_schema</structfield> <type>sql_identifier</type>
      </para>
      <para>
       Applies to a feature not available in <productname>PostgreSQL</productname>
      </para></entry>
     </row>

     <row>
      <entry role="catalog_table_entry"><para role="column_definition">
       <structfield>result_cast_char_set_name</structfield> <type>sql_identifier</type>
      </para>
      <para>
       Applies to a feature not available in <productname>PostgreSQL</productname>
      </para></entry>
     </row>

     <row>
      <entry role="catalog_table_entry"><para role="column_definition">
       <structfield>result_cast_collation_catalog</structfield> <type>sql_identifier</type>
      </para>
      <para>
       Applies to a feature not available in <productname>PostgreSQL</productname>
      </para></entry>
     </row>

     <row>
      <entry role="catalog_table_entry"><para role="column_definition">
       <structfield>result_cast_collation_schema</structfield> <type>sql_identifier</type>
      </para>
      <para>
       Applies to a feature not available in <productname>PostgreSQL</productname>
      </para></entry>
     </row>

     <row>
      <entry role="catalog_table_entry"><para role="column_definition">
       <structfield>result_cast_collation_name</structfield> <type>sql_identifier</type>
      </para>
      <para>
       Applies to a feature not available in <productname>PostgreSQL</productname>
      </para></entry>
     </row>

     <row>
      <entry role="catalog_table_entry"><para role="column_definition">
       <structfield>result_cast_numeric_precision</structfield> <type>cardinal_number</type>
      </para>
      <para>
       Applies to a feature not available in <productname>PostgreSQL</productname>
      </para></entry>
     </row>

     <row>
      <entry role="catalog_table_entry"><para role="column_definition">
       <structfield>result_cast_numeric_precision_radix</structfield> <type>cardinal_number</type>
      </para>
      <para>
       Applies to a feature not available in <productname>PostgreSQL</productname>
      </para></entry>
     </row>

     <row>
      <entry role="catalog_table_entry"><para role="column_definition">
       <structfield>result_cast_numeric_scale</structfield> <type>cardinal_number</type>
      </para>
      <para>
       Applies to a feature not available in <productname>PostgreSQL</productname>
      </para></entry>
     </row>

     <row>
      <entry role="catalog_table_entry"><para role="column_definition">
       <structfield>result_cast_datetime_precision</structfield> <type>cardinal_number</type>
      </para>
      <para>
       Applies to a feature not available in <productname>PostgreSQL</productname>
      </para></entry>
     </row>

     <row>
      <entry role="catalog_table_entry"><para role="column_definition">
       <structfield>result_cast_interval_type</structfield> <type>character_data</type>
      </para>
      <para>
       Applies to a feature not available in <productname>PostgreSQL</productname>
      </para></entry>
     </row>

     <row>
      <entry role="catalog_table_entry"><para role="column_definition">
       <structfield>result_cast_interval_precision</structfield> <type>cardinal_number</type>
      </para>
      <para>
       Applies to a feature not available in <productname>PostgreSQL</productname>
      </para></entry>
     </row>

     <row>
      <entry role="catalog_table_entry"><para role="column_definition">
       <structfield>result_cast_type_udt_catalog</structfield> <type>sql_identifier</type>
      </para>
      <para>
       Applies to a feature not available in <productname>PostgreSQL</productname>
      </para></entry>
     </row>

     <row>
      <entry role="catalog_table_entry"><para role="column_definition">
       <structfield>result_cast_type_udt_schema</structfield> <type>sql_identifier</type>
      </para>
      <para>
       Applies to a feature not available in <productname>PostgreSQL</productname>
      </para></entry>
     </row>

     <row>
      <entry role="catalog_table_entry"><para role="column_definition">
       <structfield>result_cast_type_udt_name</structfield> <type>sql_identifier</type>
      </para>
      <para>
       Applies to a feature not available in <productname>PostgreSQL</productname>
      </para></entry>
     </row>

     <row>
      <entry role="catalog_table_entry"><para role="column_definition">
       <structfield>result_cast_scope_catalog</structfield> <type>sql_identifier</type>
      </para>
      <para>
       Applies to a feature not available in <productname>PostgreSQL</productname>
      </para></entry>
     </row>

     <row>
      <entry role="catalog_table_entry"><para role="column_definition">
       <structfield>result_cast_scope_schema</structfield> <type>sql_identifier</type>
      </para>
      <para>
       Applies to a feature not available in <productname>PostgreSQL</productname>
      </para></entry>
     </row>

     <row>
      <entry role="catalog_table_entry"><para role="column_definition">
       <structfield>result_cast_scope_name</structfield> <type>sql_identifier</type>
      </para>
      <para>
       Applies to a feature not available in <productname>PostgreSQL</productname>
      </para></entry>
     </row>

     <row>
      <entry role="catalog_table_entry"><para role="column_definition">
       <structfield>result_cast_maximum_cardinality</structfield> <type>cardinal_number</type>
      </para>
      <para>
       Applies to a feature not available in <productname>PostgreSQL</productname>
      </para></entry>
     </row>

     <row>
      <entry role="catalog_table_entry"><para role="column_definition">
       <structfield>result_cast_dtd_identifier</structfield> <type>sql_identifier</type>
      </para>
      <para>
       Applies to a feature not available in <productname>PostgreSQL</productname>
      </para></entry>
     </row>
    </tbody>
   </tgroup>
  </table>
 </sect1>

 <sect1 id="infoschema-schemata">
  <title><literal>schemata</literal></title>

  <para>
   The view <literal>schemata</literal> contains all schemas in the current
   database that the current user has access to (by way of being the owner or
   having some privilege).
  </para>

  <table>
   <title><structname>schemata</structname> Columns</title>
   <tgroup cols="1">
    <thead>
     <row>
      <entry role="catalog_table_entry"><para role="column_definition">
       Column Type
      </para>
      <para>
       Description
      </para></entry>
     </row>
    </thead>

    <tbody>
     <row>
      <entry role="catalog_table_entry"><para role="column_definition">
       <structfield>catalog_name</structfield> <type>sql_identifier</type>
      </para>
      <para>
       Name of the database that the schema is contained in (always the current database)
      </para></entry>
     </row>

     <row>
      <entry role="catalog_table_entry"><para role="column_definition">
       <structfield>schema_name</structfield> <type>sql_identifier</type>
      </para>
      <para>
       Name of the schema
      </para></entry>
     </row>

     <row>
      <entry role="catalog_table_entry"><para role="column_definition">
       <structfield>schema_owner</structfield> <type>sql_identifier</type>
      </para>
      <para>
       Name of the owner of the schema
      </para></entry>
     </row>

     <row>
      <entry role="catalog_table_entry"><para role="column_definition">
       <structfield>default_character_set_catalog</structfield> <type>sql_identifier</type>
      </para>
      <para>
       Applies to a feature not available in <productname>PostgreSQL</productname>
      </para></entry>
     </row>

     <row>
      <entry role="catalog_table_entry"><para role="column_definition">
       <structfield>default_character_set_schema</structfield> <type>sql_identifier</type>
      </para>
      <para>
       Applies to a feature not available in <productname>PostgreSQL</productname>
      </para></entry>
     </row>

     <row>
      <entry role="catalog_table_entry"><para role="column_definition">
       <structfield>default_character_set_name</structfield> <type>sql_identifier</type>
      </para>
      <para>
       Applies to a feature not available in <productname>PostgreSQL</productname>
      </para></entry>
     </row>

     <row>
      <entry role="catalog_table_entry"><para role="column_definition">
       <structfield>sql_path</structfield> <type>character_data</type>
      </para>
      <para>
       Applies to a feature not available in <productname>PostgreSQL</productname>
      </para></entry>
     </row>
    </tbody>
   </tgroup>
  </table>
 </sect1>

 <sect1 id="infoschema-sequences">
  <title><literal>sequences</literal></title>

  <para>
   The view <literal>sequences</literal> contains all sequences
   defined in the current database.  Only those sequences are shown
   that the current user has access to (by way of being the owner or
   having some privilege).
  </para>

  <table>
   <title><structname>sequences</structname> Columns</title>
   <tgroup cols="1">
    <thead>
     <row>
      <entry role="catalog_table_entry"><para role="column_definition">
       Column Type
      </para>
      <para>
       Description
      </para></entry>
     </row>
    </thead>

    <tbody>
     <row>
      <entry role="catalog_table_entry"><para role="column_definition">
       <structfield>sequence_catalog</structfield> <type>sql_identifier</type>
      </para>
      <para>
       Name of the database that contains the sequence (always the current database)
      </para></entry>
     </row>

     <row>
      <entry role="catalog_table_entry"><para role="column_definition">
       <structfield>sequence_schema</structfield> <type>sql_identifier</type>
      </para>
      <para>
       Name of the schema that contains the sequence
      </para></entry>
     </row>

     <row>
      <entry role="catalog_table_entry"><para role="column_definition">
       <structfield>sequence_name</structfield> <type>sql_identifier</type>
      </para>
      <para>
       Name of the sequence
      </para></entry>
     </row>

     <row>
      <entry role="catalog_table_entry"><para role="column_definition">
       <structfield>data_type</structfield> <type>character_data</type>
      </para>
      <para>
       The data type of the sequence.
      </para></entry>
     </row>

     <row>
      <entry role="catalog_table_entry"><para role="column_definition">
       <structfield>numeric_precision</structfield> <type>cardinal_number</type>
      </para>
      <para>
       This column contains the (declared or implicit) precision of
       the sequence data type (see above).  The precision indicates
       the number of significant digits.  It can be expressed in
       decimal (base 10) or binary (base 2) terms, as specified in the
       column <literal>numeric_precision_radix</literal>.
      </para></entry>
     </row>

     <row>
      <entry role="catalog_table_entry"><para role="column_definition">
       <structfield>numeric_precision_radix</structfield> <type>cardinal_number</type>
      </para>
      <para>
       This column indicates in which base the values in the columns
       <literal>numeric_precision</literal> and
       <literal>numeric_scale</literal> are expressed.  The value is
       either 2 or 10.
      </para></entry>
     </row>

     <row>
      <entry role="catalog_table_entry"><para role="column_definition">
       <structfield>numeric_scale</structfield> <type>cardinal_number</type>
      </para>
      <para>
       This column contains the (declared or implicit) scale of the
       sequence data type (see above).  The scale indicates the number
       of significant digits to the right of the decimal point.  It
       can be expressed in decimal (base 10) or binary (base 2) terms,
       as specified in the column
       <literal>numeric_precision_radix</literal>.
      </para></entry>
     </row>

     <row>
      <entry role="catalog_table_entry"><para role="column_definition">
       <structfield>start_value</structfield> <type>character_data</type>
      </para>
      <para>
       The start value of the sequence
      </para></entry>
     </row>

     <row>
      <entry role="catalog_table_entry"><para role="column_definition">
       <structfield>minimum_value</structfield> <type>character_data</type>
      </para>
      <para>
       The minimum value of the sequence
      </para></entry>
     </row>

     <row>
      <entry role="catalog_table_entry"><para role="column_definition">
       <structfield>maximum_value</structfield> <type>character_data</type>
      </para>
      <para>
       The maximum value of the sequence
      </para></entry>
     </row>

     <row>
      <entry role="catalog_table_entry"><para role="column_definition">
       <structfield>increment</structfield> <type>character_data</type>
      </para>
      <para>
       The increment of the sequence
      </para></entry>
     </row>

     <row>
      <entry role="catalog_table_entry"><para role="column_definition">
       <structfield>cycle_option</structfield> <type>yes_or_no</type>
      </para>
      <para>
       <literal>YES</literal> if the sequence cycles, else <literal>NO</literal>
      </para></entry>
     </row>
    </tbody>
   </tgroup>
  </table>

  <para>
   Note that in accordance with the SQL standard, the start, minimum,
   maximum, and increment values are returned as character strings.
  </para>
 </sect1>

 <sect1 id="infoschema-sql-features">
  <title><literal>sql_features</literal></title>

  <para>
   The table <literal>sql_features</literal> contains information
   about which formal features defined in the SQL standard are
   supported by <productname>PostgreSQL</productname>.  This is the
   same information that is presented in <xref linkend="features"/>.
   There you can also find some additional background information.
  </para>

  <table>
   <title><structname>sql_features</structname> Columns</title>
   <tgroup cols="1">
    <thead>
     <row>
      <entry role="catalog_table_entry"><para role="column_definition">
       Column Type
      </para>
      <para>
       Description
      </para></entry>
     </row>
    </thead>

    <tbody>
     <row>
      <entry role="catalog_table_entry"><para role="column_definition">
       <structfield>feature_id</structfield> <type>character_data</type>
      </para>
      <para>
       Identifier string of the feature
      </para></entry>
     </row>

     <row>
      <entry role="catalog_table_entry"><para role="column_definition">
       <structfield>feature_name</structfield> <type>character_data</type>
      </para>
      <para>
       Descriptive name of the feature
      </para></entry>
     </row>

     <row>
      <entry role="catalog_table_entry"><para role="column_definition">
       <structfield>sub_feature_id</structfield> <type>character_data</type>
      </para>
      <para>
       Identifier string of the subfeature, or a zero-length string if not a subfeature
      </para></entry>
     </row>

     <row>
      <entry role="catalog_table_entry"><para role="column_definition">
       <structfield>sub_feature_name</structfield> <type>character_data</type>
      </para>
      <para>
       Descriptive name of the subfeature, or a zero-length string if not a subfeature
      </para></entry>
     </row>

     <row>
      <entry role="catalog_table_entry"><para role="column_definition">
       <structfield>is_supported</structfield> <type>yes_or_no</type>
      </para>
      <para>
       <literal>YES</literal> if the feature is fully supported by the
       current version of <productname>PostgreSQL</productname>, <literal>NO</literal> if not
      </para></entry>
     </row>

     <row>
      <entry role="catalog_table_entry"><para role="column_definition">
       <structfield>is_verified_by</structfield> <type>character_data</type>
      </para>
      <para>
       Always null, since the <productname>PostgreSQL</productname> development group does not
       perform formal testing of feature conformance
      </para></entry>
     </row>

     <row>
      <entry role="catalog_table_entry"><para role="column_definition">
       <structfield>comments</structfield> <type>character_data</type>
      </para>
      <para>
       Possibly a comment about the supported status of the feature
      </para></entry>
     </row>
    </tbody>
   </tgroup>
  </table>
 </sect1>

 <sect1 id="infoschema-sql-implementation-info">
  <title><literal>sql_implementation_info</literal></title>

  <para>
   The table <literal>sql_implementation_info</literal> contains
   information about various aspects that are left
   implementation-defined by the SQL standard.  This information is
   primarily intended for use in the context of the ODBC interface;
   users of other interfaces will probably find this information to be
   of little use.  For this reason, the individual implementation
   information items are not described here; you will find them in the
   description of the ODBC interface.
  </para>

  <table>
   <title><structname>sql_implementation_info</structname> Columns</title>
   <tgroup cols="1">
    <thead>
     <row>
      <entry role="catalog_table_entry"><para role="column_definition">
       Column Type
      </para>
      <para>
       Description
      </para></entry>
     </row>
    </thead>

    <tbody>
     <row>
      <entry role="catalog_table_entry"><para role="column_definition">
       <structfield>implementation_info_id</structfield> <type>character_data</type>
      </para>
      <para>
       Identifier string of the implementation information item
      </para></entry>
     </row>

     <row>
      <entry role="catalog_table_entry"><para role="column_definition">
       <structfield>implementation_info_name</structfield> <type>character_data</type>
      </para>
      <para>
       Descriptive name of the implementation information item
      </para></entry>
     </row>

     <row>
      <entry role="catalog_table_entry"><para role="column_definition">
       <structfield>integer_value</structfield> <type>cardinal_number</type>
      </para>
      <para>
       Value of the implementation information item, or null if the
       value is contained in the column
       <literal>character_value</literal>
      </para></entry>
     </row>

     <row>
      <entry role="catalog_table_entry"><para role="column_definition">
       <structfield>character_value</structfield> <type>character_data</type>
      </para>
      <para>
       Value of the implementation information item, or null if the
       value is contained in the column
       <literal>integer_value</literal>
      </para></entry>
     </row>

     <row>
      <entry role="catalog_table_entry"><para role="column_definition">
       <structfield>comments</structfield> <type>character_data</type>
      </para>
      <para>
       Possibly a comment pertaining to the implementation information item
      </para></entry>
     </row>
    </tbody>
   </tgroup>
  </table>
 </sect1>

 <sect1 id="infoschema-sql-parts">
  <title><literal>sql_parts</literal></title>

  <para>
   The table <literal>sql_parts</literal> contains information about
   which of the several parts of the SQL standard are supported by
   <productname>PostgreSQL</productname>.
  </para>

  <table>
   <title><structname>sql_parts</structname> Columns</title>
   <tgroup cols="1">
    <thead>
     <row>
      <entry role="catalog_table_entry"><para role="column_definition">
       Column Type
      </para>
      <para>
       Description
      </para></entry>
     </row>
    </thead>

    <tbody>
     <row>
      <entry role="catalog_table_entry"><para role="column_definition">
       <structfield>feature_id</structfield> <type>character_data</type>
      </para>
      <para>
       An identifier string containing the number of the part
      </para></entry>
     </row>

     <row>
      <entry role="catalog_table_entry"><para role="column_definition">
       <structfield>feature_name</structfield> <type>character_data</type>
      </para>
      <para>
       Descriptive name of the part
      </para></entry>
     </row>

     <row>
      <entry role="catalog_table_entry"><para role="column_definition">
       <structfield>is_supported</structfield> <type>yes_or_no</type>
      </para>
      <para>
       <literal>YES</literal> if the part is fully supported by the
       current version of <productname>PostgreSQL</productname>,
       <literal>NO</literal> if not
      </para></entry>
     </row>

     <row>
      <entry role="catalog_table_entry"><para role="column_definition">
       <structfield>is_verified_by</structfield> <type>character_data</type>
      </para>
      <para>
       Always null, since the <productname>PostgreSQL</productname> development group does not
       perform formal testing of feature conformance
      </para></entry>
     </row>

     <row>
      <entry role="catalog_table_entry"><para role="column_definition">
       <structfield>comments</structfield> <type>character_data</type>
      </para>
      <para>
       Possibly a comment about the supported status of the part
      </para></entry>
     </row>
    </tbody>
   </tgroup>
  </table>
 </sect1>

 <sect1 id="infoschema-sql-sizing">
  <title><literal>sql_sizing</literal></title>

  <para>
   The table <literal>sql_sizing</literal> contains information about
   various size limits and maximum values in
   <productname>PostgreSQL</productname>.  This information is
   primarily intended for use in the context of the ODBC interface;
   users of other interfaces will probably find this information to be
   of little use.  For this reason, the individual sizing items are
   not described here; you will find them in the description of the
   ODBC interface.
  </para>

  <table>
   <title><structname>sql_sizing</structname> Columns</title>
   <tgroup cols="1">
    <thead>
     <row>
      <entry role="catalog_table_entry"><para role="column_definition">
       Column Type
      </para>
      <para>
       Description
      </para></entry>
     </row>
    </thead>

    <tbody>
     <row>
      <entry role="catalog_table_entry"><para role="column_definition">
       <structfield>sizing_id</structfield> <type>cardinal_number</type>
      </para>
      <para>
       Identifier of the sizing item
      </para></entry>
     </row>

     <row>
      <entry role="catalog_table_entry"><para role="column_definition">
       <structfield>sizing_name</structfield> <type>character_data</type>
      </para>
      <para>
       Descriptive name of the sizing item
      </para></entry>
     </row>

     <row>
      <entry role="catalog_table_entry"><para role="column_definition">
       <structfield>supported_value</structfield> <type>cardinal_number</type>
      </para>
      <para>
       Value of the sizing item, or 0 if the size is unlimited or
       cannot be determined, or null if the features for which the
       sizing item is applicable are not supported
      </para></entry>
     </row>

     <row>
      <entry role="catalog_table_entry"><para role="column_definition">
       <structfield>comments</structfield> <type>character_data</type>
      </para>
      <para>
       Possibly a comment pertaining to the sizing item
      </para></entry>
     </row>
    </tbody>
   </tgroup>
  </table>
 </sect1>

 <sect1 id="infoschema-table-constraints">
  <title><literal>table_constraints</literal></title>

  <para>
   The view <literal>table_constraints</literal> contains all
   constraints belonging to tables that the current user owns or has
   some privilege other than <literal>SELECT</literal> on.
  </para>

  <table>
   <title><structname>table_constraints</structname> Columns</title>
   <tgroup cols="1">
    <thead>
     <row>
      <entry role="catalog_table_entry"><para role="column_definition">
       Column Type
      </para>
      <para>
       Description
      </para></entry>
     </row>
    </thead>

    <tbody>
     <row>
      <entry role="catalog_table_entry"><para role="column_definition">
       <structfield>constraint_catalog</structfield> <type>sql_identifier</type>
      </para>
      <para>
       Name of the database that contains the constraint (always the current database)
      </para></entry>
     </row>

     <row>
      <entry role="catalog_table_entry"><para role="column_definition">
       <structfield>constraint_schema</structfield> <type>sql_identifier</type>
      </para>
      <para>
       Name of the schema that contains the constraint
      </para></entry>
     </row>

     <row>
      <entry role="catalog_table_entry"><para role="column_definition">
       <structfield>constraint_name</structfield> <type>sql_identifier</type>
      </para>
      <para>
       Name of the constraint
      </para></entry>
     </row>

     <row>
      <entry role="catalog_table_entry"><para role="column_definition">
       <structfield>table_catalog</structfield> <type>sql_identifier</type>
      </para>
      <para>
       Name of the database that contains the table (always the current database)
      </para></entry>
     </row>

     <row>
      <entry role="catalog_table_entry"><para role="column_definition">
       <structfield>table_schema</structfield> <type>sql_identifier</type>
      </para>
      <para>
       Name of the schema that contains the table
      </para></entry>
     </row>

     <row>
      <entry role="catalog_table_entry"><para role="column_definition">
       <structfield>table_name</structfield> <type>sql_identifier</type>
      </para>
      <para>
       Name of the table
      </para></entry>
     </row>

     <row>
      <entry role="catalog_table_entry"><para role="column_definition">
       <structfield>constraint_type</structfield> <type>character_data</type>
      </para>
      <para>
       Type of the constraint: <literal>CHECK</literal> (includes not-null constraints),
       <literal>FOREIGN KEY</literal>, <literal>PRIMARY KEY</literal>,
       or <literal>UNIQUE</literal>
      </para></entry>
     </row>

     <row>
      <entry role="catalog_table_entry"><para role="column_definition">
       <structfield>is_deferrable</structfield> <type>yes_or_no</type>
      </para>
      <para>
       <literal>YES</literal> if the constraint is deferrable, <literal>NO</literal> if not
      </para></entry>
     </row>

     <row>
      <entry role="catalog_table_entry"><para role="column_definition">
       <structfield>initially_deferred</structfield> <type>yes_or_no</type>
      </para>
      <para>
       <literal>YES</literal> if the constraint is deferrable and initially deferred, <literal>NO</literal> if not
      </para></entry>
     </row>

     <row>
      <entry role="catalog_table_entry"><para role="column_definition">
       <structfield>enforced</structfield> <type>yes_or_no</type>
      </para>
      <para>
       Applies to a feature not available in
       <productname>PostgreSQL</productname> (currently always
       <literal>YES</literal>)
      </para></entry>
     </row>

     <row>
      <entry role="catalog_table_entry"><para role="column_definition">
       <structfield>nulls_distinct</structfield> <type>yes_or_no</type>
      </para>
      <para>
       If the constraint is a unique constraint, then <literal>YES</literal>
       if the constraint treats nulls as distinct or <literal>NO</literal> if
       it treats nulls as not distinct, otherwise null for other types of
       constraints.
      </para></entry>
     </row>
    </tbody>
   </tgroup>
  </table>
 </sect1>

 <sect1 id="infoschema-table-privileges">
  <title><literal>table_privileges</literal></title>

  <para>
   The view <literal>table_privileges</literal> identifies all
   privileges granted on tables or views to a currently enabled role
   or by a currently enabled role.  There is one row for each
   combination of table, grantor, and grantee.
  </para>

  <table>
   <title><structname>table_privileges</structname> Columns</title>
   <tgroup cols="1">
    <thead>
     <row>
      <entry role="catalog_table_entry"><para role="column_definition">
       Column Type
      </para>
      <para>
       Description
      </para></entry>
     </row>
    </thead>

    <tbody>
     <row>
      <entry role="catalog_table_entry"><para role="column_definition">
       <structfield>grantor</structfield> <type>sql_identifier</type>
      </para>
      <para>
       Name of the role that granted the privilege
      </para></entry>
     </row>

     <row>
      <entry role="catalog_table_entry"><para role="column_definition">
       <structfield>grantee</structfield> <type>sql_identifier</type>
      </para>
      <para>
       Name of the role that the privilege was granted to
      </para></entry>
     </row>

     <row>
      <entry role="catalog_table_entry"><para role="column_definition">
       <structfield>table_catalog</structfield> <type>sql_identifier</type>
      </para>
      <para>
       Name of the database that contains the table (always the current database)
      </para></entry>
     </row>

     <row>
      <entry role="catalog_table_entry"><para role="column_definition">
       <structfield>table_schema</structfield> <type>sql_identifier</type>
      </para>
      <para>
       Name of the schema that contains the table
      </para></entry>
     </row>

     <row>
      <entry role="catalog_table_entry"><para role="column_definition">
       <structfield>table_name</structfield> <type>sql_identifier</type>
      </para>
      <para>
       Name of the table
      </para></entry>
     </row>

     <row>
      <entry role="catalog_table_entry"><para role="column_definition">
       <structfield>privilege_type</structfield> <type>character_data</type>
      </para>
      <para>
       Type of the privilege: <literal>SELECT</literal>,
       <literal>INSERT</literal>, <literal>UPDATE</literal>,
       <literal>DELETE</literal>, <literal>TRUNCATE</literal>,
       <literal>REFERENCES</literal>, or <literal>TRIGGER</literal>
      </para></entry>
     </row>

     <row>
      <entry role="catalog_table_entry"><para role="column_definition">
       <structfield>is_grantable</structfield> <type>yes_or_no</type>
      </para>
      <para>
       <literal>YES</literal> if the privilege is grantable, <literal>NO</literal> if not
      </para></entry>
     </row>

     <row>
      <entry role="catalog_table_entry"><para role="column_definition">
       <structfield>with_hierarchy</structfield> <type>yes_or_no</type>
      </para>
      <para>
       In the SQL standard, <literal>WITH HIERARCHY OPTION</literal>
       is a separate (sub-)privilege allowing certain operations on
       table inheritance hierarchies.  In PostgreSQL, this is included
       in the <literal>SELECT</literal> privilege, so this column
       shows <literal>YES</literal> if the privilege
       is <literal>SELECT</literal>, else <literal>NO</literal>.
      </para></entry>
     </row>
    </tbody>
   </tgroup>
  </table>
 </sect1>

 <sect1 id="infoschema-tables">
  <title><literal>tables</literal></title>

  <para>
   The view <literal>tables</literal> contains all tables and views
   defined in the current database.  Only those tables and views are
   shown that the current user has access to (by way of being the
   owner or having some privilege).
  </para>

  <table>
   <title><structname>tables</structname> Columns</title>
   <tgroup cols="1">
    <thead>
     <row>
      <entry role="catalog_table_entry"><para role="column_definition">
       Column Type
      </para>
      <para>
       Description
      </para></entry>
     </row>
    </thead>

    <tbody>
     <row>
      <entry role="catalog_table_entry"><para role="column_definition">
       <structfield>table_catalog</structfield> <type>sql_identifier</type>
      </para>
      <para>
       Name of the database that contains the table (always the current database)
      </para></entry>
     </row>

     <row>
      <entry role="catalog_table_entry"><para role="column_definition">
       <structfield>table_schema</structfield> <type>sql_identifier</type>
      </para>
      <para>
       Name of the schema that contains the table
      </para></entry>
     </row>

     <row>
      <entry role="catalog_table_entry"><para role="column_definition">
       <structfield>table_name</structfield> <type>sql_identifier</type>
      </para>
      <para>
       Name of the table
      </para></entry>
     </row>

     <row>
      <entry role="catalog_table_entry"><para role="column_definition">
       <structfield>table_type</structfield> <type>character_data</type>
      </para>
      <para>
       Type of the table: <literal>BASE TABLE</literal> for a
       persistent base table (the normal table type),
       <literal>VIEW</literal> for a view, <literal>FOREIGN</literal>
       for a foreign table, or
       <literal>LOCAL TEMPORARY</literal> for a temporary table
      </para></entry>
     </row>

     <row>
      <entry role="catalog_table_entry"><para role="column_definition">
       <structfield>self_referencing_column_name</structfield> <type>sql_identifier</type>
      </para>
      <para>
       Applies to a feature not available in <productname>PostgreSQL</productname>
      </para></entry>
     </row>

     <row>
      <entry role="catalog_table_entry"><para role="column_definition">
       <structfield>reference_generation</structfield> <type>character_data</type>
      </para>
      <para>
       Applies to a feature not available in <productname>PostgreSQL</productname>
      </para></entry>
     </row>

     <row>
      <entry role="catalog_table_entry"><para role="column_definition">
       <structfield>user_defined_type_catalog</structfield> <type>sql_identifier</type>
      </para>
      <para>
       If the table is a typed table, the name of the database that
       contains the underlying data type (always the current
       database), else null.
      </para></entry>
     </row>

     <row>
      <entry role="catalog_table_entry"><para role="column_definition">
       <structfield>user_defined_type_schema</structfield> <type>sql_identifier</type>
      </para>
      <para>
       If the table is a typed table, the name of the schema that
       contains the underlying data type, else null.
      </para></entry>
     </row>

     <row>
      <entry role="catalog_table_entry"><para role="column_definition">
       <structfield>user_defined_type_name</structfield> <type>sql_identifier</type>
      </para>
      <para>
       If the table is a typed table, the name of the underlying data
       type, else null.
      </para></entry>
     </row>

     <row>
      <entry role="catalog_table_entry"><para role="column_definition">
       <structfield>is_insertable_into</structfield> <type>yes_or_no</type>
      </para>
      <para>
       <literal>YES</literal> if the table is insertable into,
       <literal>NO</literal> if not (Base tables are always insertable
       into, views not necessarily.)
      </para></entry>
     </row>

     <row>
      <entry role="catalog_table_entry"><para role="column_definition">
       <structfield>is_typed</structfield> <type>yes_or_no</type>
      </para>
      <para>
       <literal>YES</literal> if the table is a typed table, <literal>NO</literal> if not
      </para></entry>
     </row>

     <row>
      <entry role="catalog_table_entry"><para role="column_definition">
       <structfield>commit_action</structfield> <type>character_data</type>
      </para>
      <para>
       Not yet implemented
      </para></entry>
     </row>
    </tbody>
   </tgroup>
  </table>
 </sect1>

 <sect1 id="infoschema-transforms">
  <title><literal>transforms</literal></title>

  <para>
   The view <literal>transforms</literal> contains information about the
   transforms defined in the current database.  More precisely, it contains a
   row for each function contained in a transform (the <quote>from SQL</quote>
   or <quote>to SQL</quote> function).
  </para>

  <table>
   <title><structname>transforms</structname> Columns</title>
   <tgroup cols="1">
    <thead>
     <row>
      <entry role="catalog_table_entry"><para role="column_definition">
       Column Type
      </para>
      <para>
       Description
      </para></entry>
     </row>
    </thead>

    <tbody>
     <row>
      <entry role="catalog_table_entry"><para role="column_definition">
       <structfield>udt_catalog</structfield> <type>sql_identifier</type>
      </para>
      <para>
       Name of the database that contains the type the transform is for (always the current database)
      </para></entry>
     </row>

     <row>
      <entry role="catalog_table_entry"><para role="column_definition">
       <structfield>udt_schema</structfield> <type>sql_identifier</type>
      </para>
      <para>
       Name of the schema that contains the type the transform is for
      </para></entry>
     </row>

     <row>
      <entry role="catalog_table_entry"><para role="column_definition">
       <structfield>udt_name</structfield> <type>sql_identifier</type>
      </para>
      <para>
       Name of the type the transform is for
      </para></entry>
     </row>

     <row>
      <entry role="catalog_table_entry"><para role="column_definition">
       <structfield>specific_catalog</structfield> <type>sql_identifier</type>
      </para>
      <para>
       Name of the database containing the function (always the current database)
      </para></entry>
     </row>

     <row>
      <entry role="catalog_table_entry"><para role="column_definition">
       <structfield>specific_schema</structfield> <type>sql_identifier</type>
      </para>
      <para>
       Name of the schema containing the function
      </para></entry>
     </row>

     <row>
      <entry role="catalog_table_entry"><para role="column_definition">
       <structfield>specific_name</structfield> <type>sql_identifier</type>
      </para>
      <para>
       The <quote>specific name</quote> of the function.  See <xref linkend="infoschema-routines"/> for more information.
      </para></entry>
     </row>

     <row>
      <entry role="catalog_table_entry"><para role="column_definition">
       <structfield>group_name</structfield> <type>sql_identifier</type>
      </para>
      <para>
       The SQL standard allows defining transforms in <quote>groups</quote>,
       and selecting a group at run time.  PostgreSQL does not support this.
       Instead, transforms are specific to a language.  As a compromise, this
       field contains the language the transform is for.
      </para></entry>
     </row>

     <row>
      <entry role="catalog_table_entry"><para role="column_definition">
       <structfield>transform_type</structfield> <type>character_data</type>
      </para>
      <para>
       <literal>FROM SQL</literal> or <literal>TO SQL</literal>
      </para></entry>
     </row>
    </tbody>
   </tgroup>
  </table>
 </sect1>

 <sect1 id="infoschema-triggered-update-columns">
  <title><literal>triggered_update_columns</literal></title>

  <para>
   For triggers in the current database that specify a column list
   (like <literal>UPDATE OF column1, column2</literal>), the
   view <literal>triggered_update_columns</literal> identifies these
   columns.  Triggers that do not specify a column list are not
   included in this view.  Only those columns are shown that the
   current user owns or has some privilege other than
   <literal>SELECT</literal> on.
  </para>

  <table>
   <title><structname>triggered_update_columns</structname> Columns</title>
   <tgroup cols="1">
    <thead>
     <row>
      <entry role="catalog_table_entry"><para role="column_definition">
       Column Type
      </para>
      <para>
       Description
      </para></entry>
     </row>
    </thead>

    <tbody>
     <row>
      <entry role="catalog_table_entry"><para role="column_definition">
       <structfield>trigger_catalog</structfield> <type>sql_identifier</type>
      </para>
      <para>
       Name of the database that contains the trigger (always the current database)
      </para></entry>
     </row>

     <row>
      <entry role="catalog_table_entry"><para role="column_definition">
       <structfield>trigger_schema</structfield> <type>sql_identifier</type>
      </para>
      <para>
       Name of the schema that contains the trigger
      </para></entry>
     </row>

     <row>
      <entry role="catalog_table_entry"><para role="column_definition">
       <structfield>trigger_name</structfield> <type>sql_identifier</type>
      </para>
      <para>
       Name of the trigger
      </para></entry>
     </row>

     <row>
      <entry role="catalog_table_entry"><para role="column_definition">
       <structfield>event_object_catalog</structfield> <type>sql_identifier</type>
      </para>
      <para>
       Name of the database that contains the table that the trigger
       is defined on (always the current database)
      </para></entry>
     </row>

     <row>
      <entry role="catalog_table_entry"><para role="column_definition">
       <structfield>event_object_schema</structfield> <type>sql_identifier</type>
      </para>
      <para>
       Name of the schema that contains the table that the trigger is defined on
      </para></entry>
     </row>

     <row>
      <entry role="catalog_table_entry"><para role="column_definition">
       <structfield>event_object_table</structfield> <type>sql_identifier</type>
      </para>
      <para>
       Name of the table that the trigger is defined on
      </para></entry>
     </row>

     <row>
      <entry role="catalog_table_entry"><para role="column_definition">
       <structfield>event_object_column</structfield> <type>sql_identifier</type>
      </para>
      <para>
       Name of the column that the trigger is defined on
      </para></entry>
     </row>
    </tbody>
   </tgroup>
  </table>
 </sect1>

 <sect1 id="infoschema-triggers">
  <title><literal>triggers</literal></title>

  <para>
   The view <literal>triggers</literal> contains all triggers defined
   in the current database on tables and views that the current user owns
   or has some privilege other than <literal>SELECT</literal> on.
  </para>

  <table>
   <title><structname>triggers</structname> Columns</title>
   <tgroup cols="1">
    <thead>
     <row>
      <entry role="catalog_table_entry"><para role="column_definition">
       Column Type
      </para>
      <para>
       Description
      </para></entry>
     </row>
    </thead>

    <tbody>
     <row>
      <entry role="catalog_table_entry"><para role="column_definition">
       <structfield>trigger_catalog</structfield> <type>sql_identifier</type>
      </para>
      <para>
       Name of the database that contains the trigger (always the current database)
      </para></entry>
     </row>

     <row>
      <entry role="catalog_table_entry"><para role="column_definition">
       <structfield>trigger_schema</structfield> <type>sql_identifier</type>
      </para>
      <para>
       Name of the schema that contains the trigger
      </para></entry>
     </row>

     <row>
      <entry role="catalog_table_entry"><para role="column_definition">
       <structfield>trigger_name</structfield> <type>sql_identifier</type>
      </para>
      <para>
       Name of the trigger
      </para></entry>
     </row>

     <row>
      <entry role="catalog_table_entry"><para role="column_definition">
       <structfield>event_manipulation</structfield> <type>character_data</type>
      </para>
      <para>
       Event that fires the trigger (<literal>INSERT</literal>,
       <literal>UPDATE</literal>, or <literal>DELETE</literal>)
      </para></entry>
     </row>

     <row>
      <entry role="catalog_table_entry"><para role="column_definition">
       <structfield>event_object_catalog</structfield> <type>sql_identifier</type>
      </para>
      <para>
       Name of the database that contains the table that the trigger
       is defined on (always the current database)
      </para></entry>
     </row>

     <row>
      <entry role="catalog_table_entry"><para role="column_definition">
       <structfield>event_object_schema</structfield> <type>sql_identifier</type>
      </para>
      <para>
       Name of the schema that contains the table that the trigger is defined on
      </para></entry>
     </row>

     <row>
      <entry role="catalog_table_entry"><para role="column_definition">
       <structfield>event_object_table</structfield> <type>sql_identifier</type>
      </para>
      <para>
       Name of the table that the trigger is defined on
      </para></entry>
     </row>

     <row>
      <entry role="catalog_table_entry"><para role="column_definition">
       <structfield>action_order</structfield> <type>cardinal_number</type>
      </para>
      <para>
       Firing order among triggers on the same table having the same
       <literal>event_manipulation</literal>,
       <literal>action_timing</literal>, and
       <literal>action_orientation</literal>.  In
       <productname>PostgreSQL</productname>, triggers are fired in name
       order, so this column reflects that.
      </para></entry>
     </row>

     <row>
      <entry role="catalog_table_entry"><para role="column_definition">
       <structfield>action_condition</structfield> <type>character_data</type>
      </para>
      <para>
       <literal>WHEN</literal> condition of the trigger, null if none
       (also null if the table is not owned by a currently enabled
       role)
      </para></entry>
     </row>

     <row>
      <entry role="catalog_table_entry"><para role="column_definition">
       <structfield>action_statement</structfield> <type>character_data</type>
      </para>
      <para>
       Statement that is executed by the trigger (currently always
       <literal>EXECUTE FUNCTION
       <replaceable>function</replaceable>(...)</literal>)
      </para></entry>
     </row>

     <row>
      <entry role="catalog_table_entry"><para role="column_definition">
       <structfield>action_orientation</structfield> <type>character_data</type>
      </para>
      <para>
       Identifies whether the trigger fires once for each processed
       row or once for each statement (<literal>ROW</literal> or
       <literal>STATEMENT</literal>)
      </para></entry>
     </row>

     <row>
      <entry role="catalog_table_entry"><para role="column_definition">
       <structfield>action_timing</structfield> <type>character_data</type>
      </para>
      <para>
       Time at which the trigger fires (<literal>BEFORE</literal>,
       <literal>AFTER</literal>, or <literal>INSTEAD OF</literal>)
      </para></entry>
     </row>

     <row>
      <entry role="catalog_table_entry"><para role="column_definition">
       <structfield>action_reference_old_table</structfield> <type>sql_identifier</type>
      </para>
      <para>
       Name of the <quote>old</quote> transition table, or null if none
      </para></entry>
     </row>

     <row>
      <entry role="catalog_table_entry"><para role="column_definition">
       <structfield>action_reference_new_table</structfield> <type>sql_identifier</type>
      </para>
      <para>
       Name of the <quote>new</quote> transition table, or null if none
      </para></entry>
     </row>

     <row>
      <entry role="catalog_table_entry"><para role="column_definition">
       <structfield>action_reference_old_row</structfield> <type>sql_identifier</type>
      </para>
      <para>
       Applies to a feature not available in <productname>PostgreSQL</productname>
      </para></entry>
     </row>

     <row>
      <entry role="catalog_table_entry"><para role="column_definition">
       <structfield>action_reference_new_row</structfield> <type>sql_identifier</type>
      </para>
      <para>
       Applies to a feature not available in <productname>PostgreSQL</productname>
      </para></entry>
     </row>

     <row>
      <entry role="catalog_table_entry"><para role="column_definition">
       <structfield>created</structfield> <type>time_stamp</type>
      </para>
      <para>
       Applies to a feature not available in <productname>PostgreSQL</productname>
      </para></entry>
     </row>
    </tbody>
   </tgroup>
  </table>

  <para>
   Triggers in <productname>PostgreSQL</productname> have two
   incompatibilities with the SQL standard that affect the
   representation in the information schema.  First, trigger names are
   local to each table in <productname>PostgreSQL</productname>, rather
   than being independent schema objects.  Therefore there can be duplicate
   trigger names defined in one schema, so long as they belong to
   different tables.  (<literal>trigger_catalog</literal> and
   <literal>trigger_schema</literal> are really the values pertaining
   to the table that the trigger is defined on.)  Second, triggers can
   be defined to fire on multiple events in
   <productname>PostgreSQL</productname> (e.g., <literal>ON INSERT OR
   UPDATE</literal>), whereas the SQL standard only allows one.  If a
   trigger is defined to fire on multiple events, it is represented as
   multiple rows in the information schema, one for each type of
   event.  As a consequence of these two issues, the primary key of
   the view <literal>triggers</literal> is really
   <literal>(trigger_catalog, trigger_schema, event_object_table,
   trigger_name, event_manipulation)</literal> instead of
   <literal>(trigger_catalog, trigger_schema, trigger_name)</literal>,
   which is what the SQL standard specifies.  Nonetheless, if you
   define your triggers in a manner that conforms with the SQL
   standard (trigger names unique in the schema and only one event
   type per trigger), this will not affect you.
  </para>

  <note>
   <para>
    Prior to <productname>PostgreSQL</productname> 9.1, this view's columns
    <structfield>action_timing</structfield>,
    <structfield>action_reference_old_table</structfield>,
    <structfield>action_reference_new_table</structfield>,
    <structfield>action_reference_old_row</structfield>, and
    <structfield>action_reference_new_row</structfield>
    were named
    <structfield>condition_timing</structfield>,
    <structfield>condition_reference_old_table</structfield>,
    <structfield>condition_reference_new_table</structfield>,
    <structfield>condition_reference_old_row</structfield>, and
    <structfield>condition_reference_new_row</structfield>
    respectively.
    That was how they were named in the SQL:1999 standard.
    The new naming conforms to SQL:2003 and later.
   </para>
  </note>
 </sect1>

 <sect1 id="infoschema-udt-privileges">
  <title><literal>udt_privileges</literal></title>

  <para>
   The view <literal>udt_privileges</literal> identifies
   <literal>USAGE</literal> privileges granted on user-defined types to a
   currently enabled role or by a currently enabled role.  There is one row for
   each combination of type, grantor, and grantee.  This view shows only
   composite types (see under <xref linkend="infoschema-user-defined-types"/>
   for why); see
   <xref linkend="infoschema-usage-privileges"/> for domain privileges.
  </para>

  <table>
   <title><structname>udt_privileges</structname> Columns</title>
   <tgroup cols="1">
    <thead>
     <row>
      <entry role="catalog_table_entry"><para role="column_definition">
       Column Type
      </para>
      <para>
       Description
      </para></entry>
     </row>
    </thead>

    <tbody>
     <row>
      <entry role="catalog_table_entry"><para role="column_definition">
       <structfield>grantor</structfield> <type>sql_identifier</type>
      </para>
      <para>
       Name of the role that granted the privilege
      </para></entry>
     </row>

     <row>
      <entry role="catalog_table_entry"><para role="column_definition">
       <structfield>grantee</structfield> <type>sql_identifier</type>
      </para>
      <para>
       Name of the role that the privilege was granted to
      </para></entry>
     </row>

     <row>
      <entry role="catalog_table_entry"><para role="column_definition">
       <structfield>udt_catalog</structfield> <type>sql_identifier</type>
      </para>
      <para>
       Name of the database containing the type (always the current database)
      </para></entry>
     </row>

     <row>
      <entry role="catalog_table_entry"><para role="column_definition">
       <structfield>udt_schema</structfield> <type>sql_identifier</type>
      </para>
      <para>
       Name of the schema containing the type
      </para></entry>
     </row>

     <row>
      <entry role="catalog_table_entry"><para role="column_definition">
       <structfield>udt_name</structfield> <type>sql_identifier</type>
      </para>
      <para>
       Name of the type
      </para></entry>
     </row>

     <row>
      <entry role="catalog_table_entry"><para role="column_definition">
       <structfield>privilege_type</structfield> <type>character_data</type>
      </para>
      <para>
       Always <literal>TYPE USAGE</literal>
      </para></entry>
     </row>

     <row>
      <entry role="catalog_table_entry"><para role="column_definition">
       <structfield>is_grantable</structfield> <type>yes_or_no</type>
      </para>
      <para>
       <literal>YES</literal> if the privilege is grantable, <literal>NO</literal> if not
      </para></entry>
     </row>
    </tbody>
   </tgroup>
  </table>
 </sect1>

 <sect1 id="infoschema-usage-privileges">
  <title><literal>usage_privileges</literal></title>

  <para>
   The view <literal>usage_privileges</literal> identifies
   <literal>USAGE</literal> privileges granted on various kinds of
   objects to a currently enabled role or by a currently enabled role.
   In <productname>PostgreSQL</productname>, this currently applies to
   collations, domains, foreign-data wrappers, foreign servers, and sequences.  There is one
   row for each combination of object, grantor, and grantee.
  </para>

  <para>
   Since collations do not have real privileges
   in <productname>PostgreSQL</productname>, this view shows implicit
   non-grantable <literal>USAGE</literal> privileges granted by the
   owner to <literal>PUBLIC</literal> for all collations.  The other
   object types, however, show real privileges.
  </para>

  <para>
   In PostgreSQL, sequences also support <literal>SELECT</literal>
   and <literal>UPDATE</literal> privileges in addition to
   the <literal>USAGE</literal> privilege.  These are nonstandard and therefore
   not visible in the information schema.
  </para>

  <table>
   <title><structname>usage_privileges</structname> Columns</title>
   <tgroup cols="1">
    <thead>
     <row>
      <entry role="catalog_table_entry"><para role="column_definition">
       Column Type
      </para>
      <para>
       Description
      </para></entry>
     </row>
    </thead>

    <tbody>
     <row>
      <entry role="catalog_table_entry"><para role="column_definition">
       <structfield>grantor</structfield> <type>sql_identifier</type>
      </para>
      <para>
       Name of the role that granted the privilege
      </para></entry>
     </row>

     <row>
      <entry role="catalog_table_entry"><para role="column_definition">
       <structfield>grantee</structfield> <type>sql_identifier</type>
      </para>
      <para>
       Name of the role that the privilege was granted to
      </para></entry>
     </row>

     <row>
      <entry role="catalog_table_entry"><para role="column_definition">
       <structfield>object_catalog</structfield> <type>sql_identifier</type>
      </para>
      <para>
       Name of the database containing the object (always the current database)
      </para></entry>
     </row>

     <row>
      <entry role="catalog_table_entry"><para role="column_definition">
       <structfield>object_schema</structfield> <type>sql_identifier</type>
      </para>
      <para>
       Name of the schema containing the object, if applicable,
       else an empty string
      </para></entry>
     </row>

     <row>
      <entry role="catalog_table_entry"><para role="column_definition">
       <structfield>object_name</structfield> <type>sql_identifier</type>
      </para>
      <para>
       Name of the object
      </para></entry>
     </row>

     <row>
      <entry role="catalog_table_entry"><para role="column_definition">
       <structfield>object_type</structfield> <type>character_data</type>
      </para>
      <para>
       <literal>COLLATION</literal> or <literal>DOMAIN</literal> or <literal>FOREIGN DATA WRAPPER</literal> or <literal>FOREIGN SERVER</literal> or <literal>SEQUENCE</literal>
      </para></entry>
     </row>

     <row>
      <entry role="catalog_table_entry"><para role="column_definition">
       <structfield>privilege_type</structfield> <type>character_data</type>
      </para>
      <para>
       Always <literal>USAGE</literal>
      </para></entry>
     </row>

     <row>
      <entry role="catalog_table_entry"><para role="column_definition">
       <structfield>is_grantable</structfield> <type>yes_or_no</type>
      </para>
      <para>
       <literal>YES</literal> if the privilege is grantable, <literal>NO</literal> if not
      </para></entry>
     </row>
    </tbody>
   </tgroup>
  </table>
 </sect1>

 <sect1 id="infoschema-user-defined-types">
  <title><literal>user_defined_types</literal></title>

  <para>
   The view <literal>user_defined_types</literal> currently contains
   all composite types defined in the current database.
   Only those types are shown that the current user has access to (by way
   of being the owner or having some privilege).
  </para>

  <para>
   SQL knows about two kinds of user-defined types: structured types
   (also known as composite types
   in <productname>PostgreSQL</productname>) and distinct types (not
   implemented in <productname>PostgreSQL</productname>).  To be
   future-proof, use the
   column <literal>user_defined_type_category</literal> to
   differentiate between these.  Other user-defined types such as base
   types and enums, which are <productname>PostgreSQL</productname>
   extensions, are not shown here.  For domains,
   see <xref linkend="infoschema-domains"/> instead.
  </para>

  <table>
   <title><structname>user_defined_types</structname> Columns</title>
   <tgroup cols="1">
    <thead>
     <row>
      <entry role="catalog_table_entry"><para role="column_definition">
       Column Type
      </para>
      <para>
       Description
      </para></entry>
     </row>
    </thead>

    <tbody>
     <row>
      <entry role="catalog_table_entry"><para role="column_definition">
       <structfield>user_defined_type_catalog</structfield> <type>sql_identifier</type>
      </para>
      <para>
       Name of the database that contains the type (always the current database)
      </para></entry>
     </row>

     <row>
      <entry role="catalog_table_entry"><para role="column_definition">
       <structfield>user_defined_type_schema</structfield> <type>sql_identifier</type>
      </para>
      <para>
       Name of the schema that contains the type
      </para></entry>
     </row>

     <row>
      <entry role="catalog_table_entry"><para role="column_definition">
       <structfield>user_defined_type_name</structfield> <type>sql_identifier</type>
      </para>
      <para>
       Name of the type
      </para></entry>
     </row>

     <row>
      <entry role="catalog_table_entry"><para role="column_definition">
       <structfield>user_defined_type_category</structfield> <type>character_data</type>
      </para>
      <para>
       Currently always <literal>STRUCTURED</literal>
      </para></entry>
     </row>

     <row>
      <entry role="catalog_table_entry"><para role="column_definition">
       <structfield>is_instantiable</structfield> <type>yes_or_no</type>
      </para>
      <para>
       Applies to a feature not available in <productname>PostgreSQL</productname>
      </para></entry>
     </row>

     <row>
      <entry role="catalog_table_entry"><para role="column_definition">
       <structfield>is_final</structfield> <type>yes_or_no</type>
      </para>
      <para>
       Applies to a feature not available in <productname>PostgreSQL</productname>
      </para></entry>
     </row>

     <row>
      <entry role="catalog_table_entry"><para role="column_definition">
       <structfield>ordering_form</structfield> <type>character_data</type>
      </para>
      <para>
       Applies to a feature not available in <productname>PostgreSQL</productname>
      </para></entry>
     </row>

     <row>
      <entry role="catalog_table_entry"><para role="column_definition">
       <structfield>ordering_category</structfield> <type>character_data</type>
      </para>
      <para>
       Applies to a feature not available in <productname>PostgreSQL</productname>
      </para></entry>
     </row>

     <row>
      <entry role="catalog_table_entry"><para role="column_definition">
       <structfield>ordering_routine_catalog</structfield> <type>sql_identifier</type>
      </para>
      <para>
       Applies to a feature not available in <productname>PostgreSQL</productname>
      </para></entry>
     </row>

     <row>
      <entry role="catalog_table_entry"><para role="column_definition">
       <structfield>ordering_routine_schema</structfield> <type>sql_identifier</type>
      </para>
      <para>
       Applies to a feature not available in <productname>PostgreSQL</productname>
      </para></entry>
     </row>

     <row>
      <entry role="catalog_table_entry"><para role="column_definition">
       <structfield>ordering_routine_name</structfield> <type>sql_identifier</type>
      </para>
      <para>
       Applies to a feature not available in <productname>PostgreSQL</productname>
      </para></entry>
     </row>

     <row>
      <entry role="catalog_table_entry"><para role="column_definition">
       <structfield>reference_type</structfield> <type>character_data</type>
      </para>
      <para>
       Applies to a feature not available in <productname>PostgreSQL</productname>
      </para></entry>
     </row>

     <row>
      <entry role="catalog_table_entry"><para role="column_definition">
       <structfield>data_type</structfield> <type>character_data</type>
      </para>
      <para>
       Applies to a feature not available in <productname>PostgreSQL</productname>
      </para></entry>
     </row>

     <row>
      <entry role="catalog_table_entry"><para role="column_definition">
       <structfield>character_maximum_length</structfield> <type>cardinal_number</type>
      </para>
      <para>
       Applies to a feature not available in <productname>PostgreSQL</productname>
      </para></entry>
     </row>

     <row>
      <entry role="catalog_table_entry"><para role="column_definition">
       <structfield>character_octet_length</structfield> <type>cardinal_number</type>
      </para>
      <para>
       Applies to a feature not available in <productname>PostgreSQL</productname>
      </para></entry>
     </row>

     <row>
      <entry role="catalog_table_entry"><para role="column_definition">
       <structfield>character_set_catalog</structfield> <type>sql_identifier</type>
      </para>
      <para>
       Applies to a feature not available in <productname>PostgreSQL</productname>
      </para></entry>
     </row>

     <row>
      <entry role="catalog_table_entry"><para role="column_definition">
       <structfield>character_set_schema</structfield> <type>sql_identifier</type>
      </para>
      <para>
       Applies to a feature not available in <productname>PostgreSQL</productname>
      </para></entry>
     </row>

     <row>
      <entry role="catalog_table_entry"><para role="column_definition">
       <structfield>character_set_name</structfield> <type>sql_identifier</type>
      </para>
      <para>
       Applies to a feature not available in <productname>PostgreSQL</productname>
      </para></entry>
     </row>

     <row>
      <entry role="catalog_table_entry"><para role="column_definition">
       <structfield>collation_catalog</structfield> <type>sql_identifier</type>
      </para>
      <para>
       Applies to a feature not available in <productname>PostgreSQL</productname>
      </para></entry>
     </row>

     <row>
      <entry role="catalog_table_entry"><para role="column_definition">
       <structfield>collation_schema</structfield> <type>sql_identifier</type>
      </para>
      <para>
       Applies to a feature not available in <productname>PostgreSQL</productname>
      </para></entry>
     </row>

     <row>
      <entry role="catalog_table_entry"><para role="column_definition">
       <structfield>collation_name</structfield> <type>sql_identifier</type>
      </para>
      <para>
       Applies to a feature not available in <productname>PostgreSQL</productname>
      </para></entry>
     </row>

     <row>
      <entry role="catalog_table_entry"><para role="column_definition">
       <structfield>numeric_precision</structfield> <type>cardinal_number</type>
      </para>
      <para>
       Applies to a feature not available in <productname>PostgreSQL</productname>
      </para></entry>
     </row>

     <row>
      <entry role="catalog_table_entry"><para role="column_definition">
       <structfield>numeric_precision_radix</structfield> <type>cardinal_number</type>
      </para>
      <para>
       Applies to a feature not available in <productname>PostgreSQL</productname>
      </para></entry>
     </row>

     <row>
      <entry role="catalog_table_entry"><para role="column_definition">
       <structfield>numeric_scale</structfield> <type>cardinal_number</type>
      </para>
      <para>
       Applies to a feature not available in <productname>PostgreSQL</productname>
      </para></entry>
     </row>

     <row>
      <entry role="catalog_table_entry"><para role="column_definition">
       <structfield>datetime_precision</structfield> <type>cardinal_number</type>
      </para>
      <para>
       Applies to a feature not available in <productname>PostgreSQL</productname>
      </para></entry>
     </row>

     <row>
      <entry role="catalog_table_entry"><para role="column_definition">
       <structfield>interval_type</structfield> <type>character_data</type>
      </para>
      <para>
       Applies to a feature not available in <productname>PostgreSQL</productname>
      </para></entry>
     </row>

     <row>
      <entry role="catalog_table_entry"><para role="column_definition">
       <structfield>interval_precision</structfield> <type>cardinal_number</type>
      </para>
      <para>
       Applies to a feature not available in <productname>PostgreSQL</productname>
      </para></entry>
     </row>

     <row>
      <entry role="catalog_table_entry"><para role="column_definition">
       <structfield>source_dtd_identifier</structfield> <type>sql_identifier</type>
      </para>
      <para>
       Applies to a feature not available in <productname>PostgreSQL</productname>
      </para></entry>
     </row>

     <row>
      <entry role="catalog_table_entry"><para role="column_definition">
       <structfield>ref_dtd_identifier</structfield> <type>sql_identifier</type>
      </para>
      <para>
       Applies to a feature not available in <productname>PostgreSQL</productname>
      </para></entry>
     </row>
    </tbody>
   </tgroup>
  </table>
 </sect1>

 <sect1 id="infoschema-user-mapping-options">
  <title><literal>user_mapping_options</literal></title>

  <para>
   The view <literal>user_mapping_options</literal> contains all the
   options defined for user mappings in the current database.  Only
   those user mappings are shown where the current user has access to
   the corresponding foreign server (by way of being the owner or
   having some privilege).
  </para>

  <table>
   <title><structname>user_mapping_options</structname> Columns</title>
   <tgroup cols="1">
    <thead>
     <row>
      <entry role="catalog_table_entry"><para role="column_definition">
       Column Type
      </para>
      <para>
       Description
      </para></entry>
     </row>
    </thead>

    <tbody>
     <row>
      <entry role="catalog_table_entry"><para role="column_definition">
       <structfield>authorization_identifier</structfield> <type>sql_identifier</type>
      </para>
      <para>
       Name of the user being mapped,
       or <literal>PUBLIC</literal> if the mapping is public
      </para></entry>
     </row>

     <row>
      <entry role="catalog_table_entry"><para role="column_definition">
       <structfield>foreign_server_catalog</structfield> <type>sql_identifier</type>
      </para>
      <para>
       Name of the database that the foreign server used by this
       mapping is defined in (always the current database)
      </para></entry>
     </row>

     <row>
      <entry role="catalog_table_entry"><para role="column_definition">
       <structfield>foreign_server_name</structfield> <type>sql_identifier</type>
      </para>
      <para>
       Name of the foreign server used by this mapping
      </para></entry>
     </row>

     <row>
      <entry role="catalog_table_entry"><para role="column_definition">
       <structfield>option_name</structfield> <type>sql_identifier</type>
      </para>
      <para>
       Name of an option
      </para></entry>
     </row>

     <row>
      <entry role="catalog_table_entry"><para role="column_definition">
       <structfield>option_value</structfield> <type>character_data</type>
      </para>
      <para>
       Value of the option.  This column will show as null
       unless the current user is the user being mapped, or the mapping
       is for <literal>PUBLIC</literal> and the current user is the
       server owner, or the current user is a superuser.  The intent is
       to protect password information stored as user mapping
       option.
      </para></entry>
     </row>
    </tbody>
   </tgroup>
  </table>
 </sect1>

 <sect1 id="infoschema-user-mappings">
  <title><literal>user_mappings</literal></title>

  <para>
   The view <literal>user_mappings</literal> contains all user
   mappings defined in the current database.  Only those user mappings
   are shown where the current user has access to the corresponding
   foreign server (by way of being the owner or having some
   privilege).
  </para>

  <table>
   <title><structname>user_mappings</structname> Columns</title>
   <tgroup cols="1">
    <thead>
     <row>
      <entry role="catalog_table_entry"><para role="column_definition">
       Column Type
      </para>
      <para>
       Description
      </para></entry>
     </row>
    </thead>

    <tbody>
     <row>
      <entry role="catalog_table_entry"><para role="column_definition">
       <structfield>authorization_identifier</structfield> <type>sql_identifier</type>
      </para>
      <para>
       Name of the user being mapped,
       or <literal>PUBLIC</literal> if the mapping is public
      </para></entry>
     </row>

     <row>
      <entry role="catalog_table_entry"><para role="column_definition">
       <structfield>foreign_server_catalog</structfield> <type>sql_identifier</type>
      </para>
      <para>
       Name of the database that the foreign server used by this
       mapping is defined in (always the current database)
      </para></entry>
     </row>

     <row>
      <entry role="catalog_table_entry"><para role="column_definition">
       <structfield>foreign_server_name</structfield> <type>sql_identifier</type>
      </para>
      <para>
       Name of the foreign server used by this mapping
      </para></entry>
     </row>
    </tbody>
   </tgroup>
  </table>
 </sect1>

 <sect1 id="infoschema-view-column-usage">
  <title><literal>view_column_usage</literal></title>

  <para>
   The view <literal>view_column_usage</literal> identifies all
   columns that are used in the query expression of a view (the
   <command>SELECT</command> statement that defines the view).  A
   column is only included if the table that contains the column is
   owned by a currently enabled role.
  </para>

  <note>
   <para>
    Columns of system tables are not included.  This should be fixed
    sometime.
   </para>
  </note>

  <table>
   <title><structname>view_column_usage</structname> Columns</title>
   <tgroup cols="1">
    <thead>
     <row>
      <entry role="catalog_table_entry"><para role="column_definition">
       Column Type
      </para>
      <para>
       Description
      </para></entry>
     </row>
    </thead>

    <tbody>
     <row>
      <entry role="catalog_table_entry"><para role="column_definition">
       <structfield>view_catalog</structfield> <type>sql_identifier</type>
      </para>
      <para>
       Name of the database that contains the view (always the current database)
      </para></entry>
     </row>

     <row>
      <entry role="catalog_table_entry"><para role="column_definition">
       <structfield>view_schema</structfield> <type>sql_identifier</type>
      </para>
      <para>
       Name of the schema that contains the view
      </para></entry>
     </row>

     <row>
      <entry role="catalog_table_entry"><para role="column_definition">
       <structfield>view_name</structfield> <type>sql_identifier</type>
      </para>
      <para>
       Name of the view
      </para></entry>
     </row>

     <row>
      <entry role="catalog_table_entry"><para role="column_definition">
       <structfield>table_catalog</structfield> <type>sql_identifier</type>
      </para>
      <para>
       Name of the database that contains the table that contains the
       column that is used by the view (always the current database)
      </para></entry>
     </row>

     <row>
      <entry role="catalog_table_entry"><para role="column_definition">
       <structfield>table_schema</structfield> <type>sql_identifier</type>
      </para>
      <para>
       Name of the schema that contains the table that contains the
       column that is used by the view
      </para></entry>
     </row>

     <row>
      <entry role="catalog_table_entry"><para role="column_definition">
       <structfield>table_name</structfield> <type>sql_identifier</type>
      </para>
      <para>
       Name of the table that contains the column that is used by the
       view
      </para></entry>
     </row>

     <row>
      <entry role="catalog_table_entry"><para role="column_definition">
       <structfield>column_name</structfield> <type>sql_identifier</type>
      </para>
      <para>
       Name of the column that is used by the view
      </para></entry>
     </row>
    </tbody>
   </tgroup>
  </table>
 </sect1>

 <sect1 id="infoschema-view-routine-usage">
  <title><literal>view_routine_usage</literal></title>

  <para>
   The view <literal>view_routine_usage</literal> identifies all
   routines (functions and procedures) that are used in the query
   expression of a view (the <command>SELECT</command> statement that
   defines the view).  A routine is only included if that routine is
   owned by a currently enabled role.
  </para>

  <table>
   <title><structname>view_routine_usage</structname> Columns</title>
   <tgroup cols="1">
    <thead>
     <row>
      <entry role="catalog_table_entry"><para role="column_definition">
       Column Type
      </para>
      <para>
       Description
      </para></entry>
     </row>
    </thead>

    <tbody>
     <row>
      <entry role="catalog_table_entry"><para role="column_definition">
       <structfield>table_catalog</structfield> <type>sql_identifier</type>
      </para>
      <para>
       Name of the database containing the view (always the current database)
      </para></entry>
     </row>

     <row>
      <entry role="catalog_table_entry"><para role="column_definition">
       <structfield>table_schema</structfield> <type>sql_identifier</type>
      </para>
      <para>
       Name of the schema containing the view
      </para></entry>
     </row>

     <row>
      <entry role="catalog_table_entry"><para role="column_definition">
       <structfield>table_name</structfield> <type>sql_identifier</type>
      </para>
      <para>
       Name of the view
      </para></entry>
     </row>

     <row>
      <entry role="catalog_table_entry"><para role="column_definition">
       <structfield>specific_catalog</structfield> <type>sql_identifier</type>
      </para>
      <para>
       Name of the database containing the function (always the current database)
      </para></entry>
     </row>

     <row>
      <entry role="catalog_table_entry"><para role="column_definition">
       <structfield>specific_schema</structfield> <type>sql_identifier</type>
      </para>
      <para>
       Name of the schema containing the function
      </para></entry>
     </row>

     <row>
      <entry role="catalog_table_entry"><para role="column_definition">
       <structfield>specific_name</structfield> <type>sql_identifier</type>
      </para>
      <para>
       The <quote>specific name</quote> of the function.  See <xref linkend="infoschema-routines"/> for more information.
      </para></entry>
     </row>
    </tbody>
   </tgroup>
  </table>
 </sect1>

 <sect1 id="infoschema-view-table-usage">
  <title><literal>view_table_usage</literal></title>

  <para>
   The view <literal>view_table_usage</literal> identifies all tables
   that are used in the query expression of a view (the
   <command>SELECT</command> statement that defines the view).  A
   table is only included if that table is owned by a currently
   enabled role.
  </para>

  <note>
   <para>
    System tables are not included.  This should be fixed sometime.
   </para>
  </note>

  <table>
   <title><structname>view_table_usage</structname> Columns</title>
   <tgroup cols="1">
    <thead>
     <row>
      <entry role="catalog_table_entry"><para role="column_definition">
       Column Type
      </para>
      <para>
       Description
      </para></entry>
     </row>
    </thead>

    <tbody>
     <row>
      <entry role="catalog_table_entry"><para role="column_definition">
       <structfield>view_catalog</structfield> <type>sql_identifier</type>
      </para>
      <para>
       Name of the database that contains the view (always the current database)
      </para></entry>
     </row>

     <row>
      <entry role="catalog_table_entry"><para role="column_definition">
       <structfield>view_schema</structfield> <type>sql_identifier</type>
      </para>
      <para>
       Name of the schema that contains the view
      </para></entry>
     </row>

     <row>
      <entry role="catalog_table_entry"><para role="column_definition">
       <structfield>view_name</structfield> <type>sql_identifier</type>
      </para>
      <para>
       Name of the view
      </para></entry>
     </row>

     <row>
      <entry role="catalog_table_entry"><para role="column_definition">
       <structfield>table_catalog</structfield> <type>sql_identifier</type>
      </para>
      <para>
       Name of the database that contains the table that is
       used by the view (always the current database)
      </para></entry>
     </row>

     <row>
      <entry role="catalog_table_entry"><para role="column_definition">
       <structfield>table_schema</structfield> <type>sql_identifier</type>
      </para>
      <para>
       Name of the schema that contains the table that is used by the
       view
      </para></entry>
     </row>

     <row>
      <entry role="catalog_table_entry"><para role="column_definition">
       <structfield>table_name</structfield> <type>sql_identifier</type>
      </para>
      <para>
       Name of the table that is used by the view
      </para></entry>
     </row>
    </tbody>
   </tgroup>
  </table>
 </sect1>

 <sect1 id="infoschema-views">
  <title><literal>views</literal></title>

  <para>
   The view <literal>views</literal> contains all views defined in the
   current database.  Only those views are shown that the current user
   has access to (by way of being the owner or having some privilege).
  </para>

  <table>
   <title><structname>views</structname> Columns</title>
   <tgroup cols="1">
    <thead>
     <row>
      <entry role="catalog_table_entry"><para role="column_definition">
       Column Type
      </para>
      <para>
       Description
      </para></entry>
     </row>
    </thead>

    <tbody>
     <row>
      <entry role="catalog_table_entry"><para role="column_definition">
       <structfield>table_catalog</structfield> <type>sql_identifier</type>
      </para>
      <para>
       Name of the database that contains the view (always the current database)
      </para></entry>
     </row>

     <row>
      <entry role="catalog_table_entry"><para role="column_definition">
       <structfield>table_schema</structfield> <type>sql_identifier</type>
      </para>
      <para>
       Name of the schema that contains the view
      </para></entry>
     </row>

     <row>
      <entry role="catalog_table_entry"><para role="column_definition">
       <structfield>table_name</structfield> <type>sql_identifier</type>
      </para>
      <para>
       Name of the view
      </para></entry>
     </row>

     <row>
      <entry role="catalog_table_entry"><para role="column_definition">
       <structfield>view_definition</structfield> <type>character_data</type>
      </para>
      <para>
       Query expression defining the view (null if the view is not
       owned by a currently enabled role)
      </para></entry>
     </row>

     <row>
      <entry role="catalog_table_entry"><para role="column_definition">
       <structfield>check_option</structfield> <type>character_data</type>
      </para>
      <para>
       <literal>CASCADED</literal> or <literal>LOCAL</literal> if the view
       has a <literal>CHECK OPTION</literal> defined on it,
       <literal>NONE</literal> if not
      </para></entry>
     </row>

     <row>
      <entry role="catalog_table_entry"><para role="column_definition">
       <structfield>is_updatable</structfield> <type>yes_or_no</type>
      </para>
      <para>
       <literal>YES</literal> if the view is updatable (allows
       <command>UPDATE</command> and <command>DELETE</command>),
       <literal>NO</literal> if not
      </para></entry>
     </row>

     <row>
      <entry role="catalog_table_entry"><para role="column_definition">
       <structfield>is_insertable_into</structfield> <type>yes_or_no</type>
      </para>
      <para>
       <literal>YES</literal> if the view is insertable into (allows
       <command>INSERT</command>), <literal>NO</literal> if not
      </para></entry>
     </row>

     <row>
      <entry role="catalog_table_entry"><para role="column_definition">
       <structfield>is_trigger_updatable</structfield> <type>yes_or_no</type>
      </para>
      <para>
       <literal>YES</literal> if the view has an <literal>INSTEAD OF</literal>
       <command>UPDATE</command> trigger defined on it, <literal>NO</literal> if not
      </para></entry>
     </row>

     <row>
      <entry role="catalog_table_entry"><para role="column_definition">
       <structfield>is_trigger_deletable</structfield> <type>yes_or_no</type>
      </para>
      <para>
       <literal>YES</literal> if the view has an <literal>INSTEAD OF</literal>
       <command>DELETE</command> trigger defined on it, <literal>NO</literal> if not
      </para></entry>
     </row>

     <row>
      <entry role="catalog_table_entry"><para role="column_definition">
       <structfield>is_trigger_insertable_into</structfield> <type>yes_or_no</type>
      </para>
      <para>
       <literal>YES</literal> if the view has an <literal>INSTEAD OF</literal>
       <command>INSERT</command> trigger defined on it, <literal>NO</literal> if not
      </para></entry>
     </row>
    </tbody>
   </tgroup>
  </table>
 </sect1>

</chapter><|MERGE_RESOLUTION|>--- conflicted
+++ resolved
@@ -640,11 +640,7 @@
       </para>
       <para>
        An identifier of the data type descriptor of the attribute, unique
-<<<<<<< HEAD
-       among the data type descriptors pertaining to the type.  This
-=======
        among the data type descriptors pertaining to the composite type.  This
->>>>>>> 3482bab5
        is mainly useful for joining with other instances of such
        identifiers.  (The specific format of the identifier is not
        defined and not guaranteed to remain the same in future
