<!--
doc/src/sgml/ref/security_label.sgml
PostgreSQL documentation
-->

<refentry id="sql-security-label">
 <indexterm zone="sql-security-label">
  <primary>SECURITY LABEL</primary>
 </indexterm>

 <refmeta>
  <refentrytitle>SECURITY LABEL</refentrytitle>
  <manvolnum>7</manvolnum>
  <refmiscinfo>SQL - Language Statements</refmiscinfo>
 </refmeta>

 <refnamediv>
  <refname>SECURITY LABEL</refname>
  <refpurpose>define or change a security label applied to an object</refpurpose>
 </refnamediv>

 <refsynopsisdiv>
<synopsis>
SECURITY LABEL [ FOR <replaceable class="parameter">provider</replaceable> ] ON
{
  TABLE <replaceable class="parameter">object_name</replaceable> |
  COLUMN <replaceable class="parameter">table_name</replaceable>.<replaceable class="parameter">column_name</replaceable> |
  AGGREGATE <replaceable class="parameter">aggregate_name</replaceable> ( <replaceable>aggregate_signature</replaceable> ) |
  DATABASE <replaceable class="parameter">object_name</replaceable> |
  DOMAIN <replaceable class="parameter">object_name</replaceable> |
  EVENT TRIGGER <replaceable class="parameter">object_name</replaceable> |
  FOREIGN TABLE <replaceable class="parameter">object_name</replaceable>
  FUNCTION <replaceable class="parameter">function_name</replaceable> [ ( [ [ <replaceable class="parameter">argmode</replaceable> ] [ <replaceable class="parameter">argname</replaceable> ] <replaceable class="parameter">argtype</replaceable> [, ...] ] ) ] |
  LARGE OBJECT <replaceable class="parameter">large_object_oid</replaceable> |
  MATERIALIZED VIEW <replaceable class="parameter">object_name</replaceable> |
  [ PROCEDURAL ] LANGUAGE <replaceable class="parameter">object_name</replaceable> |
  PROCEDURE <replaceable class="parameter">procedure_name</replaceable> [ ( [ [ <replaceable class="parameter">argmode</replaceable> ] [ <replaceable class="parameter">argname</replaceable> ] <replaceable class="parameter">argtype</replaceable> [, ...] ] ) ] |
  PROPERTY GRAPH <replaceable class="parameter">object_name</replaceable>
  PUBLICATION <replaceable class="parameter">object_name</replaceable> |
  ROLE <replaceable class="parameter">object_name</replaceable> |
  ROUTINE <replaceable class="parameter">routine_name</replaceable> [ ( [ [ <replaceable class="parameter">argmode</replaceable> ] [ <replaceable class="parameter">argname</replaceable> ] <replaceable class="parameter">argtype</replaceable> [, ...] ] ) ] |
  SCHEMA <replaceable class="parameter">object_name</replaceable> |
  SEQUENCE <replaceable class="parameter">object_name</replaceable> |
  SUBSCRIPTION <replaceable class="parameter">object_name</replaceable> |
  TABLESPACE <replaceable class="parameter">object_name</replaceable> |
  TYPE <replaceable class="parameter">object_name</replaceable> |
  VIEW <replaceable class="parameter">object_name</replaceable>
} IS '<replaceable class="parameter">label</replaceable>'

<phrase>where <replaceable>aggregate_signature</replaceable> is:</phrase>

* |
[ <replaceable>argmode</replaceable> ] [ <replaceable>argname</replaceable> ] <replaceable>argtype</replaceable> [ , ... ] |
[ [ <replaceable>argmode</replaceable> ] [ <replaceable>argname</replaceable> ] <replaceable>argtype</replaceable> [ , ... ] ] ORDER BY [ <replaceable>argmode</replaceable> ] [ <replaceable>argname</replaceable> ] <replaceable>argtype</replaceable> [ , ... ]
</synopsis>
 </refsynopsisdiv>

 <refsect1>
  <title>Description</title>

  <para>
   <command>SECURITY LABEL</command> applies a security label to a database
   object.  An arbitrary number of security labels, one per label provider, can
   be associated with a given database object.  Label providers are loadable
   modules which register themselves by using the function
   <function>register_label_provider</function>.
  </para>

  <note>
    <para>
      <function>register_label_provider</function> is not an SQL function; it can
      only be called from C code loaded into the backend.
    </para>
  </note>

  <para>
   The label provider determines whether a given label is valid and whether
   it is permissible to assign that label to a given object.  The meaning of a
   given label is likewise at the discretion of the label provider.
   <productname>PostgreSQL</productname> places no restrictions on whether or how a
   label provider must interpret security labels; it merely provides a
   mechanism for storing them.  In practice, this facility is intended to allow
   integration with label-based mandatory access control (MAC) systems such as
   <productname>SELinux</productname>.  Such systems make all access control decisions
   based on object labels, rather than traditional discretionary access control
   (DAC) concepts such as users and groups.
  </para>
 </refsect1>

 <refsect1>
  <title>Parameters</title>

  <variablelist>
   <varlistentry>
    <term><replaceable class="parameter">object_name</replaceable></term>
    <term><replaceable class="parameter">table_name.column_name</replaceable></term>
    <term><replaceable class="parameter">aggregate_name</replaceable></term>
    <term><replaceable class="parameter">function_name</replaceable></term>
    <term><replaceable class="parameter">procedure_name</replaceable></term>
    <term><replaceable class="parameter">routine_name</replaceable></term>
    <listitem>
     <para>
<<<<<<< HEAD
      The name of the object to be labeled.  Names of tables,
      aggregates, domains, foreign tables, functions, procedures, property graphs, routines, sequences, types, and
      views can be schema-qualified.
=======
      The name of the object to be labeled.  Names of objects that reside in
      schemas (tables, functions, etc.) can be schema-qualified.
>>>>>>> 86a1aae7
     </para>
    </listitem>
   </varlistentry>

   <varlistentry>
    <term><replaceable class="parameter">provider</replaceable></term>
    <listitem>
     <para>
      The name of the provider with which this label is to be associated.  The
      named provider must be loaded and must consent to the proposed labeling
      operation.  If exactly one provider is loaded, the provider name may be
      omitted for brevity.
     </para>
    </listitem>
   </varlistentry>

   <varlistentry>
    <term><replaceable class="parameter">argmode</replaceable></term>

    <listitem>
     <para>
      The mode of a function, procedure, or aggregate
      argument: <literal>IN</literal>, <literal>OUT</literal>,
      <literal>INOUT</literal>, or <literal>VARIADIC</literal>.
      If omitted, the default is <literal>IN</literal>.
      Note that <command>SECURITY LABEL</command> does not actually
      pay any attention to <literal>OUT</literal> arguments, since only the input
      arguments are needed to determine the function's identity.
      So it is sufficient to list the <literal>IN</literal>, <literal>INOUT</literal>,
      and <literal>VARIADIC</literal> arguments.
     </para>
    </listitem>
   </varlistentry>

   <varlistentry>
    <term><replaceable class="parameter">argname</replaceable></term>

    <listitem>
     <para>
      The name of a function, procedure, or aggregate argument.
      Note that <command>SECURITY LABEL</command> does not actually
      pay any attention to argument names, since only the argument data
      types are needed to determine the function's identity.
     </para>
    </listitem>
   </varlistentry>

   <varlistentry>
    <term><replaceable class="parameter">argtype</replaceable></term>

    <listitem>
     <para>
      The data type of a function, procedure, or aggregate argument.
     </para>
    </listitem>
   </varlistentry>

   <varlistentry>
    <term><replaceable class="parameter">large_object_oid</replaceable></term>
    <listitem>
     <para>
      The OID of the large object.
     </para>
    </listitem>
   </varlistentry>

    <varlistentry>
     <term><literal>PROCEDURAL</literal></term>

     <listitem>
      <para>
       This is a noise word.
      </para>
     </listitem>
    </varlistentry>

   <varlistentry>
    <term><replaceable class="parameter">label</replaceable></term>
    <listitem>
     <para>
      The new security label, written as a string literal; or <literal>NULL</literal>
      to drop the security label.
     </para>
    </listitem>
   </varlistentry>
  </variablelist>
 </refsect1>

 <refsect1>
  <title>Examples</title>

  <para>
   The following example shows how the security label of a table might
   be changed.

<programlisting>
SECURITY LABEL FOR selinux ON TABLE mytable IS 'system_u:object_r:sepgsql_table_t:s0';
</programlisting></para>
 </refsect1>

 <refsect1>
  <title>Compatibility</title>
  <para>
   There is no <command>SECURITY LABEL</command> command in the SQL standard.
  </para>
 </refsect1>

 <refsect1>
  <title>See Also</title>
  <simplelist type="inline">
   <member><xref linkend="sepgsql"/></member>
   <member><filename>src/test/modules/dummy_seclabel</filename></member>
  </simplelist>
 </refsect1>
</refentry><|MERGE_RESOLUTION|>--- conflicted
+++ resolved
@@ -100,14 +100,8 @@
     <term><replaceable class="parameter">routine_name</replaceable></term>
     <listitem>
      <para>
-<<<<<<< HEAD
-      The name of the object to be labeled.  Names of tables,
-      aggregates, domains, foreign tables, functions, procedures, property graphs, routines, sequences, types, and
-      views can be schema-qualified.
-=======
       The name of the object to be labeled.  Names of objects that reside in
       schemas (tables, functions, etc.) can be schema-qualified.
->>>>>>> 86a1aae7
      </para>
     </listitem>
    </varlistentry>
